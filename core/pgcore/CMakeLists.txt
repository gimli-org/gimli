--- conflicted
+++ resolved
@@ -101,11 +101,7 @@
     ## test the wheel: make whlTest
     add_custom_target(whl${TARGET_NAME}TestInstall DEPENDS whl${TARGET_NAME}
         COMMAND "${Python3_EXECUTABLE}" -m pip uninstall -y ${TARGET_NAME}
-<<<<<<< HEAD
-        COMMAND "${Python3_EXECUTABLE}" -q -m pip install ${WHEELHOUSE}/${PY_WHEELFILE} --quiet --find-links=${WHEELHOUSE}
-=======
         COMMAND "${Python3_EXECUTABLE}" -m pip install ${WHEELHOUSE}/${PY_WHEELFILE} --find-links ${WHEELHOUSE}
->>>>>>> 6d42186f
         WORKING_DIRECTORY ${CMAKE_BINARY_DIR}
         COMMENT "Installing ${TARGET_NAME} in virtual test environment"
     )
