--- conflicted
+++ resolved
@@ -215,11 +215,7 @@
 
         pushd $GIMLI_BUILD_DIR
             echo "Installing for python=$PYVERSION"
-<<<<<<< HEAD
-                 cmake -G "$CMAKE_GENERATOR" $GIMLI_SOURCE_DIR -DPYVERSION=$PYVERSION          
-=======
             cmake -G "$CMAKE_GENERATOR" $GIMLI_SOURCE_DIR -DPYVERSION=$PYVERSION          
->>>>>>> ff90e63f
 
             make -j$PARALLEL_BUILD && make pygimli J=$PARALLEL_BUILD
         popd
