#!/bin/env bash

pacman --noconfirm -Sy
pacman --noconfirm -Su

echo "#########################################################################"
echo "### Maybe you need to restart msys after update of system components! ###"
echo "#########################################################################"

pacman -S --needed --noconfirm \
        make \
        tar \
        git \
        unzip \
        wget \
        diffutils \
        patch 

# default cmake does not recognize WIN32 settings
pacman -r --noconfirm cmake

<<<<<<< HEAD
# ordinary cmake fails for win32 detection in mysys
pacman -r --noconfirm cmake

pacman -S --needed --noconfirm --overwrite \
=======
# essentials
pacman -S --needed --noconfirm \
>>>>>>> 127f95c8
        mingw-w64-x86_64-cmake \
        mingw-w64-x86_64-gcc \
        mingw-w64-x86_64-gcc-fortran \
        mingw-w64-x86_64-openblas \
        mingw-w64-x86_64-suitesparse \
<<<<<<< HEAD
        mingw-w64-x86_64-cppunit \
        mingw-w64-x86_64-clang 
        
pacman -S --needed --noconfirm --overwrite \
        mingw-w64-x86_64-doxygen \
        mingw-w64-x86_64-llvm 
=======
        mingw-w64-x86_64-llvm \
        mingw-w64-x86_64-clang
>>>>>>> 127f95c8

pacman -S --noconfirm \
        mingw-w64-x86_64-cppunit \
        mingw-w64-x86_64-doxygen

# we need to replace these hard coded paths from the LLVM cmake config
#sed -i 's/C:\/repo\/mingw-w64-clang\/src\/build-x86_64/C:\/msys64\/mingw64/'  /mingw64/share/llvm/cmake/LLVMConfig.cmake
#sed -i 's/C:\/repo\/mingw-w64-clang\/src\/llvm-3.7.0.src\/cmake\/modules/C:\/msys64\/mingw64\/share\/llvm\/cmake/' /mingw64/share/llvm/cmake/LLVMConfig.cmake

#sed -i 's/FATAL_ERROR "The imported target/WARNING "The imported target/' /mingw64/share/llvm/cmake/LLVMExports.cmake<|MERGE_RESOLUTION|>--- conflicted
+++ resolved
@@ -19,31 +19,15 @@
 # default cmake does not recognize WIN32 settings
 pacman -r --noconfirm cmake
 
-<<<<<<< HEAD
-# ordinary cmake fails for win32 detection in mysys
-pacman -r --noconfirm cmake
-
-pacman -S --needed --noconfirm --overwrite \
-=======
 # essentials
 pacman -S --needed --noconfirm \
->>>>>>> 127f95c8
         mingw-w64-x86_64-cmake \
         mingw-w64-x86_64-gcc \
         mingw-w64-x86_64-gcc-fortran \
         mingw-w64-x86_64-openblas \
         mingw-w64-x86_64-suitesparse \
-<<<<<<< HEAD
-        mingw-w64-x86_64-cppunit \
-        mingw-w64-x86_64-clang 
-        
-pacman -S --needed --noconfirm --overwrite \
-        mingw-w64-x86_64-doxygen \
-        mingw-w64-x86_64-llvm 
-=======
         mingw-w64-x86_64-llvm \
         mingw-w64-x86_64-clang
->>>>>>> 127f95c8
 
 pacman -S --noconfirm \
         mingw-w64-x86_64-cppunit \
