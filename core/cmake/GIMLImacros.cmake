################################################################################
# Macro definitions used by GIMLI's cmake build
################################################################################
macro(add_python_module PYTHON_MODULE_NAME SOURCE_DIR EXTRA_LIBS OUTDIR)

    set(PYTHON_TARGET_NAME "_${PYTHON_MODULE_NAME}_")

    file(GLOB ${PYTHON_MODULE_NAME}_SOURCE_FILES ${SOURCE_DIR}/*.cpp)
    list(SORT ${PYTHON_MODULE_NAME}_SOURCE_FILES)

    set_source_files_properties(${PYTHON_MODULE_NAME}_SOURCE_FILES
                                 PROPERTIES GENERATED TRUE)

    include_directories(BEFORE ${SOURCE_DIR})
    include_directories(${Python_INCLUDE_DIRS})
    include_directories(${Boost_INCLUDE_DIR})
    include_directories(${CMAKE_CURRENT_BINARY_DIR})
    include_directories(${CMAKE_CURRENT_BINARY_DIR}/generated/)
<<<<<<< HEAD

    if (EIGEN3_FOUND)
        include_directories(${EIGEN3_INCLUDE_DIRS})
    endif (EIGEN3_FOUND)

=======
    
>>>>>>> ff90e63f
    add_definitions(-DPYGIMLI)
    add_definitions(-DBOOST_PYTHON_NO_PY_SIGNATURES)
    add_definitions(-DBOOST_PYTHON_USE_GCC_SYMBOL_VISIBILITY)
    
    add_library(${PYTHON_TARGET_NAME} MODULE ${${PYTHON_MODULE_NAME}_SOURCE_FILES})
        
    if (APPLE)
        target_link_libraries(${PYTHON_TARGET_NAME} "${CMAKE_BINARY_DIR}/${LIBRARY_INSTALL_DIR}/libgimli.dylib") 
        target_link_libraries(${PYTHON_TARGET_NAME} "-bundle -undefined dynamic_lookup")
    elseif (WIN32)
        target_link_libraries(${PYTHON_TARGET_NAME} "${CMAKE_BINARY_DIR}/bin/libgimli.dll") 
        set_target_properties(${PYTHON_TARGET_NAME} PROPERTIES SUFFIX ".pyd")
    else()
        target_link_libraries(${PYTHON_TARGET_NAME} "${CMAKE_BINARY_DIR}/${LIBRARY_INSTALL_DIR}/libgimli.so") 
        set_target_properties(${PYTHON_TARGET_NAME} PROPERTIES PREFIX "")
    endif()
    
    target_link_libraries(${PYTHON_TARGET_NAME} ${Boost_PYTHON_LIBRARY})
    target_link_libraries(${PYTHON_TARGET_NAME} ${Python_LIBRARIES})

    #if (NOT APPLE AND BERT_INSTALL_WITH_RPATH)
    #    set_target_properties(${PYTHON_TARGET_NAME} PROPERTIES
    #        INSTALL_RPATH "${CMAKE_INSTALL_PREFIX}/${BERT_LIB_INSTALL_DIR}"
    #    )
    #endif()

    set_target_properties(${PYTHON_TARGET_NAME} PROPERTIES
                        LIBRARY_OUTPUT_DIRECTORY_DEBUG ${OUTDIR})
    set_target_properties(${PYTHON_TARGET_NAME} PROPERTIES
                        LIBRARY_OUTPUT_DIRECTORY_RELEASE ${OUTDIR})
    set_target_properties(${PYTHON_TARGET_NAME} PROPERTIES
                        LIBRARY_OUTPUT_DIRECTORY_MINSIZEREL ${OUTDIR})
    set_target_properties(${PYTHON_TARGET_NAME} PROPERTIES
                        LIBRARY_OUTPUT_DIRECTORY_RELWITHDEBINFO ${OUTDIR})

    if (CMAKE_COMPILER_IS_GNUCXX OR CMAKE_CXX_COMPILER_CLANGXX)
	    set_target_properties(${PYTHON_TARGET_NAME} PROPERTIES COMPILE_FLAGS "-fvisibility=hidden -Wno-unused-value -Wno-infinite-recursion")
        if (WIN32 AND ADDRESSMODEL EQUAL "64")
            set_target_properties(${PYTHON_TARGET_NAME} PROPERTIES DEFINE_SYMBOL "MS_WIN64")
        endif()
    endif()

    #--copy pattern files to build folder--
    set(PYTHON_IN_PATH "${CMAKE_CURRENT_SOURCE_DIR}")
    set(PYTHON_OUT_PATH "${CMAKE_BINARY_DIR}/package")

    file(GLOB_RECURSE PYTHON_FILES RELATIVE "${CMAKE_CURRENT_SOURCE_DIR}"
                    "${PYTHON_MODULE_NAME}/*.py"
                    "${PYTHON_MODULE_NAME}/*.png"
                    "${PYTHON_MODULE_NAME}/*.xrc"
                    "${PYTHON_MODULE_NAME}/*.fbp")

    add_custom_target(copy_python ALL)

    foreach(file ${PYTHON_FILES})

        #message ("${PYTHON_IN_PATH}/${file} ${PYTHON_OUT_PATH}/${file}")
        add_custom_command(
            COMMAND
                cmake -E copy_if_different
                ${PYTHON_IN_PATH}/${file}
                ${PYTHON_OUT_PATH}/${file}
            DEPENDS "${PYTHON_IN_PATH}/${file}"
            TARGET
                copy_python
            VERBATIM
            COMMENT
                "Updating python file: ${file}"
        )
    endforeach(file)


#----install-----------------------
#     foreach(file ${PYTHON_FILES})
#         get_filename_component( path_name "${file}" PATH )
#         #file(COPY ${CMAKE_CURRENT_SOURCE_DIR}/pygimli/${file} DESTINATION ${path_name})
#         install( FILES "${file}" DESTINATION ${path_name} )
#     endforeach(file)
#
#     install(TARGETS ${PYTHON_TARGET_NAME} LIBRARY DESTINATION "${PYTHON_MODULE_NAME}/")
endmacro()

function(find_python_module module)
    string(TOUPPER ${module} module_upper)
    if(NOT PY_${module_upper})
        if(ARGC GREATER 1 AND ARGV1 STREQUAL "REQUIRED")
            set(${module}_FIND_REQUIRED TRUE)
        endif()
        # A module's location is usually a directory, but for binary modules
        # it's a .so file.

        # message(STATUS "testing for python module: ${Python_EXECUTABLE} -c
        # 'import re, ${module}; print(re.compile("__init__.py.*").sub('',${module}.__file__))")

        execute_process(COMMAND "${Python_EXECUTABLE}" "-c"
            "import re, ${module}; print(re.compile('\\__init__.py.*').sub('',${module}.__file__))"
            RESULT_VARIABLE _${module}_status
            OUTPUT_VARIABLE _${module}_location
            OUTPUT_STRIP_TRAILING_WHITESPACE)

        if(NOT _${module}_status)
            set(PY_${module_upper} ${_${module}_location} CACHE STRING
                "Location of Python module ${module}")
            message(STATUS "Find python module ${module}")
            message(STATUS "Result: ${_${module}_status}")
            message(STATUS "Output: ${_${module}_location}")
        else(NOT _${module}_status)
            message(STATUS "Find python module ${module} fails:")
            message(STATUS "Result: ${_${module}_status}")
            message(STATUS "Output: ${_${module}_location}")
            message(STATUS "Maybe you can provide the location by setting PY_${module_upper}")
        endif(NOT _${module}_status)

        find_package_handle_standard_args(${module}
                                      FOUND_VAR ${module}_FOUND
                                      REQUIRED_VARS PY_${module_upper}
                                      )
    else(NOT PY_${module_upper})
        set(${module}_FOUND TRUE)
    endif(NOT PY_${module_upper})

    if (${module}_FOUND)
        set( ${module}_FOUND ${${module}_FOUND} CACHE INTERNAL ${module}_FOUND)
        set( ${module}_LOC ${_${module}_location} CACHE INTERNAL ${module}_LOC)
    endif()
endfunction(find_python_module)


macro(findBuildTools)
    message(STATUS "checking for some build tools ...")
    #unzip try cmake -E tar
    #find_package(Tar REQUIRED)  ${CMAKE_COMMAND} -E tar "cfvz"
    find_program(PATCH_TOOL NAMES patch  REQUIRED)
    find_program(SED_TOOL NAMES sed REQUIRED)
    find_package(Wget REQUIRED)
    find_package(Git REQUIRED)
endmacro(findBuildTools)


macro(find_or_build_package package get_package)

    set (extraMacroArgs ${ARGN})

    # Did we get any optional args?
    list(LENGTH extraMacroArgs numExtraArgs)
    if (${numExtraArgs} GREATER 0)
        list(GET extraMacroArgs 0 optionalArg)
        set(foceLocal True)
    else()
        set(foceLocal False)
    endif()

    string(TOUPPER ${package} upper_package)
    find_or_build_package_check(${package} ${get_package} ${upper_package}_FOUND ${foceLocal})
endmacro()

macro(build_package package get_package)
    findBuildTools()

    message(STATUS "building ${package} from foreign sources into ${THIRDPARTY_DIR}" )

    file(MAKE_DIRECTORY ${THIRDPARTY_DIR})

    if (J)
        set(ENV{PARALLEL_BUILD} ${J})
    endif()

    if (NOT get_package)
        set(get_package ${lower_package})
    endif()

    execute_process(
        COMMAND
            bash ${PROJECT_SOURCE_DIR}/core/scripts/buildThirdParty.sh ${get_package}
        WORKING_DIRECTORY
            ${THIRDPARTY_DIR}
    )
endmacro()

macro(find_or_build_package_check package get_package checkVar forceLocal)

    message(STATUS "** Find or build ${package} at: ${checkVar} force: ${forceLocal}")
    find_package(${package})
    message(STATUS "Found: ${${package}_FOUND}")

    string(TOUPPER ${package} upper_package)
    string(TOLOWER ${package} lower_package)

    set (FORCE_LOCAL_REBUILD 0)

    message(STATUS "Local build ${package} forced: ${forceLocal}")

    if ($ENV{CLEAN})
        if(${forceLocal} OR ${package}_LOCAL)
            set(FORCE_LOCAL_REBUILD 1)
            set(ENV{CLEAN} 1)
            message(STATUS "Rebuild forced for: ${package}")
        endif()
    endif()

    if (NOT ${checkVar} OR ${FORCE_LOCAL_REBUILD})

        build_package(${package} ${get_package})

        message(STATUS "checking again for ${package} ...")
		find_package(${package})
        message(STATUS "Found: ${${package}_FOUND}")

        set(${package}_LOCAL 1 CACHE INTERNAL "this package was build local")
    else()
        message(STATUS "** Find or build ${package} done.")
    endif()
endmacro()

<|MERGE_RESOLUTION|>--- conflicted
+++ resolved
@@ -16,15 +16,7 @@
     include_directories(${Boost_INCLUDE_DIR})
     include_directories(${CMAKE_CURRENT_BINARY_DIR})
     include_directories(${CMAKE_CURRENT_BINARY_DIR}/generated/)
-<<<<<<< HEAD
-
-    if (EIGEN3_FOUND)
-        include_directories(${EIGEN3_INCLUDE_DIRS})
-    endif (EIGEN3_FOUND)
-
-=======
     
->>>>>>> ff90e63f
     add_definitions(-DPYGIMLI)
     add_definitions(-DBOOST_PYTHON_NO_PY_SIGNATURES)
     add_definitions(-DBOOST_PYTHON_USE_GCC_SYMBOL_VISIBILITY)
