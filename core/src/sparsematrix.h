--- conflicted
+++ resolved
@@ -269,38 +269,12 @@
         rows_ = 0;
     }
 
-<<<<<<< HEAD
-    void setVal(Index i, Index j, ValueType val){
-        if (abs(val) > TOLERANCE || 1){
-            for (int k = colPtr_[i]; k < colPtr_[i + 1]; k ++){
-                if (rowIdx_[k] == (int)j) {
-                    vals_[k] = val; return;
-                }
-            }
-            std::cerr << WHERE_AM_I << " pos " << i << " " << j << " is not part of the sparsity pattern " << std::endl;
-        }
-    }
-=======
     virtual void setVal(Index i, Index j, const ValueType & val);
->>>>>>> 720f78c4
 
     /*!Get matrix value at i,j. If i and j is not part of the matrix
      * sparsity pattern return 0 and print a warning.
      * This warning can be disabled by setting warn to false.*/
-<<<<<<< HEAD
-    ValueType getVal(Index i, Index j, bool warn=true) const {
-        for (int k = colPtr_[i]; k < colPtr_[i + 1]; k ++){
-            if (rowIdx_[k] == (int)j) {
-                return vals_[k];
-            }
-        }
-        if (warn) std::cerr << WHERE_AM_I << " pos " << i << " "
-                    << j << " is not part of the sparsity pattern " << std::endl;
-        return ValueType(0);
-    }
-=======
     virtual ValueType getVal(Index i, Index j, bool warn=true) const;
->>>>>>> 720f78c4
 
     void cleanRow(int row){
         ASSERT_RANGE(row, 0, (int)this->rows())
