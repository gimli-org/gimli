--- conflicted
+++ resolved
@@ -1,11 +1,6 @@
 /******************************************************************************
-<<<<<<< HEAD
- *   Copyright (C) 2006-2022 by the resistivity.net development team          *
+ *   Copyright (C) 2006-2024 by the resistivity.net development team          *
  *   Carsten Rücker carsten@resistivity.net                                   *
-=======
- *   Copyright (C) 2006-2024 by the resistivity.net development team          *
- *   Carsten R�cker carsten@resistivity.net                                   *
->>>>>>> c36fca94
  *                                                                            *
  *   Licensed under the Apache License, Version 2.0 (the "License");          *
  *   you may not use this file except in compliance with the License.         *
