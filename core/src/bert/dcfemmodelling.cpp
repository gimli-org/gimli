/******************************************************************************
 *   Copyright (C) 2006-2022 by the resistivity.net development team          *
 *   Carsten Rücker carsten@resistivity.net                                   *
 *                                                                            *
 *   Licensed under the Apache License, Version 2.0 (the "License");          *
 *   you may not use this file except in compliance with the License.         *
 *   You may obtain a copy of the License at                                  *
 *                                                                            *
 *       http://www.apache.org/licenses/LICENSE-2.0                           *
 *                                                                            *
 *   Unless required by applicable law or agreed to in writing, software      *
 *   distributed under the License is distributed on an "AS IS" BASIS,        *
 *   WITHOUT WARRANTIES OR CONDITIONS OF ANY KIND, either express or implied. *
 *   See the License for the specific language governing permissions and      *
 *   limitations under the License.                                           *
 *                                                                            *
 ******************************************************************************/

#include "dcfemmodelling.h"
#include "bertJacobian.h"
#include "bertMisc.h"
#include "bertDataContainer.h"
#include "datamap.h"
#include "electrode.h"

#include <datacontainer.h>
#include <elementmatrix.h>
#include <expressions.h>

#include <interpolate.h>
#include <linSolver.h>
#include <matrix.h>
#include <memwatch.h>
#include <mesh.h>
#include <numericbase.h>

#include <regionManager.h>
#include <shape.h>
#include <sparsematrix.h>
#include <stopwatch.h>
#include <vectortemplates.h>

#undef HAVE_LIBBOOST_THREAD

#ifdef HAVE_LIBBOOST_THREAD
#include <boost/thread.hpp>
#endif

namespace GIMLI{

void setComplexResistivities(Mesh & mesh,
                             const std::map < float, Complex > & aMap){
    std::map< float, Complex >::const_iterator itm;

    RVector am(mesh.cellCount());
    RVector ph(mesh.cellCount());

    if (aMap.size() != 0){
        for (Index i = 0, imax = mesh.cellCount(); i < imax; i++){
            itm = aMap.find(float(mesh.cell(i).marker()));
            if (itm != aMap.end()) {
                am[mesh.cell(i).id()] = std::real((*itm).second);
                ph[mesh.cell(i).id()] = std::imag((*itm).second);
            }
        }
    }
    // Assuming aMap is Ohm , phase(rad)
    setComplexResistivities(mesh, am, ph);
}

void setComplexResistivities(Mesh & mesh,
                             const RVector & am,
                             const RVector & ph){
    setComplexResistivities(mesh, polarToComplex(am, ph, true));
}

void setComplexResistivities(Mesh & mesh, const CVector & z){
    mesh.addData("AttributeReal", real(z));
    mesh.addData("AttributeImag", imag(z));
}

CVector getComplexResistivities(const Mesh & mesh){
    if (!mesh.haveData("AttributeReal") || !mesh.haveData("AttributeImag")){
        throwError(WHERE_AM_I +
                        " complex resistivity values expected but non found");
    }
    RVector re(mesh.data("AttributeReal"));
    RVector im(mesh.data("AttributeImag"));
    return toComplex(re, im);
}

void setComplexData(DataContainer & data,
                    const RVector & re,
                    const RVector & im){
    __MS("setComplexData")
    setComplexData(data, toComplex(re, -im));
}

void setComplexData(DataContainer & data, const CVector & z){
    __MS("setComplexData")
    data.set("u", abs(z));
    data.set("ip", -angle(z) * 1000);
}

CVector getComplexData(const DataContainer & data){
    if (!data.allNonZero("rhoa") || !data.exists("ip")){
        throwError(WHERE_AM_I  + " We need rhoa and ip to get complex data.");
    }
    RVector am(data("rhoa"));
    RVector ph(data("ip"));
    return polarToComplex(am, ph, true);
}

template < class Vec > bool checkIfMapFileExistAndLoadToVector(const std::string & filename, Vec & v){
    bool fromOne = true;

    if (fileExist(filename)){
        std::map < float, float > iMap(loadFloatMap(filename));
        if ((uint)rint(iMap.begin()->first) == 0){
            fromOne = false;
        }
        for (std::map <float, float>::iterator it = iMap.begin(); it != iMap.end(); it ++){

            if (it->first==-1){
                v[v.size() - 1] = it->second;
            } else {
                    uint idx = (uint)rint(it->first);
                    //std::cout << "idx: " << idx << " " << it->second <<" " << fromOne <<std::endl;
                    if (fromOne){
                        if (idx <= v.size() && idx > 0) v[idx - 1] = it->second;
                    } else {
                        if (idx < v.size() && idx >= 0) v[idx] = it->second;
                    }
            }
        }
        return true;
    }
    return false;
}

template < class ValueType >
void assembleStiffnessMatrixHomogenDirichletBC(SparseMatrix < ValueType > & S,
                                               const IndexArray & nodeID,
                                               std::vector < Vector < ValueType > > & rhs){

    for (Index i = 0; i < nodeID.size(); i ++){
        S.cleanRow(nodeID[i]);
        S.cleanCol(nodeID[i]);
        S.setVal(nodeID[i], nodeID[i], 1.0);
        if (rhs.size() == S.rows()){
            for (Index j = 0; j < rhs.size(); j ++) rhs[j][nodeID[i]] = ValueType(0.0);
        }
    }
}

template < class ValueType >
void assembleStiffnessMatrixHomogenDirichletBC(SparseMatrix < ValueType > & S,
                                               const IndexArray & nodeID){
    std::vector < Vector < ValueType > > rhs(0);
    assembleStiffnessMatrixHomogenDirichletBC(S, nodeID, rhs);
}

template < class ValueType >
void dcfemDomainAssembleStiffnessMatrix(SparseMatrix < ValueType > & S, const Mesh & mesh,
                                        const Vector < ValueType > & atts,
                                        double k, bool fix){
    S.clean();
    uint countRho0 = 0, countforcedHomDirichlet = 0;

    if (!S.valid()) S.buildSparsityPattern(mesh);

    ElementMatrix < double > Se, Stmp;

    if (atts.size() != mesh.cellCount()){
       throwLengthError(WHERE_AM_I + " attribute size missmatch" + str(atts.size())
                       + " != " + str(mesh.cellCount()));
    }
    ValueType rho = 0.0;
    Stopwatch swatch(true);
    unsigned long sCount = 0;

    for (uint i = 0; i < mesh.cellCount(); i++){
        rho = atts[mesh.cell(i).id()];
        //** rho == 0.0 may happen while secondary field assemblation
        if (GIMLI::abs(rho) > TOLERANCE){
            if (k > 0.0){
//             Stmp = Se.u2(mesh.cell(i));
//             Stmp *= k * k;
//             Stmp += Se.ux2uy2uz2(mesh.cell(i));

                Stopwatch s(true);
                Se.u2(mesh.cell(i));
                sCount += s.cycleCounter().toc();

                Se *= k * k;
                Se += Stmp.ux2uy2uz2(mesh.cell(i));

            } else {
                Se.ux2uy2uz2(mesh.cell(i));
            }
            S.add(Se, 1./rho);
//             Se *= 1.0 / rho;
//             S += Se;
        } else {
            //std::cout << WHERE_AM_I << " " << rho << std::endl;
        }
        if (rho < ValueType(0.0) && fix) countRho0++;
    }

    //std::cout << "assemble time: " << swatch.cycleCounter().toc() << " " << sCount << "  " << swatch.duration()  << std::endl;
    if (fix){
        IndexArray fixSingNodesID;
        for (uint i = 0; i < S.size(); i ++){
            if (::fabs(S.getVal(i, i) < TOLERANCE)) {
                fixSingNodesID.push_back(i);
                countforcedHomDirichlet++;
            }
        }
        assembleStiffnessMatrixHomogenDirichletBC(S, fixSingNodesID);
    }

    if (countRho0){
        std::cout << WHERE_AM_I << " WARNING! " << countRho0
                << " cells with rho <= 0.0 found." << std::endl;
    }
    if (countforcedHomDirichlet++){
        std::cout << WHERE_AM_I << " WARNING! " << countforcedHomDirichlet
                << " nodes forced to homogen Dirichlet to fix singularity of stiffness matrix" << std::endl;
    }
}

void dcfemDomainAssembleStiffnessMatrix(RSparseMatrix & S, const Mesh & mesh,
                                        double k, bool fix){
    dcfemDomainAssembleStiffnessMatrix(S, mesh, mesh.cellAttributes(),
                                       k, fix);
}
void dcfemDomainAssembleStiffnessMatrix(CSparseMatrix & S, const Mesh & mesh,
                                        double k, bool fix){
    CVector res(getComplexResistivities(mesh));
    // if (min(imag(res)) < TOLERANCE){
    //     log(Error, "Check *******************************************");
    // }
    dcfemDomainAssembleStiffnessMatrix(S, mesh, res, k, fix);
}
template < class ValueType >
void dcfemBoundaryAssembleStiffnessMatrix(SparseMatrix < ValueType > & S,
                                          const Mesh & mesh,
                                          const Vector < ValueType > & atts,
                                          const RVector3 & source,
                                          double k){
    ElementMatrix < double > Se;
    std::set < Node * > homDirNodes;
    for (Index i = 0, imax = mesh.boundaryCount(); i < imax; i++){
        int marker = mesh.boundary(i).marker();
        if (marker < 0){
            switch (marker){
            case MARKER_BOUND_HOMOGEN_NEUMANN: break;
            case MARKER_BOUND_MIXED:{

                ValueType rho(0.0);
                Cell * cell = mesh.boundary(i).leftCell();
                if (!cell) cell = mesh.boundary(i).rightCell();
                if (!cell) cell = findCommonCell(mesh.boundary(i).shape().nodes());
                if (cell) {
//                     rho = cell->attribute();
                    rho = atts[cell->id()];
                    //rho = 1.0;
                } else {
                    mesh.exportVTK("FailBC");
                    mesh.save("FailBC");
                    throwError(" no cell found for boundary. can't determine mixed boundary conditions. See FailBC exports." + str(i));
                }

                if (GIMLI::abs(rho) < TOLERANCE){
                    std::cerr << WHERE_AM_I << " parameter rho == 0.0 found " << rho << std::endl;
                }
                Se.u2(mesh.boundary(i));
                S.add(Se, (mixedBoundaryCondition(mesh.boundary(i), source, k) / rho));
                //Se *= (mixedBoundaryCondition(mesh.boundary(i), source, k) / rho);
                // S += Se;
            } break;
            case MARKER_BOUND_HOMOGEN_DIRICHLET:
                for (Index n = 0; n < mesh.boundary(i).nodeCount(); n ++){
                    homDirNodes.insert(&mesh.boundary(i).node(n));
                }
                break;
            case MARKER_BOUND_DIRICHLET: THROW_TO_IMPL; break;
            default:
	       //	std::cerr << WHERE_AM_I << " boundary condition for marker " << marker << " not
                 //defined." << std::endl;
                break;
            }
        }
    }

    IndexArray vecHomDirNodes;
    for (std::set< Node * >::iterator it = homDirNodes.begin(); it != homDirNodes.end(); it ++){
        vecHomDirNodes.push_back((*it)->id());
    }
    assembleStiffnessMatrixHomogenDirichletBC(S, vecHomDirNodes);
}

void dcfemBoundaryAssembleStiffnessMatrix(RSparseMatrix & S, const Mesh & mesh,
                                          const RVector3 & source,
                                          double k){
    dcfemBoundaryAssembleStiffnessMatrix(S, mesh, mesh.cellAttributes(),
                                         source, k);
}

void dcfemBoundaryAssembleStiffnessMatrix(CSparseMatrix & S, const Mesh & mesh,
                                          const RVector3 & source,
                                          double k){
    dcfemBoundaryAssembleStiffnessMatrix(S, mesh, getComplexResistivities(mesh),
                                         source, k);
}

void assembleCompleteElectrodeModel_(RSparseMatrix & S,
                                    const std::vector < ElectrodeShape * > & elecs,
                                    uint oldMatSize, bool lastIsReferenz,
                                    const RVector & contactImpedances){
    RSparseMapMatrix mapS(S);
    ElementMatrix < double > Se;

    uint nElectrodes = elecs.size();
    mapS.setRows(oldMatSize + nElectrodes);
    mapS.setCols(oldMatSize + nElectrodes);

    // RVector vContactImpedance( nElectrodes, 1.0); // Ohm * m^2

    // bool hasImp = checkIfMapFileExistAndLoadToVector("contactImpedance.map",  vContactImpedance);

    bool hasImp = true;
    RVector vContactResistance(nElectrodes, 1.0); // Ohm
    bool hasRes = checkIfMapFileExistAndLoadToVector("contactResistance.map", vContactResistance);

    for (uint elecID = 0; elecID < nElectrodes; elecID ++){

        //** some scale value, can used for contact impedance
        double sumArea = elecs[elecID]->domainSize();
        uint mat_ID = oldMatSize + elecID;
        // __MS(elecID)
        // __MS(sumArea)
        // __MS(elecs[elecID])
        elecs[elecID]->setMID(mat_ID);

        double contactResistance = vContactResistance[elecID];
        double contactImpedance  = contactImpedances[elecID];

        std::vector < MeshEntity * > electrodeEnts(elecs[elecID]->entities());
        if (hasImp || hasRes){
            if (sumArea < TOLERANCE){ //** point electrode
                contactImpedance = 1.0;
                sumArea = 1.0;
            } else {
                if (hasRes) contactImpedance = contactResistance * sumArea;
                else if (hasImp) contactResistance = contactImpedance / sumArea;
            }
            if (sumArea != 1.0){
                std::cout << "Electrode " << elecs[elecID]->id()
                    << " Contact- resistance: "<< contactResistance << " Ohm"
                    << " - impedance: " << contactImpedance  << " Ohm m^2"
                    << " - area: " << sumArea << " m^2" << std::endl;
            }
        }

        //std::cout << "electrode facet contact impedance: " << contactImpedance << std::endl;
        for (uint j = 0; j < electrodeEnts.size(); j ++){

            Se.u(*electrodeEnts[j]);

            if (lastIsReferenz && elecID == nElectrodes - 1){
                Se /= contactImpedance;
            } else {
                Se /= -contactImpedance;
            }

            //** C
            mapS.addToCol(mat_ID, Se);
                //** C'
            mapS.addToRow(mat_ID, Se);
//            std::cout << Se<< std::endl;
            //if (::fabs(contactImpedance - 1.0) > TOLERANCE){
                //** B +=
                Se.u2(*electrodeEnts[j]);
                Se /= contactImpedance;
                mapS += Se;
//             } else {
//                 std::cout << " cem: without contactImpedance " << std::endl;
//             }
        } // for each: electrode entity

        //** G
        if (lastIsReferenz){
            throwError("CEM with lastIsReferenz is currently not supported. Please add Reference Electrode");
            //**!! this leads to nonpositive definite S .. pls check
            if (elecID != nElectrodes- 1){
                std::cout << " cem: last is reference" << std::endl;
                uint refID = oldMatSize + nElectrodes -1;

                mapS[refID][mat_ID] = sumArea / contactImpedance;
                mapS[mat_ID][refID] = sumArea / contactImpedance;

                mapS[refID][refID]   = 2.0 * sumArea / contactImpedance;
                mapS[mat_ID][mat_ID] = 2.0 * sumArea / contactImpedance;
            }
        } else {
            if (::fabs(sumArea) < TOLERANCE){
                //** asuming node electrode
                mapS[mat_ID][mat_ID] = 1.0;
            } else {
                mapS[mat_ID][mat_ID] = sumArea / contactImpedance;
            }
        }
    } // for each: electrode
    S = mapS;
}

void assembleCompleteElectrodeModel(RSparseMatrix & S,
                                    const std::vector < ElectrodeShape * > & elecs,
                                    uint oldMatSize, bool lastIsReferenz,
                                    const RVector & contactImpedances){
    assembleCompleteElectrodeModel_(S, elecs, oldMatSize, lastIsReferenz, contactImpedances);
}

void assembleCompleteElectrodeModel(CSparseMatrix & S,
                                    const std::vector < ElectrodeShape * > & elecs,
                                    uint oldMatSize, bool lastIsReferenz,
                                    const RVector & contactImpedances){
    THROW_TO_IMPL
}

double mixedBoundaryCondition(const Boundary & boundary, const RVector3 & source, double k){
    if (!source.valid()){
        std::cerr << WHERE_AM_I << " no valid source found " << std::endl;
        return 0.0;
    }
    double mirrorPlaneZ = 0.0;
    RVector3 sourceMir(source);
    uint dim = 3;
    if (k > 0) dim = 2;
    sourceMir[dim - 1] = 2.0 * mirrorPlaneZ - source[dim - 1];

    RVector3 facetPos(boundary.center());
    RVector3 norm(boundary.norm());
    RVector3 r(source - facetPos);
    RVector3 rMir(sourceMir - facetPos);
    double rAbs = r.abs(), rMirAbs = rMir.abs();

//   std::cout << " S: " << source << " S': " << sourceMir
// 	    << " F: " << facetPos << " B: " << boundary.node(0) << " " << boundary.node(1) << " n: " << norm
// 	    << " r: "  << r<< " r'" << rMir << std::endl;

    double result = 0.0;
    enum spaceConfig{HALFSPACE,FULLSPACE,MIRRORSOURCE} config = MIRRORSOURCE;

    if (k == 0){ // 3D
        result = ((rMirAbs * rMirAbs) * std::fabs(r.dot(norm))    / rAbs      +
                   (rAbs * rAbs)       * std::fabs(rMir.dot(norm)) / rMirAbs) /
                   (rMirAbs * rAbs * (rAbs + rMirAbs));

                //(|r'|² * |r * n| / |r| + |r|² * |r' * n| / |r'|) / (|r'|*|r|* (|r|+|r'|))
//     switch(config){
//     case HALFSPACE:
//       result =::fabs(r.scalar(norm)) / (rAbs * rAbs);
//       break;
//     case FULLSPACE: TO_IMPL break;
//     case MIRRORSOURCE:
    // nach Bing & Greenhalgh

    //    cout << alpha << std::endl;
//       break;
//     default:
//       std::cerr << WHERE_AM_I << " Warning SpaceConfigEnum = " << config << std::endl;
//       break;
//     }
    } else { // 2.5D
        switch(config){
        case HALFSPACE:
            if (std::fabs(besselK0(rAbs * k)) < 1e-40) return 0.0;
            result = k * std::fabs(r.dot(norm)) / rAbs * besselK1(rAbs * k) / besselK0(rAbs * k);
        break;
        case FULLSPACE:
            if (std::fabs(besselK0(rAbs * k)) < 1e-40) return 0.0;
            //ca: is there missing factor 2??????????
            result = k * std::fabs(r.dot(norm)) / rAbs * besselK1(rAbs * k) / besselK0(rAbs * k);
        break;
        case MIRRORSOURCE:
            if ((::fabs(besselK0(rAbs * k)) < TOLERANCE) ||
                    (::fabs(besselK0(rMirAbs * k)) < TOLERANCE)) return 0.0;

            result = k * (::fabs(r.dot(norm)) / rAbs * besselK1(rAbs * k) +
		      ::fabs(rMir.dot(norm)) / rMirAbs  * besselK1(rMirAbs * k)) /
	       (besselK0(rAbs * k) + besselK0(rMirAbs * k));
        break;
        }
    }

    if (std::isnan(result) || std::isinf(result) || std::fabs(result) < TOLERANCE){
            std::cerr << WHERE_AM_I << " Warning " << result << std::endl;
            std::cerr << "Source: " << source << std::endl;
            std::cerr << "n: " << norm << std::endl;
            std::cerr << "r: " << r << " rMir " << rMir << std::endl;
            std::cerr << "besselK1(rAbs * k) " << besselK1(rAbs * k) << " k " << k << std::endl;
            std::cerr << "rMirAbs " << rMirAbs << " rAbs " << rAbs << std::endl;
    }

    return result;
}

DCMultiElectrodeModelling::DCMultiElectrodeModelling(bool verbose)
    : ModellingBase(verbose) {
    init_();
}

DCMultiElectrodeModelling::DCMultiElectrodeModelling(Mesh & mesh, bool verbose)
    : ModellingBase(verbose) {
    init_();
    setMesh(mesh);
}

DCMultiElectrodeModelling::DCMultiElectrodeModelling(DataContainerERT & dataContainer, bool verbose)
    : ModellingBase(dataContainer, verbose){
    init_();
}

DCMultiElectrodeModelling::DCMultiElectrodeModelling(Mesh & mesh, DataContainerERT & dataContainer, bool verbose)
    : ModellingBase(dataContainer, verbose){
    init_();
    setMesh(mesh);
}

DCMultiElectrodeModelling::~DCMultiElectrodeModelling(){
    if (subSolutions_ && subpotOwner_) {
        delete subSolutions_;
    }

    if (electrodeRef_ && electrodeRef_ != electrodes_.back()){
        delete electrodeRef_;
    }

    if (primDataMap_) delete primDataMap_;

    for_each(electrodes_.begin(), electrodes_.end(), deletePtr());
}

void DCMultiElectrodeModelling::init_(){
    analytical_          = false;
    topography_          = false;
    neumannDomain_       = true;
    lastIsReferenz_      = false;
    complex_             = false;
    setSingValue_        = true;

    subpotOwner_         = false;
    subSolutions_        = NULL;

    electrodeRef_        = NULL;
    JIsRMatrix_          = true;
    JIsCMatrix_          = false;

    buildCompleteElectrodeModel_    = false;
    dipoleCurrentPattern_           = false;

    primDataMap_ = new DataMap();

    byPassFile_ = "bypass.map";


    Index nThreads = getEnvironment("BERTTHREADS", 0, verbose_);
    nThreads = getEnvironment("BERT_NUM_THREADS", 0, verbose_);
    if (nThreads > 0) setThreadCount(nThreads);

}

void DCMultiElectrodeModelling::setComplex(bool c) {
    if (complex_ != c){

        if (subSolutions_ && subpotOwner_) {
            delete subSolutions_;
            subSolutions_ = 0;
        }
        complex_=c;
    }
}

DataContainerERT & DCMultiElectrodeModelling::dataContainer() const{
    return dynamic_cast < DataContainerERT & >(*dataContainer_);
}

void DCMultiElectrodeModelling::deleteMeshDependency_(){
    for_each(electrodes_.begin(), electrodes_.end(), deletePtr()); electrodes_.clear();
    electrodeRef_        = NULL;
}

void DCMultiElectrodeModelling::assembleStiffnessMatrixDCFEMByPass(RSparseMatrix & S){
    assembleStiffnessMatrixDCFEMByPass_(S);
}

void DCMultiElectrodeModelling::assembleStiffnessMatrixDCFEMByPass(CSparseMatrix & S){
    //assembleStiffnessMatrixDCFEMByPass_(S);
}

template < class ValueType >
void DCMultiElectrodeModelling::assembleStiffnessMatrixDCFEMByPass_(SparseMatrix < ValueType > & _S){

    std::vector < std::pair< Index, Index> > byPassPair;
    std::vector < std::pair< Index, Index> > byPassNodesPair;
    std::vector < double > resistance;
    std::vector < double > resistanceNode;
    std::vector < std::string > row;

    if (fileExist(byPassFile_)){
        if (verbose_) std::cout << byPassFile_ << " found in working path. Applying them." << std::endl;
        std::fstream file; openInFile(byPassFile_, &file, true);

        // Check bypass File
        while(!file.eof()) {
            row  = getNonEmptyRow(file);
            if (row.size() == 3){
                Index eK1idx = toInt(row[0]);
                Index eK2idx = toInt(row[1]);
                double resis = toFloat(row[2]);

                Index a1 = 0, a2 = 0;

                if (eK1idx < 1){
                    std::cerr << WHERE_AM_I << " bypass electrode unknown: " << eK1idx << " please choose electrode indices from 1. Ignoring." << std::endl;
                    continue;
                }
                if (eK1idx < electrodes_.size()) {
                    a1 = electrodes_[eK1idx - 1]->mID();
                } else {
                    std::cerr << WHERE_AM_I << " bypass electrode unknown " << eK1idx << " e-size = "
                            << electrodes_.size() << " Ignoring."<< std::endl;
                    continue;
                }
                if (eK1idx < electrodes_.size()) {
                    a2 = electrodes_[eK2idx - 1]->mID();
                } else {
                    std::cerr << WHERE_AM_I << " bypass electrode unknown " << eK1idx << " e-size = "
                            << electrodes_.size() << " Ignoring."<< std::endl;
                    continue;
                }

                byPassNodesPair.push_back(std::pair< Index, Index>(a1, a2));
                resistanceNode.push_back(resis);
            } else if (row.size() == 2){
                int nodeMarker = toInt(row[0]);
                double resis = toFloat(row[1]);

                IndexArray nodesIDX(mesh_->findNodesIdxByMarker(nodeMarker));
                if (nodesIDX.size()){
                    for (Index i=0; i < nodesIDX.size()-1; i ++ ){
                        byPassNodesPair.push_back(std::pair< Index, Index>(nodesIDX[i], nodesIDX[i+1]));
                        resistanceNode.push_back(resis);
                    }
                } else {
                    std::cerr << WHERE_AM_I << " Warning! cannot requested node marker ("+str(nodeMarker)+") for bypass.map.\n" <<
                    "Expect either: \n int(ElectrodeID) int(ElectrodeID) double(resistance)\n or \n"<<
                    "int(NodeMarker) double(resistance)" << row.size() << std::endl;
                }

            } else if (row.size() > 0){
                std::cerr << WHERE_AM_I << " Warning! Wrong format for bypass.map.\n" <<
                    "Expect either: \n int(ElectrodeID) int(ElectrodeID) double(resistance)\n or \n"<<
                    "int(NodeMarker) double(resistance)" << row.size() << std::endl;
            }
        } // while file
        file.close();
    } // if file can be read

    //## looking for CEM nodes
    if (bypassNodeIdx_.size()){
        std::map < float, float > rMap;
        if (fileExist("electrodeBypassResistances.map")){
            rMap = loadFloatMap("electrodeBypassResistances.map");
        }

        for (Index j = 0; j < bypassNodeIdx_.size(); j ++){
            int marker = bypassNodeIdx_[j];

            IndexArray nodesIDX(mesh_->findNodesIdxByMarker(marker));

            for (Index i = 0; i < nodesIDX.size()-1; i ++){
                byPassNodesPair.push_back(std::pair< Index, Index>(nodesIDX[i],
                                                                   nodesIDX[i+1]));

                if (rMap.count(float(marker))){
                    resistanceNode.push_back(rMap[float(marker)]);
                } else {
                    resistanceNode.push_back(1e-6);
                }
            }
        }
    }

    RSparseMapMatrix S(_S);
    for (Index i = 0; i < byPassNodesPair.size(); i ++){
        Index a1 = byPassNodesPair[i].first;
        Index a2 = byPassNodesPair[i].second;
        if (verbose_) std::cout << "Bypass nodes: " << a1 << "-" << a2 << " with resistance: "
                          << resistanceNode[i] << std::endl;
        double val = 1.0 / resistanceNode[i];

        S[a1][a1] += val;
        S[a2][a2] += val;
        S[a1][a2] -= val;
        S[a2][a1] -= val;
    }
    _S = S;
}

void DCMultiElectrodeModelling::updateMeshDependency_(){
    if (subSolutions_) subSolutions_->clear();

    for_each(electrodes_.begin(), electrodes_.end(), deletePtr());
    electrodes_.clear();

    electrodeRef_        = NULL;
    //** Try to analyse the geometrie, check for topography and looking
    // for surface Z-Koordinate
    topography_     = false;
    neumannDomain_  = true;
    surfaceZ_       = -MAX_DOUBLE;
    bool init       = false;

    for (Index i = 0; i < mesh_->boundaryCount(); i++){
        if (mesh_->boundary(i).marker() == MARKER_BOUND_MIXED ||
            mesh_->boundary(i).marker() == MARKER_BOUND_HOMOGEN_DIRICHLET ||
            mesh_->boundary(i).marker() == MARKER_BOUND_DIRICHLET){
            neumannDomain_ = false;
        }

        if (mesh_->boundary(i).marker() == MARKER_BOUND_HOMOGEN_NEUMANN &&
            !topography_){
            if (init == false) {
                surfaceZ_ = mesh_->boundary(i).center()[mesh_->dim() -1];
                init = true;
            } else {
                if (mesh_->boundary(i).center()[mesh_->dim() -1] != surfaceZ_){
                    if (verbose_) {
                        std::cout << "Found topography for surface="
                                  << surfaceZ_ << " : "
                                  << mesh_->boundary(i).center()[mesh_->dim() -1] << std::endl;
                    }
                    topography_ = true;
                }
            }
        }
    }

    if (neumannDomain_) {
        if (verbose_) {
            std::cout << "Found Neumann domain. Setting topography=1." << std::endl;
        }
        topography_ = true;
    }

    //** when we calculate 2,5D we never have neumannDomain
    if (mesh_->dim() == 2){
        if (neumannDomain_){
            neumannDomain_ = false;
            if (verbose_) {
                std::cout << "Found Neumann domain. but 2.5D -> neumann: false" << std::endl;
            }
        }
    }
//    mesh_->exportBoundaryVTU("meshBound");
    if (mesh_->haveData("AttributeReal") && mesh_->haveData("AttributeImag")){
        this->setComplex(true);
    }

    //## new mesh but old data .. so we need search electrodes again
    searchElectrodes_();
}

void DCMultiElectrodeModelling::updateDataDependency_(){

    if (subSolutions_) subSolutions_->clear();

    for_each(electrodes_.begin(), electrodes_.end(), deletePtr());
    electrodes_.clear();

    electrodeRef_        = NULL;
    if (mesh_) searchElectrodes_();
}

void DCMultiElectrodeModelling::setContactImpedances(const RVector & zi){
    vContactImpedance_ = zi;
}

void DCMultiElectrodeModelling::searchElectrodes_(){
    // __MS(*(this->mesh_))
    if (!mesh_){
        throwError("DCMultiElectrodeModelling::searchElectrodes_() have no mesh defined");
    }
    if (electrodes_.size() > 0) return;

    passiveCEM_.clear();

    //** step 1 search the mesh for signs of electrodes
    std::vector < Index > sourceIdx = mesh_->findNodesIdxByMarker(MARKER_NODE_ELECTRODE);
    IndexArray refSourceIdx  = mesh_->findNodesIdxByMarker(MARKER_NODE_REFERENCEELECTRODE);
    calibrationSourceIdx_    = mesh_->findNodesIdxByMarker(MARKER_NODE_CALIBRATION);

    //** looking for CEM-boundaries
    std::map< int, std::vector< MeshEntity * > > electrodeFaces;

    for (Index i = 0, imax = mesh_->boundaryCount(); i < imax; i++){
        int marker = mesh_->boundary(i).marker();
        if (marker <= MARKER_BOUND_ELECTRODE + 1){ // +1 since -9999 is passive body
            electrodeFaces[MARKER_BOUND_ELECTRODE - marker].push_back(&mesh_->boundary(i));
        }
    }

    //** looking for CEM-cells
    for (Index i = 0, imax = mesh_->cellCount(); i < imax; i++){
        int marker = mesh_->cell(i).marker();

        if (marker <= MARKER_BOUND_ELECTRODE and marker > MARKER_FIXEDVALUE_REGION){
            electrodeFaces[MARKER_BOUND_ELECTRODE - marker].push_back(&mesh_->cell(i));
        }
    }

    //** looking for CEM-nodes (bypass)
    std::map< int, std::vector< Node * > > bypassNodes;
    for (Index i = 0, imax = mesh_->nodeCount(); i < imax; i++){
        int marker = mesh_->node(i).marker();
        // no nails. either CEM faces OR CEM bypass nodes
        if (marker <= MARKER_BOUND_ELECTRODE &&
            !electrodeFaces.count(MARKER_BOUND_ELECTRODE - marker)){

            if (!bypassNodes.count(MARKER_BOUND_ELECTRODE - marker)) {
                bypassNodeIdx_.push_back(marker);
            }
            bypassNodes[MARKER_BOUND_ELECTRODE - marker].push_back(&mesh_->node(i));
        }
    }

    std::list < ElectrodeShape * > cemElectrodes;
    std::list < ElectrodeShape * > passiveCEMBodies;
    for (std::map< int, std::vector< MeshEntity * > >::iterator it = electrodeFaces.begin();
         it != electrodeFaces.end(); it ++){
        if (it->first >= 0){
            cemElectrodes.push_back(new ElectrodeShapeDomain(it->second));
            cemElectrodes.back()->setId(it->first);
        } else {
            passiveCEMBodies.push_back(new ElectrodeShapeDomain(it->second));
        }
                //** transform to start with electrode-id == 0;
    }
    Index nodeECounter = 0, nodeBCounter = 0, freeECounter = 0;
    Index cemECounter = 0, passiveCEMbodyCounter = 0;

    if (dataContainer_){
        //!!** match the known electrode to list of electrodes from the datacontainer
        R3Vector ePos(dataContainer_->sensorPositions());

        //!!** For 2d-problems we have to check if xy or xz coordinates are given
        //!!** only xy is valid so it is necessary to swap the coordinates
        if (mesh_->dim() == 2){
            if ((zVari(ePos) || max(abs(z(ePos))) > 0) &&
                (!yVari(ePos) && max(abs(y(ePos))) < 1e-8)){

                if (verbose_) std::cout << "Warning! swap YZ coordinates for sensor positions to meet mesh dimensions." << std::endl;

                swapYZ(ePos);
            }
        }

        for (uint i = 0; i < ePos.size(); i ++){
            bool match = false;
            //** match the known CEM-electrodes
            for (std::list< ElectrodeShape * >::iterator it = cemElectrodes.begin();
                 it != cemElectrodes.end(); it ++){
                    std::cout << "req.pos:" << ePos[i] << " epos("
                                << (*it)->id() << "): " << (*it)->pos()
                                << " dist: " <<  ePos[i].distance((*it)->pos())
                                << " e-size: " << std::sqrt((*it)->domainSize())*2.0
                                << std::endl;

                if (ePos[i].distance((*it)->pos()) < std::sqrt((*it)->domainSize()) * 2.0 ||
                    (uint)(*it)->id() == i) {
                    electrodes_.push_back((*it));
                    electrodes_.back()->setId(i);
                    electrodes_.back()->setPos(ePos[i]);
                    cemElectrodes.erase(it);
                    cemECounter++;
                    match = true;
                    break;
                }
            }
            //** match the known bypass-electrodes
            if (!match){
                for (std::map< int, std::vector< Node * > >::iterator it = bypassNodes.begin();
                     it != bypassNodes.end(); it ++){
// //                     std::cout << ePos[i] << " " << mesh_->node(*it).pos() <<
// //                             " " << ePos[i].dist(mesh_->node(*it).pos()) << std::endl;
                     if (ePos[i].dist(it->second[0]->pos()) < 0.01){ //CR 1cm?? really??
                        electrodes_.push_back(new ElectrodeShapeNodesWithBypass(it->second));
                        electrodes_.back()->setId(i);
                        bypassNodes.erase(it);
                        nodeBCounter++;
                        match = true;
                        break;
                    }
                }
            }

            //** match the known node-electrodes
            if (!match){
                for (std::vector< Index >::iterator it = sourceIdx.begin(); it != sourceIdx.end(); it ++){
                    //  std::cout << ePos[i] << " " << mesh_->node(*it).pos() <<
                    //                          " " << ePos[i].dist(mesh_->node(*it).pos()) << std::endl;
                    if (ePos[i].dist(mesh_->node(*it).pos()) < 0.01){ //CR 1cm?? really??
                        electrodes_.push_back(new ElectrodeShapeNode(mesh_->node(*it)));
                        electrodes_.back()->setId(i);
                        sourceIdx.erase(it);
                        nodeECounter++;
                        match = true;
                        break;
                    }
                }
            }

            //** fill the missing with node independent electrodes
            if (!match){
                Cell * cell = mesh_->findCell(ePos[i]);
                if (cell){
                    electrodes_.push_back(new ElectrodeShapeEntity(*cell, ePos[i]));
                } else{
                    electrodes_.push_back(new ElectrodeShape(ePos[i]));
                    std::cerr << WHERE_AM_I << " " << ePos[i] << " mesh " << mesh_->boundingBox() << std::endl;

                    for (auto &n : sourceIdx){
                        std::cout << ePos[i] << " " << mesh_->node(n).pos() <<
                                                " " << ePos[i].dist(mesh_->node(n).pos()) << std::endl;
                    }
                    throwError("There is a requested electrode that does not match the given mesh. ");
                }

//                     std::cout << ePos[i] << std::endl;
//                     std::cout << *cell << std::endl;

                electrodes_.back()->setId(i);
                freeECounter++;
            }
        } // for all in ePos

    } else { //** no dataContainer_

        //** add all remaining CEM-electrodes
        for (std::list< ElectrodeShape * >::iterator it = cemElectrodes.begin();
            it != cemElectrodes.end(); it ++){
            electrodes_.push_back((*it));
                    //** transform to start with electrode-id == 0;
            electrodes_.back()->setId(cemECounter);
            cemECounter++;
        }

        //** add all known bypass-electrodes
        for (std::map< int, std::vector< Node * > >::iterator it = bypassNodes.begin();
            it != bypassNodes.end(); it ++){
// //                     std::cout << ePos[i] << " " << mesh_->node(*it).pos() <<
// //                             " " << ePos[i].dist(mesh_->node(*it).pos()) << std::endl;
            electrodes_.push_back(new ElectrodeShapeNodesWithBypass(it->second));
            electrodes_.back()->setId(cemECounter + nodeBCounter);
            nodeBCounter++;
        }

        //** add all remaining electrodes to the calculation
        for (std::vector < Index >::iterator it = sourceIdx.begin(); it != sourceIdx.end(); it ++){
            electrodes_.push_back(new ElectrodeShapeNode(mesh_->node(*it)));
            electrodes_.back()->setId(nodeECounter + nodeBCounter + cemECounter);
            nodeECounter++;
        }
    }

    //** add passive cem bodies
    for (std::list< ElectrodeShape * >::iterator it = passiveCEMBodies.begin();
         it != passiveCEMBodies.end(); it ++){
        passiveCEM_.push_back((*it));
        passiveCEM_.back()->setId(-1);
        passiveCEMbodyCounter ++;
    }

    if (cemECounter > 0 || passiveCEMbodyCounter > 0) buildCompleteElectrodeModel_ = true;

    if (verbose_) {
        if (dataContainer_){
            std::cout << "Found datafile: " << dataContainer_->sensorCount()
                    << " electrodes" << std::endl;
        }
        if (cemECounter) {
            std::cout << "Found: " << cemECounter << " cem-electrodes" << std::endl;
        }
        if (nodeBCounter) {
            std::cout << "Found: " << nodeBCounter << " bypass-electrodes" << std::endl;
        }
        if (nodeECounter) {
            std::cout << "Found: " << nodeECounter << " node-electrodes" << std::endl;
        }
        if (freeECounter) {
            std::cout << "Found: " << freeECounter << " free-electrodes" << std::endl;
        }
        if (passiveCEMbodyCounter) {
            std::cout << "Found: " << passiveCEMbodyCounter << " passive cem bodies" << std::endl;
        }
    }

    //** Two special cases:
    //** Just one reference electrode node is possible,
    if (refSourceIdx.size()) {
        if (verbose_) std::cout   << "Found: " << refSourceIdx.size()
                                    << " reference electrode node." << std::endl;
        electrodeRef_ = new ElectrodeShapeNode(mesh_->node(refSourceIdx[0]));
    }

    //** though several calibration point nodes are.
    if (calibrationSourceIdx_.size()) {
        if (verbose_) std::cout << "Found: " << calibrationSourceIdx_.size()
                                    << " calibration node." << std::endl;
    }

    if (electrodes_.size() > 0){

        //** looking for source center Position;
        RVector3 sumPos(0.0, 0.0, 0.0);
        for (uint i = 0; i < electrodes_.size(); i ++){
            if (electrodes_[i]->valid()) sumPos += electrodes_[i]->pos();
        }
        sourceCenterPos_ = sumPos / (double)electrodes_.size();

        if (kValues_.empty() || weights_.empty()){
            if (dataContainer_){
                initKWaveList(*mesh_, kValues_, weights_, dataContainer_->sensorPositions(), verbose_);
            } else {
                initKWaveList(*mesh_, kValues_, weights_, verbose_);
            }
        }
    } else {
        //throwError(WHERE_AM_I+ " Warning ! Found neighter electrode nodes nor electrode facets, don't know what to do. ");
        std::cout << "Warning! Found neigther electrode nodes nor electrode facets, don't know what to do. " << std::endl;
    }

    if (neumannDomain_){
        if (calibrationSourceIdx_.size() == 0) {
            std::cout << "Warning! Neumann domain without calibration (potential reference) point. "
                        << "This may lead to a non-positive definite matrix. LDL can solve instead of"
                            " CHOLMOD, but better you add VIP with calibration marker "
                        << MARKER_NODE_CALIBRATION << std::endl;
            std::cout << "Choose first node as calibration node " << std::endl;
            calibrationSourceIdx_.push_back(0);
        }

        if (!electrodeRef_ && !dipoleCurrentPattern_) {
            if (verbose_) {
                std::cout << "Found Neumann domain without reference electrode. " << std::endl
                            << "Choose last electrode as reference. " << std::endl;
            }
            if (electrodes_.size() == 0){
                log(Warning, "No electrodes defined.");
                return;
            }
            electrodeRef_ = electrodes_.back();
            lastIsReferenz_ = true;
        }
    } else { // no neumann
        if (verbose_) std::cout << "Found non-Neumann domain" << std::endl;
        if (calibrationSourceIdx_.size()){
            std::cout << "Non-Neumann domain conflicts with given calibration point. Ignoring calibration." << std::endl;
            calibrationSourceIdx_.clear();
        }
    }
}

RVector DCMultiElectrodeModelling::createDefaultStartModel(){
    RVector vec(this->regionManager().parameterCount(), 0.0);
    if (dataContainer_ != NULL){
         vec.fill(median(dataContainer_->get("rhoa")));
    } else {
        std::cerr << WHERE_AM_I << " No data container given. " << std::endl;
    }
    return vec;
}

RVector DCMultiElectrodeModelling::response(const RVector & model,
                                            double background){

    if (min(abs(dataContainer_->get("k"))) < TOLERANCE){
        if (!(this->topography() || buildCompleteElectrodeModel_)){
            dataContainer_->set("k",
                              this->calcGeometricFactor(this->dataContainer()));
            log(Warning, " data contains no K-factors but we calculate them "
                         " analytically for the response call");

        } else {
            throwError(WHERE_AM_I + " data contains no K-factors ");
        }
    }

    if (!this->mesh_){
        log(Critical, "Found no mesh, so cannot calculate a response.");
    }
    if (complex()){

        if (min(abs(model) < TOLERANCE)){
            model.save("modelFail.vector");
            log(Critical, " complex response for abs model with negative or zero resistivity is not defined.");
        }

        DataMap dMap(response_(toComplex(model(0, model.size()/2),
                                         model(model.size()/2, model.size())),
                               Complex(background, -9e99)));

        RVector respRe(dMap.data(this->dataContainer(), false, false));
        RVector respIm(dMap.data(this->dataContainer(), false, true));

        CVector resp(toComplex(respRe, respIm) * dataContainer_->get("k"));
        return cat(real(resp), imag(resp));

    } // if complex

    //** to following can lead to problematic situations https://gitlab.com/resistivity-net/bert/issues/41
    // but costs one forward calculation so its probably better to
    // remove it (temporary comment)
    // if (::fabs(max(model) - min(model)) < TOLERANCE){
    //     if (!this->topography_ ){
    //         return RVector(dataContainer_->size(), min(model));
    //     } else {
    //         std::cout << "Calcuating numerical response for homogeneous model due to topography";
    //     }
    // }

    if (min(model) < TOLERANCE){
        model.save("modelFail.vector");
        log(Critical, " response for model with negative or zero resistivity is not defined.:",
                     min(model), max(model));
    }

    DataMap dMap(response_(model, background));
    RVector resp(round(dMap.data(this->dataContainer()), 1e-10));
    RVector respRez(round(dMap.data(this->dataContainer(), true), 1e-10));

    if (resp.size() != dataContainer_->size() || respRez.size() != dataContainer_->size()){
        throwError(WHERE_AM_I + " size wrong: " + str(dataContainer_->size())
        + " " + str(resp.size()) + " " + str(respRez.size()));
    }

    resp    *= dataContainer_->get("k");
    respRez *= dataContainer_->get("k");

    RVector modelReciprocity((resp - respRez) / (resp + respRez) * 2.0);

    if (verbose_){
        if (min(resp) < 0 && 1){
            std::cout << "Found neg. resp (saving)." << std::endl;
                for (uint i = 0; i < resp.size(); i ++){
                    if (resp[i ] < 0) {
                        int a = (*dataContainer_)("a")[i];
                        int b = (*dataContainer_)("b")[i];
                        int m = (*dataContainer_)("m")[i];
                        int n = (*dataContainer_)("n")[i];

                        RVector ab(mesh_->nodeCount(), 0.0), mn(mesh_->nodeCount(), 0.0);
                        if (a != -1) ab = solutions_[a];
                        if (b != -1) ab -= solutions_[b];
                        if (m != -1) mn = solutions_[m];
                        if (n != -1) mn -= solutions_[n];
                        std::cout << i << " " << resp[i] << " " << respRez[i]<< std::endl;
                        std::cout << a << " " << b << " " << m << " " << n << std::endl;

                        mesh_->addData("ab-pot", prepExportPotentialData(ab));
                        mesh_->addData("mn-pot", prepExportPotentialData(mn));
                        //mesh_->addData("sens-mn-pot", prepExportSensitivityData(jacobian));
                        mesh_->exportVTK("negResp");

                        break;
                        //std::cout << (*dataContainer_)[i] << std::endl;
                    }
                }
//std::cout << find(resp < 0) << std::endl;
                mesh_->save("negResp");
                save(mesh_->cellAttributes(), "negResp-Atts");

                save(resp, "resp.vec");
                save(respRez, "respRez.vec");
            } // if found neg. Responses
            std::cout << "Response: min = " << min(resp)
                        << " max = " << max(resp) << " mean = " << mean(resp) << std::endl;
            std::cout << "Reciprocity rms(modelReciprocity) "
                        << rms(modelReciprocity) * 100.0 << "%, "
                        << "max: " << max(modelReciprocity) * 100.0 << "%" << std::endl;
//        std::cout << "Reciprocity sum = " << sum(modelReciprocity) << std::endl;

 //       std::cout << 13 << " " << resp[13] << " " << respRez[13] << std::endl;
    }
    return sqrt(abs(resp * respRez));
}

void DCMultiElectrodeModelling::mapERTModel(const CVector & model, Complex background){
    if (model.size() == this->mesh_->cellCount()){
        setComplexResistivities(*mesh_, model);
    } else {
        RVector re(createMappedModel(real(model), background.real()));
        // RVector im(re*0.0);
        // log(Warning, "imag part forced to zero");
        RVector im(createMappedModel(imag(model), -9e99));
        setComplexResistivities(*mesh_, toComplex(re, im));
    }
}

void DCMultiElectrodeModelling::mapERTModel(const RVector & model,
                                            double background){
    if (model.size() == this->mesh_->cellCount()){
        this->mesh_->setCellAttributes(model);
    } else {
        mapModel(model, background);
    }
}

template < class ValueType >
DataMap DCMultiElectrodeModelling::response_(const Vector < ValueType > & model,
                                             ValueType background){
    if (verbose_) std::cout << "Calculating response for model: min = " << min(model)
                            << " max = " << max(model) << std::endl;
    DataMap dMap;

    this->mapERTModel(model, background);

    if (dataContainer_ != NULL){

        if (dipoleCurrentPattern_){
            THROW_TO_IMPL
            calculate(this->dataContainer(), false);
//             resp    = dataContainer_->get("u");
            //*** No reciprocity for dipole-current pattern.
        } else {
            calculate(dMap);
        }
    } else {
        throwError(WHERE_AM_I + " no response without data container");
    }
    return dMap;
}

template < class ValueType >
Matrix < ValueType > * DCMultiElectrodeModelling::prepareJacobianT_(const Vector< ValueType > & model){
    this->searchElectrodes_();
    if (dataContainer_){
        if (!subSolutions_){
            if (verbose_) {
                std::cout << "Creating new subpotentials for createJacobian."  << std::endl;
            }
            subpotOwner_ = true;
            subSolutions_ = new Matrix< ValueType >;
        }  else {
            if (verbose_) {
                std::cout << "Using existing subpotentials for createJacobian."  << std::endl;
            }
        }
        Matrix< ValueType > *u = NULL;
        u = dynamic_cast< Matrix< ValueType > * >(subSolutions_);
        if (u->rows() == 0){
            if (verbose_) {
                std::cout << "Subpotentials matrix is empty."  << std::endl;
            }
// //            std::cout << WHERE_AM_I << " " << mean(model) << " " << model.size() << std::endl;
//__MS(toc__)
            this->mapERTModel(model, ValueType(-9e99)); // very slow
//__MS(toc__)
            bool oldAna = this->analytical();

            this->setAnalytical(!(this->topography() ||
                                  buildCompleteElectrodeModel_ ||
                                  stdDev(model) > TOLERANCE*1e5));
            if (verbose_) {
                std::cout << "Calculating subpotentials analytical for createJacobian: "
                          << this->analytical() << " ("
                          << "top: " << this->topography() << "|"
                          << "cem: " << buildCompleteElectrodeModel_ << "|"
                          << "het: " << bool(stdDev(model) > TOLERANCE*1e5) << ")" << std::endl;
            }
//__MS(toc__)
            //** first geometric factors .. since this will overwrite u
            if (!dataContainer_->allNonZero("k")){
                dataContainer_->set("k",
                              this->calcGeometricFactor(this->dataContainer(),
                                                        model.size()));
            }

            DataContainerERT tmp(this->dataContainer());

            this->calculate(tmp);

            /*! We have to scale subSolutions_ for the analytical solution to match the model */
            if (this->analytical()){
                if (verbose_) std::cout << "Scale subpotentials with " << model[0] << std::endl;

                for (uint i = 0, imax = u->rows(); i < imax; i ++) {
                    (*u)[i] *= model[0];
                }
            }
            this->setAnalytical(oldAna);
        } // if u.rows()
        return u;
    } else {
        throwError(WHERE_AM_I + " no data structure given");
    }
    return 0;
}

RMatrix * DCMultiElectrodeModelling::prepareJacobian_(const RVector & model){
    return prepareJacobianT_(model);
}
CMatrix * DCMultiElectrodeModelling::prepareJacobian_(const CVector & model){
    return prepareJacobianT_(model);
}

void DCMultiElectrodeModelling::createJacobian_(const RVector & model,
                                                const RMatrix & u, RMatrix * J){

    std::vector < std::pair < Index, Index > > matrixClusterIds;

// MEMINFO
//         save(*u, "pots.bmat");

    createSensitivityCol(*J, *mesh_, this->dataContainer(), u,
                         weights_, kValues_,
                         matrixClusterIds, nThreads_, verbose_);

// MEMINFO
    double sensMatDropTol = getEnvironment("BERT_SENSMATDROPTOL", 0.0, verbose_);

    RSparseMapMatrix * Jsparse = 0;

    if (matrixClusterIds.size() > 0){
        // just test clustering here
        Index nData = matrixClusterIds[0].first;
        Index nModel = matrixClusterIds[0].second;

        if (sensMatDropTol > 0.0){
            // breaks possible blockmatrix sizes
            if (complex_) {THROW_TO_IMPL
            }

            delete jacobian_;
// MEMINFO
            jacobian_ = new RSparseMapMatrix(nData, nModel);
            Jsparse = dynamic_cast< RSparseMapMatrix  * >(jacobian_);
        } else {
            J->resize(nData, nModel);
        }


        for (uint c = 1; c < matrixClusterIds.size(); c ++){
// MEMINFO
            Index start = matrixClusterIds[c].first;
            Index end = matrixClusterIds[c].second;

            if (Jsparse){
                Jsparse->importCol("sensPart_" + str(start) + "-"
                                   + str(end) + ".bmat",
                                   sensMatDropTol, start);
            } else { // no drop tol
                RMatrix Jcluster("sensPart_" + str(start) + "-" + str(end));

                for (Index i = 0; i < J->rows(); i ++){
                    (*J)[i].setVal(Jcluster[i], start, end);
                }
            }
// MEMINFO
        } // for each clustering
    } // if clustering
// MEMINFO

    if (!Jsparse){

        if (model.size() == J->cols()){
            RVector m2(model*model);
            if (model.size() == J->cols()){
                for (uint i = 0; i < J->rows(); i ++) {
                    (*J)[i] /= (m2 / dataContainer_->get("k")[i]);
                }
            }
        }
        if (verbose_){
            RVector sumsens(J->rows());
            for (Index i = 0, imax = J->rows(); i < imax; i ++){
                sumsens[i] = sum((*J)[i]);
            }

            std::cout << "sens sum: median = " << median(sumsens)
                          << " min = " << min(sumsens)
                          << " max = " << max(sumsens) << std::endl;
        }
    } else {
        for (RSparseMapMatrix::iterator it = Jsparse->begin();
             it != Jsparse->end(); it ++){

            Index row = (*it).first.first;
            Index col = (*it).first.second;
            (*it).second /= (model[col] * model[col]) / dataContainer_->get("k")[row];
        }
        if (verbose_){
            std::cout << "S sparsity: " << ((double)Jsparse->nVals() /
            (Jsparse->rows() * Jsparse->cols())) * 100.0 << "% " << std::endl;
        }
    }
}

void DCMultiElectrodeModelling::createJacobian_(const CVector & model,
                                                const CMatrix & u, CMatrix * J){

    std::vector < std::pair < Index, Index > > matrixClusterIds;

    createSensitivityCol(*J,
                         *this->mesh_, this->dataContainer(),
                         u,
                         this->weights_, this->kValues_,
                         matrixClusterIds, this->nThreads_, this->verbose_);

    if (model.size() == J->cols()){
        // __MS("check")
        CVector m2(model*model);
        //CVector m2(model*conj(model));
        if (model.size() == J->cols()){
            for (Index i = 0; i < J->rows(); i ++) {
                (*J)[i] /= (m2 / dataContainer_->get("k")[i]);
            }
        }
    } else  {
        __M
        log(Error, "size mismatch");
    }
    if (verbose_){
        CVector sumsens(J->rows());
        for (Index i = 0, imax = J->rows(); i < imax; i ++){
            sumsens[i] = sum((*J)[i]);
        }

        // std::cout << "sens sum: median = " << median(sumsens)
        //           << " min = " << min(sumsens)
        //           << " max = " << max(sumsens) << std::endl;
    }
}

void DCMultiElectrodeModelling::createJacobian(const RVector & model){
    if (complex_){
        CVector cMod(toComplex(model(0, model.size()/2),
                               model(model.size()/2, model.size())));

        CMatrix * u = this->prepareJacobianT_(cMod);

        if (!JIsCMatrix_){
            // log(Warning, "delete non complex Jacobian and create a new CMatrix");
            delete jacobian_;
            jacobian_ = new CMatrix();
            JIsCMatrix_ = true;
            JIsRMatrix_ = false;

        }
        CMatrix * J = dynamic_cast< CMatrix * >(jacobian_);
        this->createJacobian_(cMod, *u, J);
    } else {
        RMatrix * u = this->prepareJacobianT_(model);
        if (!JIsRMatrix_){
            log(Warning, "delete non real Jacobian and create a new RMatrix");
            delete jacobian_;
            jacobian_ = new RMatrix();
            JIsRMatrix_ = true;
            JIsCMatrix_ = false;
        }

        RMatrix * J = dynamic_cast< RMatrix * >(jacobian_);
        this->createJacobian_(model, *u, J);
    }
}

void DCMultiElectrodeModelling::createConstraints(){
    ModellingBase::createConstraints();
}

void DCMultiElectrodeModelling::createCurrentPattern(std::vector < ElectrodeShape * > & eA,
                                                     std::vector < ElectrodeShape * > & eB,
                                                     bool reciprocity){
    this->searchElectrodes_();
    int nElecs = (int)electrodes_.size();

    if (dipoleCurrentPattern_){

        //** this is only useful for the forward calculation since the reciprocity potentials are needed for sensitivity calculation.
        if (dataContainer_){
            //** reciprocity disabled
            std::set < Index > inject(this->dataContainer().currentPattern(false));
            if (verbose_) std::cout << "Found " << inject.size()
                                        << " dipole-current pattern" << std::endl;
            eA.resize(inject.size(), NULL);
            eB.resize(inject.size(), NULL);
            CurrentPattern cp;
            uint i = 0;

            for (std::set < Index >::iterator it = inject.begin(); it != inject.end(); it ++, i++){
                currentPatternIdxMap_[(*it)] = i;
                cp = this->dataContainer().currentPatternToElectrode((*it));
                if (cp.first < nElecs && cp.second < nElecs){
                    //std::cout << cp.first << " " << cp.second << std::endl;
                    if (cp.first > -1)  eA[i] = electrodes_[cp.first];
                    if (cp.second > -1) eB[i] = electrodes_[cp.second];
                } else {
                    std::cerr << WHERE_AM_I << " requested electrode a = " << cp.first
                                             << " or b = " << cp.second << " do not exist." << std::endl;
                }
            }
        } else {
            std::cerr << WHERE_AM_I << " no data structure given" << std::endl;
        }
    } else { // simple pol or dipole with reference node

        for (int i = 0; i < nElecs; i ++){
            if (electrodes_[i] != electrodeRef_ && electrodes_[i]->id() > -1){
                eA.push_back(electrodes_[i]);
                eB.push_back(electrodeRef_);
            }
        }
    }
}

RVector DCMultiElectrodeModelling::calcGeometricFactor(const DataContainerERT & data,
                                                       Index nModel){
    if (verbose_) std::cout << "Obtaining geometric factors";
    if (!this->topography() && !buildCompleteElectrodeModel_) {
        if (verbose_) std::cout << " (analytical)" << std::endl;
        return geometricFactors(data, mesh_->dimension(), false);
    }

    if (electrodes_.size() == 0){
        this->searchElectrodes_();
    }

    if (primDataMap_->electrodes().size() != electrodes_.size()){
        if (verbose_) std::cout << " (numerical)" << std::endl;
        RVector atts(mesh_->cellAttributes());
        if (nModel > 0) {
            this->mapERTModel(RVector(nModel, 1.0), -9e99);
        } else {
            mesh_->setCellAttributes(RVector(mesh_->cellCount(), 1.0));
        }

        this->calculate(*primDataMap_);

        mesh_->setCellAttributes(atts);
    } else {
        if (verbose_) std::cout << " (recover)" << std::endl;
        THROW_TO_IMPL
    }

    return 1.0 / (primDataMap_->data(data) + TOLERANCE);
}

void DCMultiElectrodeModelling::calculate(DataContainerERT & data, bool reciprocity){

    if (dipoleCurrentPattern_){
        if (complex_) THROW_TO_IMPL

        std::vector < ElectrodeShape * > eA, eB;
        //** no reciprocity while using dipole current pattern
        createCurrentPattern(eA, eB, false);
        calculate(eA, eB);

        if (buildCompleteElectrodeModel_ && potentialsCEM_.rows()){
            std::cout << "Save cemMatrix.matrix for debugging purposes" << std::endl;
            saveMatrixRow(potentialsCEM_, "cemMatrix.matrix");
        }

        RVector u(data.size());
        uint currentIdx = 0;

        for (uint i = 0; i < data.size(); i ++){
            long abPattern = data.electrodeToCurrentPattern(data("a")[i],
                                                            data("b")[i]);

            if (currentPatternIdxMap_.count(abPattern)){
                currentIdx = currentPatternIdxMap_[abPattern];
            } else {
                std::cerr << WHERE_AM_I
                          << " cannot find pattern index. " << std::endl;
            }

            if (data("m")[i] > -1) {
                if (buildCompleteElectrodeModel_){
                    u[i] = potentialsCEM_[currentIdx][data("m")[i]];
                } else {
                    u[i] = electrodes_[data("m")[i]]->pot(solutions_[currentIdx]);
                }
            }
            if (data("n")[i] > -1) {
                if (buildCompleteElectrodeModel_){
                    u[i] -= potentialsCEM_[currentIdx][data("n")[i]];
                } else {
                    u[i] -= electrodes_[data("n")[i]]->pot(solutions_[currentIdx]);
                }
            }

//             if (reciprocity){
//                 if (currentPatternIdxMap_.count(mnPattern)){
//                     currentIdx = currentPatternIdxMap_[mnPattern];
//                 } else {
//                    std::cerr << WHERE_AM_I << " cannot find pattern index. " << std::endl;
//                 }
//
//                 uAB_MN = 0.0;
//                 if (data(i).a() > -1) uAB_MN  = potentialsCEM_[currentIdx][data(i).a()];
//                 if (data(i).b() > -1) uAB_MN -= potentialsCEM_[currentIdx][data(i).b()];
//                 ur[i] = uAB_MN;
//             }
        } //** for each in data

        data.set("u", u);
//         if (reciprocity) data.add("urez", ur);
    } else {
        DataMap dMap;
        this->calculate(dMap);
        if (complex_) {
            log(Error, " DCMultiElectrodeModelling::calculate, don't use this.");
            setComplexData(data, dMap.data(data), dMap.data(data, false, true));
        } else {
            data.set("u", dMap.data(data));
        }
    }
}

void DCMultiElectrodeModelling::calculate(DataMap & dMap){
    //! create current pattern;

    if (dipoleCurrentPattern_){
        throwError(WHERE_AM_I + " Unable to calculate(datamap) using dipoleCurrentPattern. Use calculate(DataContainer) instead ");
    }
    std::vector < ElectrodeShape * > eA, eB;

    createCurrentPattern(eA, eB, true);
    calculate(eA, eB);

    if (buildCompleteElectrodeModel_ && potentialsCEM_.rows()) {
        if (verbose_) std::cout << "Building collectmatrix from CEM matrix appendix." << std::endl;
        dMap.collect(electrodes_, potentialsCEM_, buildCompleteElectrodeModel_);
    } else {
        dMap.collect(electrodes_, solutions_);
    }
}

class CalculateMT{
    public:
    CalculateMT(DCMultiElectrodeModelling * fop, const std::vector < ElectrodeShape * > & eA,
                 const std::vector < ElectrodeShape * > & eB,
                 uint kIdx, RMatrix & mat)
    : fop_(fop), eA_(&eA), eB_(&eB), kIdx_(kIdx), mat_(& mat) {
    }
    void operator()(){
        fop_->calculateK(*eA_, *eB_, *mat_, kIdx_);
    }

    DCMultiElectrodeModelling * fop_;

    const std::vector < ElectrodeShape * > * eA_;
    const std::vector < ElectrodeShape * > * eB_;
    uint kIdx_;
    RMatrix * mat_;
};

void DCMultiElectrodeModelling::calculate(const std::vector < ElectrodeShape * > & eA,
                                          const std::vector < ElectrodeShape * > & eB){

    if (!subSolutions_) {
        subpotOwner_ = true;
        if (complex_){
            subSolutions_ = new CMatrix(0);
        } else {
            subSolutions_ = new RMatrix(0);
        }
    }

    uint nCurrentPattern = eA.size();

    subSolutions_->resize(nCurrentPattern * kValues_.size(),
                          mesh_->nodeCount());

    solutions_.clear();
    if (complex_){
        solutions_.resize(2 * nCurrentPattern, mesh_->nodeCount());
    } else {
        solutions_.resize(nCurrentPattern, mesh_->nodeCount());
    }
    // MEMINFO

    Stopwatch swatch(true);

    // create or find primary potentials
    preCalculate(eA, eB);

#ifdef HAVE_LIBBOOST_THREAD
    uint kIdx = 0;
    while (kIdx < kValues_.size()){
        boost::thread_group threads;
        for (uint thread = 0; thread < nThreads_; thread ++){
            if (kIdx <  kValues_.size()){
                threads.create_thread(CalculateMT(this,
                                                  eA, eB,
                                                  kIdx, *subSolutions_));
                kIdx ++;
            }
        }
        threads.join_all();
    }
#else
    for (Index kIdx = 0; kIdx < kValues_.size(); kIdx ++){
        //if (verbose_ && kValues_.size() > 1) std::cout << "\r" << kIdx + 1 << "/" << kValues_.size();

        if (complex_){
            calculateK(eA, eB, dynamic_cast< CMatrix & > (*subSolutions_), kIdx);
        } else {
            calculateK(eA, eB, dynamic_cast< RMatrix & > (*subSolutions_), kIdx);
        }
    }
#endif
    for (Index kIdx = 0; kIdx < kValues_.size(); kIdx ++){
        for (Index i = 0; i < nCurrentPattern; i ++) {
            if (kIdx == 0) {
                if (complex_) {
                    RVector re(real((dynamic_cast< CMatrix & > (*subSolutions_))[i + kIdx * nCurrentPattern]));
                    RVector im(imag((dynamic_cast< CMatrix & > (*subSolutions_))[i + kIdx * nCurrentPattern]));
                    solutions_[i] = re * weights_[kIdx];
                    solutions_[i+ nCurrentPattern] = im * weights_[kIdx];
                } else {
                    solutions_[i] = (dynamic_cast< RMatrix & > (*subSolutions_))[i + kIdx * nCurrentPattern] * weights_[kIdx];
                }
            } else {
                if (complex_){
                    RVector re(real((dynamic_cast< CMatrix & > (*subSolutions_))[i + kIdx * nCurrentPattern]));
                    RVector im(imag((dynamic_cast< CMatrix & > (*subSolutions_))[i + kIdx * nCurrentPattern]));
                    solutions_[i] += re * weights_[kIdx];
                    solutions_[i + nCurrentPattern] += im * weights_[kIdx];
                } else {
                    solutions_[i] += (dynamic_cast< RMatrix & > (*subSolutions_))[i + kIdx * nCurrentPattern] * weights_[kIdx];
                }
            }
        }
    }

    if (verbose_) std::cout << "Forward: ";
    swatch.stop(verbose_);
    // MEMINFO
}

template < class ValueType >
void DCMultiElectrodeModelling::calculateKAnalyt(const std::vector < ElectrodeShape * > & eA,
                                                 const std::vector < ElectrodeShape * > & eB,
                                                 Matrix < ValueType > & solutionK,
                                                 double k, int kIdx) const {

    uint nCurrentPattern = eA.size();
    if (solutionK.rows() < (kIdx + 1) * nCurrentPattern) {
        throwLengthError(WHERE_AM_I + " workspace size insufficient" + str(solutionK.rows())
            + " " + str((kIdx+1)*nCurrentPattern));
    }

    for (uint i = 0; i < nCurrentPattern; i ++) {
        solutionK[i + kIdx * nCurrentPattern] *= ValueType(0.0);
        if (eA[i]) solutionK[i + kIdx * nCurrentPattern] = exactDCSolution(*mesh_, eA[i], k, surfaceZ_, setSingValue_);
        if (eB[i]) solutionK[i + kIdx * nCurrentPattern] -= exactDCSolution(*mesh_, eB[i], k, surfaceZ_, setSingValue_);
    }
}

template < class ValueType >
void DCMultiElectrodeModelling::calculateK_(const std::vector < ElectrodeShape * > & eA,
                                            const std::vector < ElectrodeShape * > & eB,
                                            Matrix < ValueType > & solutionK, int kIdx){
    bool debug = false;
    Stopwatch swatch(true);

    if (debug) std::cout << "Starting calculateK ... " << std::endl;

    uint nCurrentPattern = eA.size();
    double k = kValues_[kIdx];

    if (solutionK.rows() < (kIdx+1) * nCurrentPattern) {
        throwLengthError(WHERE_AM_I + " workspace size insufficient" + str(solutionK.rows())
            + " " + str((kIdx+1) * nCurrentPattern));
    }

    if (analytical_) {
        return calculateKAnalyt(eA, eB, solutionK, k, kIdx);
    }

    if (debug) std::cout << "Building sparsity pattern ... " ;

    SparseMatrix < ValueType > S_;
    S_.buildSparsityPattern(*mesh_);

// MEMINFO

//** START  assemble matrix
    if (debug) std::cout << "Assembling system matrix ... " ;
    dcfemDomainAssembleStiffnessMatrix(S_, *mesh_, k);
    dcfemBoundaryAssembleStiffnessMatrix(S_, *mesh_, sourceCenterPos_, k);

    uint oldMatSize = mesh_->nodeCount();

    if (buildCompleteElectrodeModel_){
        int lastValidElectrode = electrodes_.size();
//         //** check for passive bodies that lay behind valid electrodes
//         for (uint i = 0; i < electrodes_.size(); i ++){
//             if (electrodes_[i]->id() < 0) {
//                 lastValidElectrode = i;
//                 if (verbose_) std::cout << "active electrode count: " << lastValidElectrode << std::endl;
//                 break;
//             }
//         }

        std::vector < ElectrodeShape * > elecs;
        for (Index i = 0; i < electrodes_.size(); i ++) elecs.push_back(electrodes_[i]);

        if (electrodeRef_ && electrodeRef_ != electrodes_[lastValidElectrode]) {
            electrodeRef_->setId(electrodes_.size());
//             std::cout << WHERE_AM_I << "//** FIXME this fails with passive bodies " << std::endl;
//             //** FIXME this fails with passive bodies
            elecs.push_back(electrodeRef_);
        }
        if (debug) std::cout << "Assembling complete electrode model ... " << std::endl;

        for (Index i = 0; i < passiveCEM_.size(); i ++) elecs.push_back(passiveCEM_[i]);

        if (vContactImpedance_.size() == 0){
            vContactImpedance_.resize(elecs.size(), 1.0); // Ohm
            // RVector vContactResistance(nElectrodes, 1.0); // Ohm
            // RVector vContactImpedance( nElectrodes, 1.0); // Ohm * m^2

            bool hasImp = checkIfMapFileExistAndLoadToVector("contactImpedance.map",
                                                             vContactImpedance_);
            if (hasImp){
                if (verbose_) std::cout << "Loaded: contactImpedance.map." << std::endl;
            }
        }

        assembleCompleteElectrodeModel(S_, elecs, oldMatSize, lastIsReferenz_,
                                           vContactImpedance_);

        potentialsCEM_.resize(nCurrentPattern, lastValidElectrode);

    } // end CEM

    this->assembleStiffnessMatrixDCFEMByPass(S_);

    assembleStiffnessMatrixHomogenDirichletBC(S_, calibrationSourceIdx_);

// MEMINFO
    //** END assemble matrix

    //** START solving

    LinSolver solver(debug);
    //solver.setSolverType(LDL);
    //    std::cout << "solver: " << solver.solverName() << std::endl;

    solver.setMatrix(S_, 1);
    if (debug) std::cout << "Factorizing (" << solver.solverName() << ") system matrix ... ";

// MEMINFO

    Vector < ValueType > sol(S_.cols());

    for (uint i = 0; i < nCurrentPattern; i ++){
        if (verbose_ && k == 0){
            std::cout << "\r " << i << " (" << swatch.duration(true) << "s)";
        }

        RVector rTmp(S_.rows(), 0.0);
        if (eA[i]) eA[i]->assembleRHS(rTmp,  1.0, oldMatSize);
        if (eB[i]) eB[i]->assembleRHS(rTmp, -1.0, oldMatSize);
        Vector < ValueType >rhs(rTmp);

        solver.solve(rhs, sol);

//         if (i==4){
//             S_.save("S-gimli.matrix");
//             rhs.save("rhs.vec");
//             save(sol, "sol.vec");
            // __MS(eA[i])
            // __MS(eB[i])
            // mesh_->addData("sol" + str((kIdx) * nCurrentPattern + i), sol);
            // mesh_->addData("rhs", rhs);
            // mesh_->addData("soll", log(abs(sol)));
            // mesh_->exportVTK("sol");
            // exit(0);
//         }
//         mesh_->addData("sol" + str((kIdx) * nCurrentPattern + i), sol);
//         S_.save("S-gimli.matrix");
//         rhs.save("rhs.vec");

//          save(rhs[i],  "rhs.vec");
//          save(sol, "sol.vec");

//         __MS(complex_)
//         __MS(min(sol), max(sol))
//         __MS(i, k)
        if (norml2(S_ * sol - rhs) / norml2(rhs) > 1e-6){
//                 S_.save("S.matrix");
//                 save(rhs[i], "rhs.vec");
//                 save(sol, "sol.vec");
            std::cout   << " Ooops: Warning!!!! Solver: " << solver.solverName()
                            << " fails with rms(A *x -b)/rms(b) > tol: "
                            << norml2(S_ * sol - rhs)<< std::endl;

//             S_.save("S-gimli.matrix");
//             rhs.save("rhs.vec");
//             exit(0);
        }
        solutionK[i + kIdx * nCurrentPattern].setVal(sol, 0, oldMatSize);

        if (buildCompleteElectrodeModel_){
            //__MS(sol(oldMatSize, sol.size()- passiveCEM_.size()));
            potentialsCEM_[i] = TmpToRealHACK(sol(oldMatSize, sol.size() - passiveCEM_.size()));
        }

        // no need for setSingValue here .. numerical primpotentials have
        // some "proper" non singular value
//         if (setSingValue_){
//             if (eA[i]) eA[i]->setSingValue(solutionK[i], mesh_->cellAttributes(),  1.0, k);
//             if (eB[i]) eB[i]->setSingValue(solutionK[i], mesh_->cellAttributes(), -1.0, k);
//         }
    }
// MEMINFO
    // we dont need reserve the memory
    S_.clean();
}


void DCMultiElectrodeModelling::calculateK(const std::vector < ElectrodeShape * > & eA,
                                           const std::vector < ElectrodeShape * > & eB,
                                           RMatrix & solutionK, int kIdx){
    calculateK_(eA, eB, solutionK, kIdx);
}


void DCMultiElectrodeModelling::calculateK(const std::vector < ElectrodeShape * > & eA,
                                           const std::vector < ElectrodeShape * > & eB,
                                           CMatrix & solutionK, int kIdx){
    calculateK_(eA, eB, solutionK, kIdx);
}

void DCSRMultiElectrodeModelling::updateMeshDependency_(){
    DCMultiElectrodeModelling::updateMeshDependency_();
    if (primMeshOwner_ && primMesh_) {
        delete primMesh_;
        primMesh_ = 0;
    }
    if (primPot_) {
        if (verbose_) std::cout<< " updateMeshDependency:: cleaning primpot" << std::endl;

        primPot_->clear();
        if (primPotOwner_) {
            delete primPot_;
            primPot_ = NULL;
        }
    }
}

void DCSRMultiElectrodeModelling::updateDataDependency_(){
    DCMultiElectrodeModelling::updateDataDependency_();
    if (primPot_) {
        if (verbose_) std::cout<< " updateDataDependency:: cleaning primpot" << std::endl;
        primPot_->clear();
        if (primPotOwner_) {
            delete primPot_;
            primPot_ = NULL;
        }
    }
}

void DCSRMultiElectrodeModelling::setPrimaryMesh(const std::string & meshname){
    if (primPotFileBody_.find(NOT_DEFINED) == std::string::npos){
        primMesh_ = new Mesh;
        try {
            primMesh_->load(meshname);
        } catch (std::exception & e) {
            std::cerr << "Cannot load mesh: " << e.what() << std::endl;
            delete primMesh_;
        }
        primMeshOwner_ = true;
    }
}

void DCSRMultiElectrodeModelling::checkPrimpotentials_(const std::vector < ElectrodeShape * > & eA,
                                                       const std::vector < ElectrodeShape * > & eB){
    uint nCurrentPattern = eA.size();
    Stopwatch swatch(true);

    if (!primPot_) {

        //! First check if primPot can be recovered by loading binary matrix
        if (verbose_) std::cout << "Allocating memory for primary potential..." ;

        primPot_ = new RMatrix(nCurrentPattern * kValues_.size(), mesh_->nodeCount());
        primPot_->rowFlag().fill(0);
        primPotOwner_ = true;
        if (verbose_) std::cout << "... " << swatch.duration(true) << std::endl;

        if (primPotFileBody_.rfind(".bmat") != std::string::npos){
            std::cout << std::endl << "No primary potential for secondary field. Recovering " + primPotFileBody_ << std::endl;
            loadMatrixSingleBin(*primPot_, primPotFileBody_);
            std::cout << std::endl << " ... done " << std::endl;
// MEMINFO
            //! check for sizes here!!!
        } else {
            //! no binary matrix so calculate if topography present and no alternativ filename given
            if (topography() && primPotFileBody_.find(NOT_DEFINED) != std::string::npos){
                if (verbose_) {
                    std::cout << std::endl
                            << "No primary potential for secondary field calculation with topography."
                            << std::endl;
                }

                if (!primMesh_){
                    primMesh_ = new Mesh;
// dangerous can lead to extremly large meshes
                    *primMesh_ = mesh_->createP2();
//                    *primMesh_ = *mesh_;
                    primMeshOwner_ = true;

                    if (verbose_) {
                        std::cout<< "Creating P2-Primmesh:\t"; primMesh_->showInfos();
                    }
                }

                primMesh_->setCellAttributes(1.0);
                DCMultiElectrodeModelling f(this->dataContainer(), verbose_);
                f.setMesh(*primMesh_);
                RMatrix primPotentials;

                f.collectSubPotentials(primPotentials);
                f.calculate(*primDataMap_);

                if (verbose_){
                    std::cout << "Interpolating to secondary mesh" << std::endl;
                }

//                 for (Index i = 0; i < primPotentials.rows(); i ++ ){
//                     primMesh_->addData("p"+str(i), log(abs(primPotentials[i])));
//                 }

                interpolate(*primMesh_, primPotentials, mesh_->positions(), *primPot_, verbose_);
                primPot_->rowFlag().fill(1);

//                 for (Index i = 0; i < primPot_->rows(); i ++ ){
//                     mesh_->addData("s"+str(i), log(abs((*primPot_)[i])));
//                 }
//
//                 primMesh_->exportVTK("prim");
//                 mesh_->exportVTK("sec");
                delete primMesh_;
                primMesh_ = 0;
//                   save(*primPot_, "primPot");
            }
        }
    } else {// if (!primPot_)
        // we assume that given primPotentials are ok
        if (verbose_){
            std::cout << "Using existing primary potentials." << std::endl;
        }

        primPot_->rowFlag().fill(1);
    }

    //! First check ready!

    //! now check if all necessary primary potentials loaded or calculated (topography).
    //! On demand load from single file or calculate analytically
    if (primPot_->rows() != kValues_.size() * nCurrentPattern ||
         primPot_->cols() != mesh_->nodeCount()){

        std::cout << "Warning! primary potential matrix size is invalid for secondary field calculation." << std::endl
                  << "\tMatrix size is " << primPot_->rows() << " x " <<  primPot_->cols()
                  << "instead of " <<  kValues_.size() * nCurrentPattern << " x " << mesh_->nodeCount() << std::endl;

        primPot_->resize(kValues_.size() * nCurrentPattern, mesh_->nodeCount());
        primPot_->rowFlag().fill(0);
    }
    bool initVerbose = verbose_;
    //RVector prim(mesh_->nodeCount());

    for (uint kIdx = 0; kIdx < kValues_.size(); kIdx ++){
        double k = kValues_[kIdx];

        for (uint i = 0; i < nCurrentPattern; i ++){
            uint potID = (i + kIdx * nCurrentPattern);
            if (primPot_->rowFlag()[potID] == 0) {

            //std::cout << "not enough primPot entries " << primPot_->rows() << " " << nCurrentPattern << std::endl;
                //!** primary potential vector is unknown

                if (primPotFileBody_.find(NOT_DEFINED) != std::string::npos){
                //!** primary potential file body is NOT_DEFINED so we try to determine ourself
                    if (initVerbose){
                        std::cout << std::endl << "No primary potential for secondary field calculation. "
                                                  "Calculating analytically..." << std::endl;
                        initVerbose = false;
                    }
                    // PLS CHECK some redundancy here see DCMultiElectrodeModelling::calculateKAnalyt
                    if (eA[i]) (*primPot_)[potID]  = exactDCSolution(*mesh_, eA[i], k, surfaceZ_, setSingValue_);
                    if (eB[i]) (*primPot_)[potID] -= exactDCSolution(*mesh_, eB[i], k, surfaceZ_, setSingValue_);

                } else {
                    if (initVerbose){
                        std::cout << std::endl << "No primary potential for secondary field calculation. "
                                                  "Loading potentials." << std::endl;
                        initVerbose = false;
                    }
                //!** primary potential file body is given so we load it
                    if (k == 0.0){
                        //!** load 3D potential
                        if (initVerbose) std::cout << std::endl << "Loading primary potential: "
                                        << primPotFileBody_ + "." + str(i) + ".pot" << std::endl;
                        load((*primPot_)[potID], primPotFileBody_ + "." + str(i) + ".pot", Binary);
                    } else {
                        //!** else load 2D potential
                        //!** first try new style "name_Nr.s.pot"
                        if (!load((*primPot_)[potID], primPotFileBody_ + "." +
                                    str(kIdx * nCurrentPattern + i) + ".s.pot", Binary, false)){

                            if (!load((*primPot_)[potID], primPotFileBody_ + "." +
                                str(i) + "_" + str(kIdx) + ".pot", Binary)){
                                throwError(WHERE_AM_I + " neither new-style potential ("
                                    + primPotFileBody_ + ".XX.s.pot nor old-style ("
                                    + primPotFileBody_ + ".XX_k.pot) found");
                            }
                        }
                    } //! else load 2d pot
                } //! else load pot
                //** current primary potential is loaded or created, set flag to 1
                primPot_->rowFlag()[potID] = 1;
            } //! if primPot[potID] == 0
        } //! for each currentPattern
    } //** for each k

//     std::cout << swatch.duration() << std::endl;
//     exit(0);
}

void DCSRMultiElectrodeModelling::preCalculate(const std::vector < ElectrodeShape * > & eA,
                                                const std::vector < ElectrodeShape * > & eB){
    //! check for valid primary potentials, calculate analytical or numerical if nessecary
    checkPrimpotentials_(eA, eB);
    mesh1_ = *mesh_;
    mesh1_.setCellAttributes(1.0);
// MEMINFO
}

void DCSRMultiElectrodeModelling::calculateK(const std::vector < ElectrodeShape * > & eA,
                                             const std::vector < ElectrodeShape * > & eB,
                                             RMatrix & solutionK, int kIdx) {
    bool debug = false;
    if (complex_){
        THROW_TO_IMPL
    }
    Stopwatch swatch(true);
    double k = kValues_[kIdx];

    uint nCurrentPattern = eA.size();
    if (solutionK.rows() < (kIdx + 1) * nCurrentPattern) {
        throwLengthError(WHERE_AM_I + " workspace size insufficient" + str(solutionK.rows())
            + " " + str((kIdx + 1)*nCurrentPattern));
    }

    if (analytical_){
        calculateKAnalyt(eA, eB, solutionK, k, kIdx);
        return ;
    }
// MEMINFO

    RSparseMatrix S_;
    S_.buildSparsityPattern(*mesh_);
    bool singleVerbose = verbose_;

// MEMINFO

    dcfemDomainAssembleStiffnessMatrix(       S_, *mesh_, k);
    dcfemBoundaryAssembleStiffnessMatrix(     S_, *mesh_, sourceCenterPos_, k);
    assembleStiffnessMatrixHomogenDirichletBC(S_, calibrationSourceIdx_);
//     S_.save("S.mat");
//     exit(1);

    RSparseMatrix S1(S_);

//     RVector tmpRho(mesh_->cellAttributes());
//     mesh_->setCellAttributes(1.0);
    dcfemDomainAssembleStiffnessMatrix(  S1, mesh1_, k);
    dcfemBoundaryAssembleStiffnessMatrix(S1, mesh1_, sourceCenterPos_, k);
    assembleStiffnessMatrixHomogenDirichletBC(S1, calibrationSourceIdx_);

    // if (verbose_) std::cout << "Assembling system matrix (SR) ... " << std::endl;
//     if (verbose_) std::cout << "Assembling: " << swatch.duration() << std::endl;
    //mesh_->setCellAttributes(tmpRho);

// MEMINFO
    LinSolver solver(debug);
    solver.setMatrix(S_, 1);
<<<<<<< HEAD
    // if (verbose_) std::cout << "Factorize (" << solver.solverName() << ") matrix ... " << swatch.duration() << std::endl;
=======
    if (debug) std::cout << "Factorize (" << solver.solverName() << ") matrix ... " << swatch.duration() << std::endl;
>>>>>>> aa53bb69

// MEMINFO

    //std::cout << WHERE_AM_I << std::endl;
    RVector rhs(S_.rows()), prim(rhs.size());

    for (uint i = 0; i < nCurrentPattern; i ++){

        if (primPot_->rows() <= (i + kIdx * nCurrentPattern)){
            throwError(WHERE_AM_I + " this should not happen, pls check primpots ");
            //** we do not have the primPot;
        } else {
            prim = (*primPot_)[i + kIdx * nCurrentPattern];
        }

        //** determine resistivity at the source location
        double rhoSourceA = 0.0, rhoSourceB = 0.0, rhoSource = 0.0;
        uint count = 0;
        if (eA[i]) {
            rhoSourceA = eA[i]->geomMeanCellAttributes();
            if (rhoSourceA > TOLERANCE){
                rhoSource += rhoSourceA; count++;
            } else {
                std::cout << eA[i]->id() << " "<< eA[i]->pos() << " "
                << eA[i]->geomMeanCellAttributes() << std::endl;
                std::cerr << WHERE_AM_I << " WARNING! rhoSourceA < TOLERANCE: " << std::endl;
            }
        }
        if (eB[i]) {
            rhoSourceB = eB[i]->geomMeanCellAttributes();
            if (rhoSourceB > TOLERANCE){
                rhoSource += rhoSourceB; count++;
            } else {
                std::cout << eB[i]->id() << " "<< eB[i]->pos() << " "
                    << eB[i]->geomMeanCellAttributes() << std::endl;
                std::cerr << WHERE_AM_I << " WARNING! rhoSourceB < TOLERANCE: " << std::endl;
            }
        }

//S_sig*u_s = (sig_0 * S1 - S_sig) u_p = sig_0 * S1 * u_p - S_sig * u_p
        rhoSource = rhoSource / count;
        prim *= rhoSource;
        rhs = S1 * prim / rhoSource - S_ * prim;

//         bool newWay = true;
//         if (newWay){
//         rhs = S1 * prim / rhoSource - S_ * prim;
//             //rhs = (1.0 / (rhoSource)) * S1 * prim - S_ * prim;
//         } else {

// //             RSparseMatrix Stmp(S_);
// //             RVector tmpRho2(mesh_->cellAttributes());
// //             for (uint t = 0; t < mesh_->cellCount(); t ++) {
// //                 if (std::fabs(mesh_->cell(t).attribute() - rhoSource) < 1e-10) {
// //                     //std::cout << "mesh_->cell(t).setAttribute(0.0); " << std::endl;
// //                     mesh_->cell(t).setAttribute(0.0);
// //                 } else {
// //                     mesh_->cell(t).setAttribute(1.0 /
// //                                 ( 1.0 / rhoSource - 1.0 / mesh_->cell(t).attribute())) ;
// //                 }
// //             }
// //             dcfemDomainAssembleStiffnessMatrix(Stmp, *mesh_, k, false);
// //             dcfemBoundaryAssembleStiffnessMatrix(Stmp, *mesh_, sourceCenterPos_, k);
// //             mesh_->setCellAttributes(tmpRho2);
// //
// //             rhs = Stmp * prim;
//         }

        //** fill calibration points
        for (uint j = 0; j < calibrationSourceIdx_.size(); j ++) {
            rhs[calibrationSourceIdx_[j]] = 0.0;
        }
        solutionK[i + (kIdx * nCurrentPattern)] *= 0.0;
        solver.solve(rhs, solutionK[i + (kIdx * nCurrentPattern)]);

        solutionK[i + (kIdx * nCurrentPattern)] += prim;

        if (singleVerbose) singleVerbose = false;
    }
}

} // namespace GIMLI{<|MERGE_RESOLUTION|>--- conflicted
+++ resolved
@@ -2204,11 +2204,8 @@
 // MEMINFO
     LinSolver solver(debug);
     solver.setMatrix(S_, 1);
-<<<<<<< HEAD
     // if (verbose_) std::cout << "Factorize (" << solver.solverName() << ") matrix ... " << swatch.duration() << std::endl;
-=======
     if (debug) std::cout << "Factorize (" << solver.solverName() << ") matrix ... " << swatch.duration() << std::endl;
->>>>>>> aa53bb69
 
 // MEMINFO
 
