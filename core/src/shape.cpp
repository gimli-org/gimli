--- conflicted
+++ resolved
@@ -394,10 +394,10 @@
     if (verbose){
         std::cout << "rst: " << rst(xyz)<< std::endl;
         std::cout << "sf: " << sf << std::endl;
-        std::cout << std::fabs(minsf) << " " << max(TOUCH_TOLERANCE, TOUCH_TOLERANCE * xyz.abs()) << std::endl;
-    }
-
-    if (std::fabs(minsf) < max(TOUCH_TOLERANCE, TOUCH_TOLERANCE * xyz.abs())) return true; //** on boundary
+        std::cout << std::fabs(minsf) << " tol: " << TOUCH_TOLERANCE <<"  " << max(TOUCH_TOLERANCE*10, TOUCH_TOLERANCE*10 * xyz.abs()) << std::endl;
+    }
+
+    if (std::fabs(minsf) < max(TOUCH_TOLERANCE*10, TOUCH_TOLERANCE*10 * xyz.abs())) return true; //** on boundary
     if (minsf > 0.0) return true; //** inside
     return false;
 }
@@ -525,14 +525,8 @@
     return Pos(0.0, 0.0, 0.0);
 }
 
-<<<<<<< HEAD
-bool EdgeShape::touch(const Pos & pos, double tol, bool verbose) const{
-    THROW_TO_IMPL
-    return false;
-=======
 bool EdgeShape::touch(const RVector3 & pos, double tol, bool verbose) const{
     return Line(node(0).pos(), node(1).pos()).touch(pos, tol);
->>>>>>> 60c5e7ff
 }
 
 bool EdgeShape::intersectRay(const Pos & start, const Pos & dir,
