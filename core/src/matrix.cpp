/******************************************************************************
 *   Copyright (C) 2007-2022 by the GIMLi development team                    *
 *   Carsten Rücker carsten@resistivity.net                                   *
 *                                                                            *
 *   Licensed under the Apache License, Version 2.0 (the "License");          *
 *   you may not use this file except in compliance with the License.         *
 *   You may obtain a copy of the License at                                  *
 *                                                                            *
 *       http://www.apache.org/licenses/LICENSE-2.0                           *
 *                                                                            *
 *   Unless required by applicable law or agreed to in writing, software      *
 *   distributed under the License is distributed on an "AS IS" BASIS,        *
 *   WITHOUT WARRANTIES OR CONDITIONS OF ANY KIND, either express or implied. *
 *   See the License for the specific language governing permissions and      *
 *   limitations under the License.                                           *
 *                                                                            *
 ******************************************************************************/

#include "gimli.h"
// #include "vector.h"
#include "elementmatrix.h"

#include "matrix.h"
#include "vector.h"
#include "stopwatch.h"

#if OPENBLAS_CBLAS_FOUND
    #include <cblas.h>
#endif


namespace GIMLI{

template class DenseMatrix< double >;

#define _MATRIX_WS_SIZE 8192

static double _wsA[_MATRIX_WS_SIZE];
static double _wsB[_MATRIX_WS_SIZE];
static double _wsC[_MATRIX_WS_SIZE];


static double __cblasTime__ = 0.0;
static double __cblasMinTime__ = std::numeric_limits<double>::max();
static Index __cblasCount__ = 0;

Index cblasCount(bool reset){
    if (reset) {
        Index r = __cblasCount__;
        __cblasCount__ = 0;
        return r;
    }
    return __cblasCount__;
}
void _updateCblasTime_(double t){
    __cblasTime__ += t;
    __cblasCount__ ++;
    __cblasMinTime__ = min(__cblasMinTime__, t);
}
double cblasSumTime(bool reset){
    if (reset) {
        double r = __cblasTime__;
        __cblasTime__ = 0.0;
        return r;
    }
    return __cblasTime__;
}

double cblasMinTime(bool reset){
    if (reset) {
        double r = __cblasMinTime__;
        __cblasMinTime__ = std::numeric_limits<double>::max();
        return r;
    }
    return __cblasMinTime__;
}


// void toEigenMatrix(const RMatrix & m, RMatrix & r){
//     r.resize(m.rows(), m.cols());

//     for (Index i=0; i < r.rows(); i ++){
// #if USE_EIGEN3
//         r(i, Eigen::all) = Eigen::Map <const Eigen::VectorXd>(&m[i][0],
//                                                               r.cols());
// #else
//     for (Index j=0; j < r.cols(); j ++){
//         r(i,j) = m(i,j);
//     }
// #endif
//     }
// }
// void toRMatrix(const RMatrix & m, RMatrix & r){
//     r.resize(m.rows(), m.cols());

//     // optimize if in use
//     for (Index i=0; i < r.rows(); i ++){
//         for (Index j=0; j < r.cols(); j ++){
//             r(i,j) = m(i,j);
//         }
//     }
// }

// #if USE_EIGEN3
// void toRVector(const Eigen::VectorXd & m, RVector & r, double b){
//     r.resize(m.size());

//     // optimize if in use
//     if (b == 0.0){
//         for (Index i=0; i < m.size(); i ++){
//             r[i] = m(i);
//         }
//     } else if (b == 1.0){
//         for (Index i=0; i < m.size(); i ++){
//             r[i] += m(i);
//         }
//     } else if (b == -1.0){
//         for (Index i=0; i < m.size(); i ++){
//             r[i] -= m(i);
//         }
//     } else {
//         for (Index i=0; i < m.size(); i ++){
//             r[i] = m(i) + r[i] * b;
//         }
//     }
// }
// #endif

//##############################################################################
// DenseMatrix related implementations
//##############################################################################
// template <> const Vector< double > DenseMatrix< double >::rowView(Index i) const {
//     ASSERT_THIS_SIZE(i)
//     return Vector< double >(this->_cols, _data, this->_cols * i);
// }
// template <> Vector< double > DenseMatrix< double >::rowView(Index i) {
//     ASSERT_THIS_SIZE(i)
//     return Vector< double >(this->_cols, _data, this->_cols * i);
// }
// template <> Vector< Complex > DenseMatrix< Complex >::rowView(Index i) const {
//     ASSERT_THIS_SIZE(i)
//     return Vector< Complex >(this->_cols, _data, this->_cols * i);
// }
// template <> Vector< Complex > DenseMatrix< Complex >::rowView(Index i) {
//     ASSERT_THIS_SIZE(i)
//     return Vector< Complex >(this->_cols, _data, this->_cols * i);
// }

// template <> const Vector< double > & DenseMatrix< double >::row(Index i) const {
//     ASSERT_THIS_SIZE(i)
//     _rowView->setBorrowedDataOffset(this->_cols * i);
//     // __MS(i, *_rowView)
//     return *_rowView;
// }
// template <> Vector< double > & DenseMatrix< double >::row(Index i) {
//     ASSERT_THIS_SIZE(i)
//     _rowView->setBorrowedDataOffset(this->_cols * i);
//     // __MS(i, *_rowView)
//     return *_rowView;
// }
// template <> const Vector< Complex > & DenseMatrix< Complex >::row(Index i) const {
//     ASSERT_THIS_SIZE(i)
//     _rowView->setBorrowedDataOffset(this->_cols * i);
//     return *_rowView;
// }
// template <> Vector< Complex > & DenseMatrix< Complex >::row(Index i) {
//     ASSERT_THIS_SIZE(i)
//     _rowView->setBorrowedDataOffset(this->_cols * i);
//     return *_rowView;
// }

template <> void
DenseMatrix< double >::round(const double & tol){
    Vector < double > view(length(), this->_data, 0);
    view.round(tol);
}
template <> void
DenseMatrix< Complex >::round(const Complex & tol){
    THROW_TO_IMPL
}

/*! Generic fall back implementation for c = alpha*(A*b) + beta*c. */
template < class ValueType, class Mat >
void mult_MV_fallback_T(const Mat & A, 
                 const Vector < ValueType > & b, Vector < ValueType > & c,
                 const ValueType & alpha, const ValueType & beta,
                 Index bOff, Index cOff, bool trans=false){

    // __MS(A.cols(), A.rows(), typeid(A).name())
    if (trans){
        ASSERT_GREATER_EQUAL(b.size() + bOff, A.rows())
        c.resize(A.cols() + cOff);
    } else {
        ASSERT_GREATER_EQUAL(b.size() + bOff, A.cols())
        c.resize(A.rows() + cOff);
    }

    Stopwatch sw;
    ValueType _c = 0.0;
    
    for (Index i = 0, iMax = c.size()-cOff; i < iMax; i ++){
        if (trans){
            _c = A.col(i).mult(b, bOff);
        } else {
            _c = A.row(i).mult(b, bOff);
        }
    
        if (alpha != 1.0){
            _c *= alpha;
        }
    
        if (beta == 0.0){
            c[i + cOff] = _c;
        } else if (beta == 1.0){
            c[i + cOff] += _c;
        } else if (beta == -1.0){
            c[i + cOff] -= _c;
        } else {
            c[i + cOff] = _c + beta * c[i + cOff];
        }
    }
    // print("mult impl:", sw.duration());
}

/*! Generic fall back implementation for C = a*(A*B) + b*C*/
template <class ValueType, class Mat >
void mult_MM_fallback_T(const Mat & A, const Mat & B, Mat & C,
                        const ValueType & alpha, const ValueType & beta, 
                        bool bIsTrans, Index n){

    if (bIsTrans){
        ASSERT_EQUAL(A.cols(), B.cols())                 
        C.resize(A.rows(), B.rows());
    } else {
        ASSERT_EQUAL(A.cols(), B.rows())                 
        C.resize(A.rows(), B.cols());
    }
    
    Stopwatch sw;
    double c = 0;
    for (Index i = 0; i < A.rows(); i ++){
        const RVector & Ai = A[i];

        for (Index j = 0; j < n; j ++){
            c = 0;

            if (bIsTrans){
                const RVector & Bj = B[j];
                for (Index k = 0; k < A.cols(); k ++){
                    c += Ai[k] * Bj[k];
                }
            } else{
                for (Index k = 0; k < A.cols(); k ++){
                    c += Ai[k] * B[k][j];
                }
            }

            if (alpha != 1.0){
                c *= alpha;
            }
            if (beta == 0.0){
                C[i][j] = c;
            } else if (beta == 1.0){
                C[i][j] += c;
            } else if (beta == -1.0){
                C[i][j] -= c;
            } else {
                C[i][j] = beta * C[i][j] + c;
            }
        }
    }
    print("mult_MM_impl:", sw.duration());
}

template <class ValueType, class Mat >
void transMult_MM_fallback_T(const Mat & A, const Mat & B, Mat & C, 
                             const ValueType & alpha, const ValueType & beta, 
                             bool bIsTrans, Index n){

    if (bIsTrans){
        ASSERT_EQUAL(A.rows(), B.cols())                 
        C.resize(A.cols(), B.rows());
    } else {
        ASSERT_EQUAL(A.rows(), B.rows())                 
        C.resize(A.cols(), B.cols());
    }

    double c = 0;
    for (Index i = 0; i < A.cols(); i ++){
        for (Index j = 0; j < n; j ++){
            c = 0.0;
            for (Index k = 0; k < A.rows(); k ++){
                if (bIsTrans){
                    c += A[k][i] * B[j][k];
                } else {
                    c += A[k][i] * B[k][j];
                }
            }

            if (alpha != 1.0){
                c *= alpha;
            }

            if (beta == 0.0){
                C[i][j] = c;
            } else if (beta == 1.0){
                C[i][j] += c;
            } else if (beta == -1.0){
                C[i][j] -= c;
            } else {
                C[i][j] = beta * C[i][j] + c;
            }
        }
    }
}

template < class Mat >
void mult_MM_T(const Mat & A, const Mat & B,
               Mat & C, const double & a, const double & b){
    // C = a * A*B + b*C || C = a * A*B.T + b*C

    // __MS("matMult: ", A.rows(), A.cols(), B.rows(), B.cols())

    Index m = A.rows(); // C.rows()
    Index k = A.cols();

    // B.rows()
    Index n = B.cols(); // C.cols()
    bool bIsTrans = false;
    Index bRows = n;

    if (k == B.rows()){ // A * B (k == k)

    } else if (k == B.cols()){ // A * B.T (k == k)
        bIsTrans = true;
        n = B.rows();
        bRows = k;
    } else {
        log(Error, "matMult sizes mismatch. ",
            A.cols(), "!=", B.rows());
    }
    C.resize(m, n);

#if OPENBLAS_CBLAS_FOUND

    if (noCBlas()){
        return mult_MM_fallback_T(A, B, C, a, b, bIsTrans, n);
    }

    CBLAS_TRANSPOSE aTrans = CblasNoTrans;
    CBLAS_TRANSPOSE bTrans = CblasNoTrans;

    if (bIsTrans) bTrans = CblasTrans;

    // not threadsafe at all for using Buffer for RMatrix
    
    double * bA = A.toData(&_wsA[0], _MATRIX_WS_SIZE);
    double * bB = B.toData(&_wsB[0], _MATRIX_WS_SIZE);
    double * bC = C.toData(&_wsC[0], _MATRIX_WS_SIZE);
    
    // lda ## leading dimension for a, means column for CblasRowMajor
    Stopwatch sw;
    cblas_dgemm(CblasRowMajor, aTrans, bTrans,
                m, n, k,
                a, bA, k, bB, bRows,
                b, bC, n);
    _updateCblasTime_(sw.duration());
    C.fromData(bC, m, n);

    // vector is new so buffer was to small for RMatrix, which allocate her own
    if (bA != _wsA && A.rtti() == GIMLI_MATRIX_RTTI){
        delete [] bA;
        delete [] bB;
        delete [] bC;
    }
#else
    mult_MM_fallback_T(A, B, C, a, b, bIsTrans, n);
#endif
}

<<<<<<< HEAD
template < class Mat >
void mult_MM_T(const Mat & A, const Mat & B,
               Mat & C, const Complex & a, const Complex & b){
    THROW_TO_IMPL
}
=======
void matTransMult(const RMatrix & A, const RMatrix & B, RMatrix & C, double a, double b){
    //** C = a * A.T*B + b*C|| C = a * A.T*B.T  + b*C
    //** C = (a * A.T*B).T + b*C if C has the right dimension
    //** implement with openblas dgemm too and check performance
    // __MS("matTransMult: "<< A.rows() << " " << A.cols() << " : "
    //     << B.rows() << " " << B.cols() << " " << a << " " << b)
    // bool retTrans = false;
>>>>>>> 6a67c417

template < class Mat >
void transMult_MM_T(const Mat & A, const Mat & B,
                    Mat & C, const double & a, const double & b){

    Index k = A.rows(); // B.rows()
    Index m = A.cols(); // C.rows()
    Index n = B.cols(); // C.cols()

    bool bIsTrans = false;
    Index bRows = n;

    if (k == B.rows()){ // A.T * B

        if (b == 0.0) C.resize(m, n);

        if (C.rows() != A.cols() || C.cols() != B.cols()){
            __MS("isinuse?")
            //__MS(C.rows(), C.cols(), A.cols(), B.cols())
            //** Target array have wrong dimensions
            if (C.rows() == B.cols() && C.cols() == A.cols()){
                // C = a * B.T*A + b*C
                //** Target array seems needed to be transposed
                //** C = a*(A.T*B).T + b * C
                // __MS("ret transmult")
                return transMult_MM_T(B, A, C, a, b);

<<<<<<< HEAD
                // retTrans = true;
=======
                //retTrans = true;
>>>>>>> 6a67c417
            } else {
                //** resize target array
                C.resize(m, n);
            }
        }
    } else if(k == B.cols()){
        bIsTrans = true;
        n = B.rows();
        bRows = k;

    } else {
        // if not A.T * B or A.T * B.T
        __MS(A.rows(), A.cols(), '\n', A)
        __MS(B.rows(), B.cols(), '\n', B)
        __MS(C.rows(), C.cols())
        throwLengthError("matTransMult sizes mismatch.");
    }

#if OPENBLAS_CBLAS_FOUND

    if (noCBlas()){
        transMult_MM_fallback_T(A, B, C, a, b, bIsTrans, n);
    }

    CBLAS_TRANSPOSE aTrans = CblasTrans;
    CBLAS_TRANSPOSE bTrans = CblasNoTrans;

    if (bIsTrans) bTrans = CblasTrans;

    // not threadsafe at all for using Buffer for RMatrix

    double * bA = A.toData(&_wsA[0], _MATRIX_WS_SIZE);
    double * bB = B.toData(&_wsB[0], _MATRIX_WS_SIZE);
    double * bC = C.toData(&_wsC[0], _MATRIX_WS_SIZE);
    
    Stopwatch sw;
    cblas_dgemm(CblasRowMajor, aTrans, bTrans, m, n, k,
                a, bA, m, bB, bRows,
                b, bC, n);
    _updateCblasTime_(sw.duration());
    
    C.fromData(bC, m, n);

    if (bA != _wsA && A.rtti() == GIMLI_MATRIX_RTTI){
        delete [] bA;
        delete [] bB;
        delete [] bC;
    }
    
#else
    mult_MV_fallback_T(A, B, C, a, b, bIsTrans, n);
#endif

}

template < class Mat >
void transMult_MM_T(const Mat & A, const Mat & B,
                    Mat & C, const Complex & a, const Complex & b){
    THROW_TO_IMPL
}

/*! Special blas implementation of c = alpha*(A.T*b) + beta*c. */
void mult(const RDenseMatrix & A, 
          const RVector & b, RVector & c, 
          const double & alpha, const double & beta,
          Index bOff, Index cOff){

#if OPENBLAS_CBLAS_FOUND
    Stopwatch sw;
    if (noCBlas()){
        mult_MV_fallback_T(A, b, c, alpha, beta, bOff, cOff);
    } else {
        
        Index m = A.rows();
        Index n = A.cols();
        ASSERT_VEC_SIZE(b, n)
        c.resize(m);

        cblas_dgemv(CblasRowMajor, CblasNoTrans, m, n, alpha,
                    A.pData(), n, &b[0],
                    1, beta, &c[0], 1);

        _updateCblasTime_(sw.duration());
    }
#else //#if OPENBLAS_CBLAS_FOUND
    mult_MV_fallback_T(A, b, c, alpha, beta, bOff, cOff);
#endif
}
void mult(const CDenseMatrix & A, 
          const CVector & b, CVector & c,
          const Complex & alpha, const Complex & beta,
          Index bOff, Index cOff){

#if OPENBLAS_CBLAS_FOUND
    Stopwatch sw;
    if (noCBlas()){
        mult_MV_fallback_T(A, b, c, alpha, beta, bOff, cOff);
    } else {
        Index m = A.rows();
        Index n = A.cols();
        ASSERT_VEC_SIZE(b, n)
        c.resize(m);
        THROW_TO_IMPL
        // cblas_dgemv(CblasRowMajor, CblasNoTrans, m, n, alpha,
        //             A.pData(), n, &b[0],
        //             1, beta, &c[0], 1);

        // print("dgemv:", sw.duration());
    }
#else //#if OPENBLAS_CBLAS_FOUND
    mult_MV_fallback_T(A, b, c, alpha, beta, bOff, cOff);
#endif
}

<<<<<<< HEAD
/*! Special blas implementation of c = alpha*(A.T*b) + beta*c. */
void transMult(const RDenseMatrix & A, 
               const RVector & b, RVector & c, 
               const double & alpha, const double & beta,
               Index bOff, Index cOff){

#if OPENBLAS_CBLAS_FOUND
    Stopwatch sw;
    if (noCBlas()){
        mult_MV_fallback_T(A, b, c, alpha, beta, bOff, cOff, true);
    } else {
        Index m = A.rows();
        Index n = A.cols();
        ASSERT_VEC_SIZE(b, m)
        c.resize(n);
        cblas_dgemv(CblasRowMajor, CblasTrans, m, n, alpha,
                    A.pData(), n, &b[0],
                    1, beta, &c[0], 1);

        _updateCblasTime_(sw.duration());
    }
#else //#if OPENBLAS_CBLAS_FOUND
    mult_MV_fallback_T(A, b, c, alpha, beta, bOff, cOff, true);
=======
        for (Index i = 0; i < A.cols(); i ++){
            for (Index j = 0; j < B.cols(); j ++){
                double c = 0;
                for (Index k = 0; k < A.rows(); k ++){
                    c += A[k][i] * B[k][j];
                }
                // if (retTrans){
                if (0){
                    THROW_TO_IMPL
                    C[j][i] = a * c + C[j][i]*b;
                } else {
                    C[i][j] = a * c + C[i][j]*b;
                }
            }
        }
>>>>>>> 6a67c417
#endif
}

/*! Special blas implementation of c = alpha*(A.T*b) + beta*c. */
void transMult(const CDenseMatrix & A, 
               const CVector & b, CVector & c, 
               const Complex & alpha, const Complex & beta,
               Index bOff, Index cOff){

#if OPENBLAS_CBLAS_FOUND
    Stopwatch sw;
    if (noCBlas()){
        mult_MV_fallback_T(A, b, c, alpha, beta, bOff, cOff, true);
    } else {
        Index m = A.rows();
        Index n = A.cols();
        ASSERT_VEC_SIZE(b, m)
        c.resize(n);
        THROW_TO_IMPL
        // cblas_cgemv(CblasRowMajor, CblasNoTrans, m, n, alpha,
        //             A.pData(), n, &b[0],
        //             1, beta, &c[0], 1);

        _updateCblasTime_(sw.duration());
    }
#else //#if OPENBLAS_CBLAS_FOUND
    mult_MV_fallback_T(A, b, c, alpha, beta, bOff, cOff, true);
#endif
}

void mult(const RDenseMatrix & A, const RDenseMatrix & B,
          RDenseMatrix & C, const double & a, const double & b){
    return mult_MM_T(A, B, C, a, b);
}
void mult(const CDenseMatrix & A, const CDenseMatrix & B,
          CDenseMatrix & C, const Complex & a, const Complex & b){
    return mult_MM_T(A, B, C, a, b);
}
void transMult(const RDenseMatrix & A, const RDenseMatrix & B,
               RDenseMatrix & C, const double & a, const double & b){
    transMult_MM_T(A, B, C, a, b);
}
void transMult(const CDenseMatrix & A, const CDenseMatrix & B,
               CDenseMatrix & C, const Complex & a, const Complex & b){
    transMult_MM_T(A, B, C, a, b);
}


<<<<<<< HEAD
//##############################################################################
// Matrix related implementations
//##############################################################################
void mult(const RMatrix & A, 
          const RVector & b, RVector & c,
          const double & alpha, const double & beta, 
          Index bOff, Index cOff){
    return mult_MV_fallback_T(A, b, c, alpha, beta, bOff, cOff);
    // Bufferalloc for OPENBLAS to xpensive
}
void mult(const CMatrix & A, 
          const CVector & b, CVector & c, 
          const Complex & alpha, const Complex & beta,
          Index bOff, Index cOff){
    return mult_MV_fallback_T(A, b, c, alpha, beta, bOff, cOff);
    // Bufferalloc for OPENBLAS to xpensive
}
void transMult(const RMatrix & A, 
          const RVector & b, RVector & c,
          const double & alpha, const double & beta, 
          Index bOff, Index cOff){
    return mult_MV_fallback_T(A, b, c, alpha, beta, bOff, cOff, true);
    // Bufferalloc for OPENBLAS to xpensive
}
void transMult(const CMatrix & A, 
          const CVector & b, CVector & c, 
          const Complex & alpha, const Complex & beta,
          Index bOff, Index cOff){
    return mult_MV_fallback_T(A, b, c, alpha, beta, bOff, cOff, true);
    // Bufferalloc for OPENBLAS to xpensive
}

template < class ValueType > Matrix < ValueType > &
_transAdd(Matrix < ValueType > * a, const Matrix < ValueType > & b){
    // a+=b.T
    if (a->rows() != b.cols() || a->cols() != b.rows()){
        __MS(a->rows(), a->cols(), ":",  b.rows(), b.cols())
        // print(*a);
        // print(b);
        log(Error, "Matrix _transAdd with wrong dimensions");
        // #exit(-1);
        return *a;
    }

    for (Index i = 0; i < a->rows(); i ++ ){
        for (Index j = 0; j < a->cols(); j ++ ){
            a->mat_[i][j] += b.mat_[j][i];
        }
    }
    return *a;
}
template <> Matrix < double > &
Matrix<double>::transAdd(const Matrix < double > & a){
    return _transAdd(this, a);
}
template <> Matrix < Complex > &
Matrix<Complex>::transAdd(const Matrix < Complex > & a){
    return _transAdd(this, a);
}
template < class ValueType > DenseMatrix < ValueType > &
_transAdd(DenseMatrix < ValueType > * a, const DenseMatrix < ValueType > & b){
    // a+=b.T
    if (a->rows() != b.cols() || a->cols() != b.rows()){
        __MS(a->rows(), a->cols(), ":",  b.rows(), b.cols())
        // print(*a);
        // print(b);
        log(Error, "Matrix _transAdd with wrong dimensions");
        // #exit(-1);
        return *a;
    }

    for (Index i = 0; i < a->rows(); i ++ ){
        for (Index j = 0; j < a->cols(); j ++ ){
            a->_data[a->cols() * i + j] += b._data[b.cols() * j + i];
        }
    }
    return *a;
}
template <> DenseMatrix<double> &
DenseMatrix<double>::transAdd(const DenseMatrix < double > & a) {
    return _transAdd(this, a);
}
template <> DenseMatrix<Complex> &
DenseMatrix<Complex>::transAdd(const DenseMatrix < Complex > & a){
    return _transAdd(this, a);
}

template < class Mat >
void matMultABA_T(const Mat & A, const Mat & B,
                   Mat & C, Mat & AtB, const double & a, const double & b){
    // C = a A.T * B * A + b * C
    // __MS("matMultABA: ", A.rows(), A.cols(), B.rows(), B.cols())

    if (A.rows() != B.rows()){
        log(Error, "matMultABA B sizes mismatch.", A.rows(), "!=", B.rows());
        return;
    }
    AtB.resize(A.cols(), B.rows());
    transMult_MM_T(A, B, AtB, 1.0, 0.0);
    mult_MM_T(AtB, A, C, a, b);
}

void matMultABA(const RDenseMatrix & A, const RDenseMatrix & B,
                RDenseMatrix & C, RDenseMatrix & AtB,
                const double & a, const double & b){
    return matMultABA_T(A, B, C, AtB, a, b);
}
void matMultABA(const RMatrix & A, const RMatrix & B,
                RMatrix & C, RMatrix & AtB, 
                const double & a, const double & b){

    return matMultABA_T(A, B, C, AtB, a, b);
}

void mult(const CMatrix & A, 
          const CMatrix & B, CMatrix & C,
          const Complex & alpha,
          const Complex & beta){
    THROW_TO_IMPL
}

void transMult(const CMatrix & A, 
               const CMatrix & B, CMatrix & C,
               const Complex & alpha,
               const Complex & beta){
    THROW_TO_IMPL
}

void mult(const RMatrix & A, const RMatrix & B,
          RMatrix & C, const double & a, const double & b){
// #if USE_EIGEN3
//     if (A.cols() == B.rows()){

//         if (C.rows() != A.rows() || C.cols() != B.cols()){
//             C.resize(A.rows(), B.cols());
//         }
//         if (b == 0.0){
//             C = a*(A*B);
//         } else if (b == 1.0){
//             C += a*(A*B);
//         } else if (b == -1.0){
//             C += a*(A*B);
//         } else {
//             C = b*C + a*(A*B);
//         }
//     } else if (A.cols() == B.cols()){
//         if (C.rows() != A.rows() || C.cols() != B.rows()){
//             C.resize(A.rows(), B.rows());
//         }
//         if (b == 0.0){
//             C = a*(A*B.transpose());
//         } else if (b == 1.0){
//             C += a*(A*B.transpose());
//         } else if (b == -1.0){
//             C += a*(A*B.transpose());
//         } else {
//             C = b*C + a*(A*B.transpose());
//         }
//     } else {
//         log(Error, "matMult sizes mismatch. ", A.cols(), "!=", B.rows());
//     }

// #else
    return mult_MM_T(A, B, C, a, b);
// #endif
}
void transMult(const RMatrix & A, const RMatrix & B,
               RMatrix & C, const double & a, const double & b){
//** C = a * A.T*B + b*C || C = a * A.T*B.T + b*C
// #if USE_EIGEN3
//     if (A.rows() == B.rows()){

//         if (C.rows() != A.cols() || C.cols() != B.cols()){
//             C.resize(A.cols(), B.cols());
//         }
//         if (b == 0.0){
//             C = a*(A.transpose()*B);
//         } else if (b == 1.0){
//             C += a*(A.transpose()*B);
//         } else if (b == -1.0){
//             C += a*(A.transpose()*B);
//         } else {
//             C = b*C + a*(A.transpose()*B);
//         }
//     } else if (A.rows() == B.cols()){
//         if (C.rows() != A.cols() || C.cols() != B.rows()){
//             C.resize(A.cols(), B.rows());
//         }
//         if (b == 0.0){
//             C = a*(A.transpose()*B.transpose());
//         } else if (b == 1.0){
//             C += a*(A.transpose()*B.transpose());
//         } else if (b == -1.0){
//             C += a*(A.transpose()*B.transpose());
//         } else {
//             C = b*C + a*(A.transpose()*B.transpose());
//         }
//     } else {
//         log(Error, "matTransMult sizes mismatch. ", A.rows(), "!=", B.rows());
//     }
// #else
    transMult_MM_T(A, B, C, a, b);
// #endif
=======
/*! Force to load single matrix binary file.
    Format: see \ref save(const Matrix < ValueType > & A, const std::string & filename). */
template < class ValueType >
bool loadMatrixSingleBin_T(Matrix < ValueType > & A,
                          const std::string & filename){

    std::ifstream testFile(filename, std::ios::binary);
    const auto begin = testFile.tellg();
    testFile.seekg (0, std::ios::end);
    const auto end = testFile.tellg();
    SIndex fsize = (end-begin);
    testFile.close();
    FILE *file; file = fopen(filename.c_str(), "r+b");
    if (!file) {
        throwError(WHERE_AM_I + " " +
                   filename + ": " + strerror(errno));
    }

    Index ret;
    uint32 rows = 0;
    ret = fread(&rows, sizeof(uint32), 1, file);
    if (ret == 0) throwError("fail reading file " + filename);
    uint32 cols = 0;
    ret = fread(&cols, sizeof(uint32), 1, file);
    if (ret == 0) throwError("fail reading file " + filename);

    if ((SIndex)(rows*cols*sizeof(ValueType) + 2*sizeof(uint32)) != fsize){
        __MS("rows: " << str(rows) << " cols: " <<  str(cols) << " fsize: " << str(fsize))
        __MS(" filesize needed: " << str(rows*cols*sizeof(ValueType)+2*sizeof(uint32)))
        fclose(file);
        throwError(WHERE_AM_I + " " + filename + ": size invalid");
    }

    A.resize(rows, cols);
    for (uint32 i = 0; i < rows; i ++){
        for (uint32 j = 0; j < cols; j ++){
            ret = fread((char*)&A[i][j], sizeof(ValueType), 1, file);
            if (ret == 0) throwError("fail reading file " + filename);
        }
    }
    fclose(file);
    A.rowFlag().fill(1);
    return true;
}

bool loadMatrixSingleBin(RMatrix & A, const std::string & filename){
    return loadMatrixSingleBin_T(A, filename);
}
bool loadMatrixSingleBin(CMatrix & A, const std::string & filename){
    return loadMatrixSingleBin_T(A, filename);
}

template < class ValueType >
bool loadMatrixVectorsBin_T(Matrix < ValueType > & A,
                            const std::string & filenameBody, uint kCount = 1){

    A.clear();
    Vector < ValueType > tmp;
    std::string filename;

    for (Index i = 0; i < kCount; i++){
        Index count = 0;
        while (1){ // load as long as posible
            if (kCount > 1){
                filename = filenameBody + "." + str(count) + "_" + str(i) + ".pot";
            } else {
                filename = filenameBody + "." + str(count) + ".pot";
            }

            if (!fileExist(filename)){
                filename = filenameBody + "." + str(count);
                if (!fileExist(filename)){
                    if (count == 0) {
	                    std::cerr << "Can't found: " << filename << std::endl;
                    }
                    break;
                }
            }
            if (loadVec(tmp, filename, Binary )) A.push_back(tmp);
            count ++;
        } // while files exist
    } // for each k count
    return true;
}

bool loadMatrixVectorsBin(RMatrix & A,
                           const std::string & filenameBody, uint kCount){
    return loadMatrixVectorsBin_T(A, filenameBody, kCount);
}
bool loadMatrixVectorsBin(CMatrix & A,
                           const std::string & filenameBody, uint kCount){
    return loadMatrixVectorsBin_T(A, filenameBody, kCount);
>>>>>>> 6a67c417
}


} // namespace GIMLI{<|MERGE_RESOLUTION|>--- conflicted
+++ resolved
@@ -378,21 +378,11 @@
 #endif
 }
 
-<<<<<<< HEAD
 template < class Mat >
 void mult_MM_T(const Mat & A, const Mat & B,
                Mat & C, const Complex & a, const Complex & b){
     THROW_TO_IMPL
 }
-=======
-void matTransMult(const RMatrix & A, const RMatrix & B, RMatrix & C, double a, double b){
-    //** C = a * A.T*B + b*C|| C = a * A.T*B.T  + b*C
-    //** C = (a * A.T*B).T + b*C if C has the right dimension
-    //** implement with openblas dgemm too and check performance
-    // __MS("matTransMult: "<< A.rows() << " " << A.cols() << " : "
-    //     << B.rows() << " " << B.cols() << " " << a << " " << b)
-    // bool retTrans = false;
->>>>>>> 6a67c417
 
 template < class Mat >
 void transMult_MM_T(const Mat & A, const Mat & B,
@@ -420,11 +410,7 @@
                 // __MS("ret transmult")
                 return transMult_MM_T(B, A, C, a, b);
 
-<<<<<<< HEAD
                 // retTrans = true;
-=======
-                //retTrans = true;
->>>>>>> 6a67c417
             } else {
                 //** resize target array
                 C.resize(m, n);
@@ -539,7 +525,6 @@
 #endif
 }
 
-<<<<<<< HEAD
 /*! Special blas implementation of c = alpha*(A.T*b) + beta*c. */
 void transMult(const RDenseMatrix & A, 
                const RVector & b, RVector & c, 
@@ -563,23 +548,6 @@
     }
 #else //#if OPENBLAS_CBLAS_FOUND
     mult_MV_fallback_T(A, b, c, alpha, beta, bOff, cOff, true);
-=======
-        for (Index i = 0; i < A.cols(); i ++){
-            for (Index j = 0; j < B.cols(); j ++){
-                double c = 0;
-                for (Index k = 0; k < A.rows(); k ++){
-                    c += A[k][i] * B[k][j];
-                }
-                // if (retTrans){
-                if (0){
-                    THROW_TO_IMPL
-                    C[j][i] = a * c + C[j][i]*b;
-                } else {
-                    C[i][j] = a * c + C[i][j]*b;
-                }
-            }
-        }
->>>>>>> 6a67c417
 #endif
 }
 
@@ -628,7 +596,6 @@
 }
 
 
-<<<<<<< HEAD
 //##############################################################################
 // Matrix related implementations
 //##############################################################################
@@ -743,96 +710,117 @@
     return matMultABA_T(A, B, C, AtB, a, b);
 }
 
-void mult(const CMatrix & A, 
-          const CMatrix & B, CMatrix & C,
-          const Complex & alpha,
-          const Complex & beta){
+void mult(const CMatrix & A, const CMatrix & B, CMatrix & C,
+          const Complex & alpha, const Complex & beta){
     THROW_TO_IMPL
 }
 
-void transMult(const CMatrix & A, 
-               const CMatrix & B, CMatrix & C,
-               const Complex & alpha,
-               const Complex & beta){
+void transMult(const CMatrix & A, const CMatrix & B, CMatrix & C,
+               const Complex & alpha, const Complex & beta){
     THROW_TO_IMPL
 }
 
 void mult(const RMatrix & A, const RMatrix & B,
           RMatrix & C, const double & a, const double & b){
-// #if USE_EIGEN3
-//     if (A.cols() == B.rows()){
-
-//         if (C.rows() != A.rows() || C.cols() != B.cols()){
-//             C.resize(A.rows(), B.cols());
-//         }
-//         if (b == 0.0){
-//             C = a*(A*B);
-//         } else if (b == 1.0){
-//             C += a*(A*B);
-//         } else if (b == -1.0){
-//             C += a*(A*B);
-//         } else {
-//             C = b*C + a*(A*B);
-//         }
-//     } else if (A.cols() == B.cols()){
-//         if (C.rows() != A.rows() || C.cols() != B.rows()){
-//             C.resize(A.rows(), B.rows());
-//         }
-//         if (b == 0.0){
-//             C = a*(A*B.transpose());
-//         } else if (b == 1.0){
-//             C += a*(A*B.transpose());
-//         } else if (b == -1.0){
-//             C += a*(A*B.transpose());
-//         } else {
-//             C = b*C + a*(A*B.transpose());
-//         }
-//     } else {
-//         log(Error, "matMult sizes mismatch. ", A.cols(), "!=", B.rows());
-//     }
-
-// #else
     return mult_MM_T(A, B, C, a, b);
-// #endif
 }
 void transMult(const RMatrix & A, const RMatrix & B,
                RMatrix & C, const double & a, const double & b){
-//** C = a * A.T*B + b*C || C = a * A.T*B.T + b*C
-// #if USE_EIGEN3
-//     if (A.rows() == B.rows()){
+    return transMult_MM_T(A, B, C, a, b);
+}
+
+
+// void matTransMult(const RMatrix & A, const RMatrix & B, RMatrix & C, double a, double b){
+//     //** C = a * A.T*B + b*C|| C = a * A.T*B.T  + b*C
+//     //** C = (a * A.T*B).T + b*C if C has the right dimension
+//     //** implement with openblas dgemm too and check performance
+//     // __MS("matTransMult: "<< A.rows() << " " << A.cols() << " : "
+//     //     << B.rows() << " " << B.cols() << " " << a << " " << b)
+//     // bool retTrans = false;
+
+//     // A(k, m).T * B(k, n) = C(m, n)
+
+//     Index k = A.rows(); // B.rows()
+//     Index m = A.cols(); // C.rows()
+//     Index n = B.cols(); // C.cols()
+
+//     if (k == B.rows()){ // A.T * B
 
 //         if (C.rows() != A.cols() || C.cols() != B.cols()){
-//             C.resize(A.cols(), B.cols());
+
+//             // __MS(C.rows() << " " << C.cols() << " " << A.cols() << " " << B.cols())
+//             //** Target array have wrong dimensions
+//             if (C.rows() == B.cols() && C.cols() == A.cols()){
+//                 // C = a * B.T*A + b*C
+//                 //** Target array seems needed to be transposed
+//                 //** C = a*(A.T*B).T + b * C
+//                 // __MS("ret transmult")
+//                 return matTransMult(B, A, C, a, b);
+
+//                 //retTrans = true;
+//             } else {
+//                 //** resize target array
+//                 C.resize(m, n);
+//             }
 //         }
-//         if (b == 0.0){
-//             C = a*(A.transpose()*B);
-//         } else if (b == 1.0){
-//             C += a*(A.transpose()*B);
-//         } else if (b == -1.0){
-//             C += a*(A.transpose()*B);
-//         } else {
-//             C = b*C + a*(A.transpose()*B);
+
+// #if OPENBLAS_CBLAS_FOUND
+
+//         double *A2 = new double[k * m];
+//         double *B2 = new double[k * n];
+//         double *C2 = new double[m * n];
+
+//         A.dumpData(A2);
+//         B.dumpData(B2);
+//         C.dumpData(C2);
+
+//     // std::cout << "A" << std::endl;
+//     // for (Index i = 0; i < m*k; i ++ ){std::cout << A2[i] << " ";} std::cout << std::endl;
+//     // std::cout << "b" << std::endl;
+//     // for (Index i = 0; i < n*k; i ++ ){std::cout << B2[i] << " ";} std::cout << std::endl;
+//     // std::cout << "C1" << std::endl;
+//     // for (Index i = 0; i < m*n; i ++ ){std::cout << C2[i] << " ";} std::cout << std::endl;
+
+//         cblas_dgemm(CblasRowMajor, CblasTrans, CblasNoTrans, m, n, k,
+//                     a, A2, m, B2, n, b, C2, n);
+
+//     // std::cout << "C2" << std::endl;
+//     // for (Index i = 0; i < m*n; i ++ ){std::cout << C2[i] << " ";} std::cout << std::endl;
+
+//         C.fromData(C2, m, n);
+
+//     // std::cout << "C3" << std::endl;
+//     // std::cout << C << std::endl;
+
+//         delete [] A2;
+//         delete [] B2;
+//         delete [] C2;
+
+// #else
+
+//         for (Index i = 0; i < A.cols(); i ++){
+//             for (Index j = 0; j < B.cols(); j ++){
+//                 double c = 0;
+//                 for (Index k = 0; k < A.rows(); k ++){
+//                     c += A[k][i] * B[k][j];
+//                 }
+//                 // if (retTrans){
+//                 if (0){
+//                     THROW_TO_IMPL
+//                     C[j][i] = a * c + C[j][i]*b;
+//                 } else {
+//                     C[i][j] = a * c + C[i][j]*b;
+//                 }
+//             }
 //         }
-//     } else if (A.rows() == B.cols()){
-//         if (C.rows() != A.cols() || C.cols() != B.rows()){
-//             C.resize(A.cols(), B.rows());
-//         }
-//         if (b == 0.0){
-//             C = a*(A.transpose()*B.transpose());
-//         } else if (b == 1.0){
-//             C += a*(A.transpose()*B.transpose());
-//         } else if (b == -1.0){
-//             C += a*(A.transpose()*B.transpose());
-//         } else {
-//             C = b*C + a*(A.transpose()*B.transpose());
-//         }
-//     } else {
-//         log(Error, "matTransMult sizes mismatch. ", A.rows(), "!=", B.rows());
+// #endif
+//     } else { // A.T * B.T
+//         __MS(A)
+//         __MS(B)
+//         log(Error, "matTransMult sizes mismatch.", A.rows(), "!=", B.rows());
 //     }
-// #else
-    transMult_MM_T(A, B, C, a, b);
-// #endif
-=======
+// }
+
 /*! Force to load single matrix binary file.
     Format: see \ref save(const Matrix < ValueType > & A, const std::string & filename). */
 template < class ValueType >
@@ -860,8 +848,8 @@
     if (ret == 0) throwError("fail reading file " + filename);
 
     if ((SIndex)(rows*cols*sizeof(ValueType) + 2*sizeof(uint32)) != fsize){
-        __MS("rows: " << str(rows) << " cols: " <<  str(cols) << " fsize: " << str(fsize))
-        __MS(" filesize needed: " << str(rows*cols*sizeof(ValueType)+2*sizeof(uint32)))
+        __MS("rows: ", str(rows), " cols: ", cols, " fsize: ",fsize)
+        __MS(" filesize needed: ", rows*cols*sizeof(ValueType)+2*sizeof(uint32))
         fclose(file);
         throwError(WHERE_AM_I + " " + filename + ": size invalid");
     }
@@ -925,7 +913,6 @@
 bool loadMatrixVectorsBin(CMatrix & A,
                            const std::string & filenameBody, uint kCount){
     return loadMatrixVectorsBin_T(A, filenameBody, kCount);
->>>>>>> 6a67c417
 }
 
 
