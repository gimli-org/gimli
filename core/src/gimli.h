
/******************************************************************************
 *   Copyright (C) 2006-2022 by the GIMLi development team                    *
 *   Carsten Rücker carsten@resistivity.net                                   *
 *                                                                            *
 *   Licensed under the Apache License, Version 2.0 (the "License");          *
 *   you may not use this file except in compliance with the License.         *
 *   You may obtain a copy of the License at                                  *
 *                                                                            *
 *       http://www.apache.org/licenses/LICENSE-2.0                           *
 *                                                                            *
 *   Unless required by applicable law or agreed to in writing, software      *
 *   distributed under the License is distributed on an "AS IS" BASIS,        *
 *   WITHOUT WARRANTIES OR CONDITIONS OF ANY KIND, either express or implied. *
 *   See the License for the specific language governing permissions and      *
 *   limitations under the License.                                           *
 *                                                                            *
 ******************************************************************************/

#pragma once

#ifdef HAVE_CONFIG_CMAKE_H
    #include <config.cmake.h>
#else
    #if defined(HAVE_CONFIG_H)
        #include <config.h>
        #define PACKAGE_AUTHORS "carsten@gimli.org, thomas@gimli.org, florian@gimli.org"
    #endif
#endif

#ifndef TRUE
    #define TRUE 1
#endif

#ifndef ON
    #define ON 1
#endif

#if BOOST_THREAD_FOUND || defined(HAVE_BOOST_THREAD_HPP)
    #define USE_BOOST_THREAD TRUE
#endif

#if BOOST_BIND_FOUND || defined(HAVE_BOOST_BIND_HPP)
    #define USE_BOOST_BIND TRUE
#endif

#ifndef PACKAGE_NAME
        #define PACKAGE_NAME "libgimli"
        #define PACKAGE_VERSION "untagt-win"

        #define PACKAGE_BUGREPORT "carsten@gimli.org"
        #define PACKAGE_AUTHORS "carsten@gimli.org, thomas@gimli.org, florian@gimli.org"
#endif // PACKAGE_NAME

#ifdef _MSC_VER
	#pragma warning(disable: 4251)
#endif

//#include <cassert>
#include <iostream>
#include <limits>
#include <string>
#include <vector>
#include <map>
#include <sstream>
#include <cstdlib>
#include <cerrno>
#include <stdint.h>
#include <complex>
#include <algorithm>
#include <functional>

#include "platform.h"
#include "exitcodes.h"

//! GIMLi main namespace for the Geophyiscal Inversion and Modelling Library
namespace GIMLI{

#ifndef __USE_MISC
    typedef unsigned int uint;
#endif

typedef uint8_t  uint8;
typedef uint16_t uint16;
typedef uint32_t uint32;
typedef uint64_t uint64;

typedef int8_t  int8;
typedef int16_t int16;
typedef int32_t int32;
typedef int64_t int64;

#ifdef _WIN64
    // for some magic reasons gccxml ignores the size_t = __int64 typedef under win64, so this helps let the python bindings through
//#warning WIN64
    typedef uint64 Index;
    typedef int64 SIndex;
#elif defined(_WIN32)
//#warning WIN32
    typedef uint32 Index;
    typedef int32 SIndex;
#elif defined(_MSC_VER)
//#warning WINMSC
	typedef unsigned __int32 Index;
    typedef __int32 SIndex;
#else
//    #warning DEFAULT
    #include <sys/types.h>
    typedef size_t Index;
    // typedef signed long SIndex;
    typedef ssize_t SIndex; // strange pygimli conversion into int on jenkins
#endif

#ifndef __ASSERT_FUNCTION
	#if defined(_MSC_VER)
		#define __ASSERT_FUNCTION __FUNCTION__
	#else
		#define __ASSERT_FUNCTION __PRETTY_FUNCTION__
	#endif
#endif

#ifdef _WIN64__
    #define __FILENAME__ std::max<const char*>(__FILE__,\
        std::max(strrchr(__FILE__, '\\')+1, strrchr(__FILE__, '/')+1))
#else
    #define __FILENAME__ __FILE__
#endif


#ifndef PYGIMLI_CAST // castxml complains on older gcc/clang
inline std::string str(){ return "";}
#endif
//! General template for conversion to string, should supersede all sprintf etc.
template< typename T > inline std::string str(const T & v){
    std::ostringstream os;
    os << v;
    return os.str();
}
enum LogType {Verbose, Info, Warning, Error, Debug, Critical};
DLLEXPORT void log(LogType type, const std::string & msg);


template<typename Value, typename... Values>
std::string str(Value v, Values... vs){
    std::ostringstream os;
    using expander = int[];
    os << v; // first
    (void) expander{ 0, (os << " " << vs, void(), 0)... };
    return os.str();
}
template<typename... Values>
void log(LogType type, Values... vs){
    return log(type, str(vs...));
}

// simple python like std out
inline void print() {
    std::cout << std::endl;
}

template<class Head>
void print(std::ostream& s, Head&& head) {
    s << std::forward<Head>(head) << std::endl;
}

template<class Head, class... Tail>
void print(std::ostream& s, Head&& head, Tail&&... tail) {
    s << std::forward<Head>(head) << " ";
    print(s, std::forward<Tail>(tail)...);
}

template<class... Args>
void print(Args&&... args) {
    print(std::cout, std::forward<Args>(args)...);
}

<<<<<<< HEAD

=======
>>>>>>> f1cfaeee
#define WHERE GIMLI::str(__FILENAME__) + ":" + GIMLI::str(__LINE__) + "\t"
#define WHERE_AM_I WHERE + "\t" + GIMLI::str(__ASSERT_FUNCTION) + " "
#define TO_IMPL WHERE_AM_I + " not yet implemented\n " + GIMLI::versionStr() + "\nPlease send the messages above, the commandline and all necessary data to the author."

#define __M std::cout << "*** " << WHERE << std::endl;
<<<<<<< HEAD
//#define __MS(str) std::cout << "*** " << str << " " << WHERE << std::endl;
#define __MS(...) GIMLI::print("+++", WHERE, "\n", __VA_ARGS__, "\n---");
#define __DBG if (GIMLI::debug()) std::cout << "Debug: " << WHERE << std::endl;
#define __DS(str) if (GIMLI::debug()) std::cout << "Debug: " << str << " " << WHERE << std::endl;
=======
#define __MS(str) std::cout << "*** " <<str << " " << WHERE << std::endl;
// temporary
#define __MSP(...) GIMLI::print("+++", WHERE, "\n", __VA_ARGS__, "\n---");
#define __D if (debug()) std::cout << "Debug: " << WHERE << std::endl;
#define __DS(str) if (debug()) std::cout << "Debug: " << str << " " << WHERE << std::endl;
>>>>>>> f1cfaeee

#define THROW_TO_IMPL GIMLI::throwToImplement(TO_IMPL);
#define CERR_TO_IMPL std::cerr << TO_IMPL << std::endl;
#define DEPRECATED std::cerr << WHERE_AM_I << " is deprecated " << std::endl;
#define DEPR_STR(s) std::cerr << WHERE_AM_I << " is deprecated. Use: " << s " instead."<< std::endl;
#define COUTMARKER std::cerr << WHERE_AM_I << std::endl;
#define UNTESTED std::cerr << "WARNING!" << WHERE_AM_I << " " << "this function is untested" << std::endl;

#define TOLERANCE 1e-12
#define TOUCH_TOLERANCE 1e-12
#define MAX_DOUBLE std::numeric_limits<double>::max()
#define MAX_INT std::numeric_limits< int >::max()

#define MESHBINSUFFIX   ".bms"
#define MATRIXBINSUFFIX ".bmat"
#define MATRIXASCSUFFIX ".matrix"
#define VECTORBINSUFFIX ".bvec"
#define VECTORASCSUFFIX ".vector"
#define NOT_DEFINED "notDefined"

#define ASSERT_EQUAL_SIZE(m, n) if (m.size() != n.size()) \
    throwLengthError(WHERE_AM_I + " " + str(m.size()) + " != " + str(n.size()));
#define ASSERT_GREATER_EQUAL(m, n) if (m < n) \
    throwLengthError(WHERE_AM_I + " " + str(m) + " is not greater-equal " + str(n));
#define ASSERT_SIZE_GREATER_EQUAL(m, n) ASSERT_GREATER_EQUAL(m.size(), n)
#define ASSERT_SIZES_GREATER_EQUAL(m, n) ASSERT_GREATER_EQUAL(m.size(), n.size())
#define ASSERT_THIS_SIZE(n) if (n < 0 || n >= this->size()) \
    throwLengthError(WHERE_AM_I + " " + str(this->size()) + " <= " + str(n));
#define ASSERT_VEC_SIZE(vec, n) if (n != vec.size()) \
    throwLengthError(WHERE_AM_I + " " + str(vec.size()) + " != " + str(n));
#define ASSERT_SIZE(vec, n) if (n < 0 || n >= vec.size()) \
    throwLengthError(WHERE_AM_I + " " + str(vec.size()) + " <= " + str(n));
#define ASSERT_EQUAL(m, n) if (m != n) \
    throwLengthError(WHERE_AM_I + " " + str(m) + " != " + str(n));
#define ASSERT_RANGE(i, start, end) if (i < start || i >= end) \
    throwRangeError(WHERE_AM_I, i, start, end);
#define ASSERT_NON_EMPTY(v) if (v.size()==0) \
    throwLengthError(WHERE_AM_I + " empty array.");
#define ASSERT_PTR(v) if (v == 0) \
    throwError(WHERE_AM_I + " object not initialized.");

static const int MARKER_BOUND_HOMOGEN_NEUMANN = -1;
static const int MARKER_BOUND_MIXED = -2;
static const int MARKER_BOUND_HOMOGEN_DIRICHLET = -3;
static const int MARKER_BOUND_DIRICHLET = -4;
static const int MARKER_CELL_PARAMETER = 2;
static const int MARKER_NODE_SENSOR = -99;
static const int MARKER_FIXEDVALUE_REGION = -1000000;

static const uint8 MESH_BASEENTITY_RTTI      = 00;
static const uint8 MESH_MESHENTITY_RTTI      = 01;
static const uint8 MESH_NODE_RTTI            = 10;
static const uint8 MESH_BOUNDARY_RTTI        = 20;
static const uint8 MESH_BOUNDARY_NODE_RTTI   = 21;
static const uint8 MESH_EDGE_RTTI            = 22;
static const uint8 MESH_EDGE3_RTTI           = 23;
static const uint8 MESH_TRIANGLEFACE_RTTI    = 24;
static const uint8 MESH_TRIANGLEFACE6_RTTI   = 25;
static const uint8 MESH_QUADRANGLEFACE_RTTI  = 26;
static const uint8 MESH_QUADRANGLEFACE8_RTTI = 27;
static const uint8 MESH_POLYGON_FACE_RTTI    = 28;
static const uint8 MESH_CELL_RTTI            = 30;
static const uint8 MESH_EDGE_CELL_RTTI       = 31;
static const uint8 MESH_EDGE3_CELL_RTTI      = 32;
static const uint8 MESH_TRIANGLE_RTTI        = 33;
static const uint8 MESH_TRIANGLE6_RTTI       = 34;
static const uint8 MESH_QUADRANGLE_RTTI      = 35;
static const uint8 MESH_QUADRANGLE8_RTTI     = 36;
static const uint8 MESH_QUADRANGLE9_RTTI     = 37;
static const uint8 MESH_TETRAHEDRON_RTTI     = 41;
static const uint8 MESH_TETRAHEDRON10_RTTI   = 42;
static const uint8 MESH_HEXAHEDRON_RTTI      = 43;
static const uint8 MESH_HEXAHEDRON20_RTTI    = 44;
static const uint8 MESH_TRIPRISM_RTTI        = 45;
static const uint8 MESH_TRIPRISM15_RTTI      = 46;
static const uint8 MESH_PYRAMID_RTTI         = 47;
static const uint8 MESH_PYRAMID13_RTTI       = 48;

static const uint8 MESH_SHAPE_NODE_RTTI        = 210;
static const uint8 MESH_SHAPE_EDGE_RTTI        = 211;
static const uint8 MESH_SHAPE_TRIANGLE_RTTI    = 221;
static const uint8 MESH_SHAPE_QUADRANGLE_RTTI  = 222;
static const uint8 MESH_SHAPE_POLYGON_FACE_RTTI = 223;
static const uint8 MESH_SHAPE_TETRAHEDRON_RTTI = 231;
static const uint8 MESH_SHAPE_HEXAHEDRON_RTTI  = 232;
static const uint8 MESH_SHAPE_TRIPRISM_RTTI    = 233;
static const uint8 MESH_SHAPE_PYRAMID_RTTI     = 234;

static const uint8 GIMLI_MATRIXBASE_RTTI        = 0;
static const uint8 GIMLI_MATRIX_RTTI            = 1;
static const uint8 GIMLI_DENSE_MATRIX_RTTI      = 2;
static const uint8 GIMLI_SPARSEMATRIXBASE_RTTI  = 10;
static const uint8 GIMLI_SPARSE_MAP_MATRIX_RTTI = 11;
static const uint8 GIMLI_SPARSE_CRS_MATRIX_RTTI = 12;
static const uint8 GIMLI_BLOCKMATRIX_RTTI       = 4;

/*! Flag load/save Ascii or binary */
enum IOFormat{Ascii, Binary};

//** start forward declaration
class Boundary;
class Cell;
class DataContainer;
class Line;
class MatrixBase;
class Mesh;
class MeshEntity;
class ModellingBase;
class Node;
class Plane;
class Region;
class RegionManager;
class Shape;
class Stopwatch;
class Pos;

typedef Pos RVector3;
typedef std::complex < double > Complex;

template < class ValueType >        class SparseMatrix;
typedef SparseMatrix< int >         ISparseMatrix;
typedef SparseMatrix< double >      RSparseMatrix;
typedef SparseMatrix< Complex >     CSparseMatrix;

template< class ValueType, class IndexType > class SparseMapMatrix;
typedef SparseMapMatrix< int, Index >     ISparseMapMatrix;
typedef SparseMapMatrix< double, Index >  RSparseMapMatrix;
typedef SparseMapMatrix< Complex, Index >  CSparseMapMatrix;

template < class ValueType > class Matrix;
template < class ValueType > class DenseMatrix;
template < class ValueType > class BlockMatrix;
template < class ValueType > class Matrix3;
template < class ValueType > class Vector;

typedef Vector < double > RVector;
typedef Vector < Complex > CVector;
typedef Vector < Pos > PosVector;
typedef PosVector R3Vector;
typedef Vector < bool > BVector;
typedef Vector < SIndex > IVector;
typedef Vector < Index > IndexArray;

typedef std::vector < SIndex > SIndexArray;

typedef Matrix < double > RMatrix;
typedef Matrix3< double > RMatrix3;
typedef Matrix < Complex > CMatrix;
typedef BlockMatrix < double > RBlockMatrix;
typedef BlockMatrix < Complex > CBlockMatrix;

typedef DenseMatrix < double > RDenseMatrix;
typedef DenseMatrix < Complex > CDenseMatrix;

//#typedef Vector< unsigned char > BVector;

// typedef std::vector < RVector > RMatrix;
// typedef std::vector < CVector > CMatrix;

template < class ValueType > class PolynomialFunction;
typedef PolynomialFunction< double > RPolynomialFunction;

template < class ValueType > class ElementMatrix;
typedef ElementMatrix < double > RElementMatrix;

template < class Vec > class Trans;

/*! */
DLLEXPORT void savePythonGIL(bool s);
DLLEXPORT bool pythonGIL();

/*! Set global gimli debug flag on or off */
DLLEXPORT void setDebug(bool s);
DLLEXPORT bool debug();

/*! For several levels of deep debugging. Mainly used for python rvalue conversion. */
DLLEXPORT void setDeepDebug(int level);
DLLEXPORT int deepDebug();

/*! Set maximum amount of threads used by thirdparty software (e.g. openblas).
Default is number of CPU. */
DLLEXPORT void setThreadCount(Index nThreads);
DLLEXPORT Index threadCount();

/*! Decative use of cblas e.g., for matrix mult. Mainly for debug purposes. */
DLLEXPORT void setNoCBlas(bool s);
DLLEXPORT bool noCBlas();


/*! For some debug purposes only */
DLLEXPORT void showSizes();

class DLLEXPORT PythonGILSave {
public:
    PythonGILSave() : saved_(false) { save(); }
    ~PythonGILSave() { restore(); }
    void save() ;
    void restore();
private:
    bool saved_;
#ifdef PYGIMLI
    PyThreadState *save_;
#endif
};

#define ALLOW_PYTHON_THREADS PythonGILSave __pygil_t__;
#define RESTORE_PYTHON_THREADS __pygil_t__.restore();
#define SAVE_PYTHON_THREADS __pygil_t__.save();

#ifndef PYTHON_FOUND
    #ifndef Py_BEGIN_ALLOW_THREADS
        #define Py_BEGIN_ALLOW_THREADS
        #define Py_END_ALLOW_THREADS
    #endif
#else
//     #include <Python.h>
#endif

DLLEXPORT std::string versionStr();

DLLEXPORT std::string authors();

template < class T, class U > T min(const T & a, const U & b){ return std::min(a, T(b)); }
template < class T, class U > T max(const T & a, const U & b){ return std::max(a, T(b)); }

DLLEXPORT int openFile(const std::string & fname, std::fstream * file,
                        std::ios_base::openmode farg, bool terminate);

inline int openInFileTerm(const std::string & fname, std::fstream * file){
    return openFile(fname, file, std::ios::in, true);
}
inline int openInFile(const std::string & fname, std::fstream * file,
                      bool terminate=true){
    return openFile(fname, file, std::ios::in, terminate);
}
inline int openOutFile(const std::string & fname, std::fstream * file,
                       bool terminate=true){
    return openFile(fname, file, std::ios::out, terminate);
}

DLLEXPORT bool fileExist(const std::string & filename);
DLLEXPORT uint countColumnsInFile(const std::string & fname, uint & columnCount);
DLLEXPORT uint countColumnsInFile(const std::string & fname);
DLLEXPORT uint countRowsInFile(const std::string & fname);
DLLEXPORT uint fileLength(std::fstream & file);
DLLEXPORT std::vector < std::string > getRowSubstrings(std::fstream & file, char comment='#');

inline std::vector < std::string > getRow(std::fstream & file, char comment='#'){
    return getRowSubstrings(file, comment);
}

DLLEXPORT std::vector < std::string > getNonEmptyRow(std::fstream & file, char comment='#');
DLLEXPORT std::vector < std::string > getCommentLine(std::fstream & file, char comment='#');

DLLEXPORT std::vector < std::string > getSubstrings(const std::string & str);
DLLEXPORT std::vector < std::string > split(const std::string & str, char delimiter=':');

DLLEXPORT std::map < float, Complex > loadCFloatMap(const std::string & filename);
DLLEXPORT std::map < float, float > loadFloatMap(const std::string & filename);
DLLEXPORT std::map < int, int > loadIntMap(const std::string & filename);

inline void convert(bool          & var, char * opt) { var = true; }
inline void convert(int           & var, char * opt) { if (!opt) var ++;    else var = atoi(opt); }
inline void convert(uint          & var, char * opt) { if (!opt) var ++;    else var = atoi(opt); }
inline void convert(Index         & var, char * opt) { if (!opt) var ++;    else var = atoi(opt); }
inline void convert(float         & var, char * opt) { if (!opt) var = 0.0f; else var = (float)atof(opt); }
inline void convert(double        & var, char * opt) { if (!opt) var = 0.0; else var = atof(opt); }
inline void convert(std::string   & var, char * opt) { if (!opt) var = "";  else var = opt ; }
inline void convert(std::vector < std::string >  & var, char * opt) { if (opt) var.push_back(opt); }

inline std::string type(const bool          & var) { return "bool"; }
inline std::string type(const int32         & var) { return "int32"; }
inline std::string type(const int64         & var) { return "int64"; }
inline std::string type(const uint32        & var) { return "uint32"; }
inline std::string type(const uint64        & var) { return "uint64"; }
// inline std::string type(const Index         & var) { return "Index"; }
// inline std::string type(const SIndex        & var) { return "SIndex"; }
inline std::string type(const float         & var) { return "float"; }
inline std::string type(const double        & var) { return "double"; }
inline std::string type(const Complex       & var) { return "complex"; }
inline std::string type(const std::string   & var) { return "string"; }
inline std::string type(const std::vector < std::string >  & var) { return "string"; }

inline std::string type(const RVector  & var) { return "RVector"; }
inline std::string type(const RVector3 & var) { return "RVector3"; }
inline std::string type(const R3Vector & var) { return "R3Vector"; }
inline std::string type(const CVector  & var) { return "CVector"; }
inline std::string type(const RMatrix  & var) { return "RMatrix"; }
inline std::string type(const CMatrix  & var) { return "CMatrix"; }

inline int       toInt(const std::string & str){ return std::atoi(str.c_str()); }
inline float   toFloat(const std::string & str){ return (float)std::atof(str.c_str()); }
inline double toDouble(const std::string & str){ return std::strtod(str.c_str(), NULL); }

/*! Read value from environment variable.
 * Return default value if environment not set.
 * Environment var can be set in sh via:
 * export name=val, or simple passing name=val in front of executable. */
template < typename ValueType > ValueType getEnvironment(const std::string & name,
                                                         ValueType def,
                                                         bool verbose=false){
    ValueType var = def;

    char * cVar = getenv(name.c_str());
    if (cVar != NULL){
        convert(var, cVar);
        if (verbose) std::cout << "Found: export " << name << "=" << cVar << std::endl;
    }
    return var;
}

/*! Set environment variable. Probably only for internal use and maybe only
 * for posix systems*/
template < typename ValueType > void setEnvironment(const std::string & name,
                                                    ValueType val,
                                                    bool verbose=false){
    int ret = setenv(name.c_str(), str(val).c_str(), 1);
    switch(ret){
        case EINVAL:
            __MS(name, val)
            throwError("name is NULL, points to a string of length 0, or contains an '=' character.");
        case ENOMEM:
            __MS(name, val)
            throwError("name is NULL, Insufficient memory to add a new variable to the environment.");
    }
    if (verbose) std::cout << "set: export " << name << "=" << val << std::endl;
}

/*!Replace from with to inside str and return the result*/
DLLEXPORT std::string replace(const std::string & str, const char from, const char to);

/*!convert all chars in str to lower and return the result*/
DLLEXPORT std::string lower(const std::string & str);

DLLEXPORT bool endswith(const std::string & a, const std::string & b);
    
// template < typename T > inline void swapVal(T & a, T & m){
//     T tmp(a); a = m; m = tmp;
// }

/*! General template for deleting an object. This is not exception-safe unless you use some kind of smart pointer.\n
Example: Delete all objects in a container.
vector < ptr * > vP;
// ... // something that fills vP with the new operator.
for_each(vP.begin(), vP.end(), deletePtr());
*/
struct DLLEXPORT newPtr{
    template < typename T > void operator()(T * p) {
        deletePtr(p);
        p = new T();
    }
};
struct DLLEXPORT deletePtr{
    template < typename T > void operator()(T * p) {
        if (p != nullptr) delete p;
        p = nullptr;
    }
};
struct DLLEXPORT cerrPtr{
  template < typename T > void operator() (const T * p) const { std::cerr << p << " " << std::endl; }
};
struct DLLEXPORT cerrPtrObject{
  template < typename T > void operator() (const T * p) const { std::cerr << *p << " " << std::endl; }
};
struct DLLEXPORT coutPtr{
  template < typename T > void operator() (const T * p) const { std::cout << p << " " << std::endl; }
};
struct DLLEXPORT coutPtrObject{
  template < typename T > void operator() (const T * p) const { std::cout << *p << " " << std::endl; }
};

template < typename Set > inline void intersectionSet(Set & dest,
                                                      const Set & a,
                                                      const Set & b){
    dest.clear();
    set_intersection(a.begin(), a.end(), b.begin(), b.end(), std::inserter(dest, dest.begin()));
}
template < typename Set > inline void intersectionSet(Set & dest,
                                                      const Set & a,
                                                      const Set & b,
                                                      const Set & c){
    dest.clear();
    set_intersection(a.begin(), a.end(), b.begin(), b.end(),
                     std::inserter(dest, dest.begin()));
    Set tmp(dest);
    dest.clear();
    set_intersection(tmp.begin(), tmp.end(), c.begin(), c.end(),
                     std::inserter(dest, dest.begin()));
}

template < typename Set > inline void intersectionSet(Set & dest,
                                                      const Set & a,
                                                      const Set & b,
                                                      const Set & c,
                                                      const Set & d){
    dest.clear();
    set_intersection(a.begin(), a.end(), b.begin(), b.end(),
                     std::inserter(dest, dest.begin()));
    Set tmp(dest);
    dest.clear();
    set_intersection(tmp.begin(), tmp.end(), c.begin(), c.end(),
                     std::inserter(dest, dest.begin()));
    tmp = dest;
    dest.clear();
    set_intersection(tmp.begin(), tmp.end(), d.begin(), d.end(),
                     std::inserter(dest, dest.begin()));
}

template < typename Set > inline void intersectionSet(Set & dest,
                                                      const std::vector < Set > & a){
    if (a.size() > 1) {
        intersectionSet(dest, a[0], a[1]);
        for (size_t i = 2; i < a.size(); i ++){
            Set tmp(dest);
            dest.clear();
            set_intersection(tmp.begin(), tmp.end(), a[i].begin(), a[i].end(),
                             std::inserter(dest, dest.begin()));
        }
    } else if (a.size() == 1){
        dest = a[0];
    } else {
        dest.clear();
    }
}

template < class T > class IncrementSequence {
public:
    IncrementSequence(T initialValue = 0) : value_(initialValue) {   }
    inline T operator() () { return value_++; }
private:
    T value_;
};

/*! Template class for singleton instances */
template < typename Classname > class DLLEXPORT Singleton {
public:

    virtual ~Singleton() {
    #ifndef PYGIMLI_CAST
        delete pInstance_; pInstance_ = NULL;
    #endif
    }

    /*! This call create one instance of the class and return a pointer to it. */
    static Classname * pInstance() {
    #ifndef PYGIMLI_CAST
        return pInstance_ ? pInstance_ : (pInstance_ = new Classname());
    #endif
        return 0;
    }

    /*! This call create one instance of the class and return a reference to it. */
    static Classname & instance() {
        return *pInstance();
    }

protected:
    /*! Protected so it can only be called from derived classes */
    Singleton(){ }
    Singleton(const Singleton &){__M};
private:
    /*! Private so that it can not be called */

    /*! Copy constructor is private, so don't use it */
#ifndef PYGIMLI_CAST
    static Classname * pInstance_;
#endif
};

template < typename T > Index hash_(T v){
    #ifndef PYGIMLI_CAST
        return std::hash<T>()(v);
    #endif
    __M
    return 0;
}
/*! Combine
https://www.boost.org/doc/libs/1_37_0/doc/html/hash/reference.html#boost.hash_combine */
template <typename T>
void hashCombine(Index & seed, const T& val){
    seed ^= hash_(val) + 0x9e3779b9 + (seed<<6) + (seed>>2);
}
template <typename T, typename... Types>
void hashCombine (Index & seed, const T & val, const Types&... args){
    hashCombine(seed, val);
    hashCombine(seed, args...);
}
inline void hashCombine (Index & seed){}
template <typename... Types>
Index hash(const Types&... args){
    Index seed = 0;
    hashCombine(seed, args...);
    return seed;
}
template void hashCombine(Index & seed, const Index & hash);
// template void hashCombine(Index & seed, const PosVector & val);
// template void hashCombine(Index & seed, const Pos & val);
// template void hashCombine(Index & seed, const DataContainer & val);


} // namespace GIMLI<|MERGE_RESOLUTION|>--- conflicted
+++ resolved
@@ -174,27 +174,15 @@
     print(std::cout, std::forward<Args>(args)...);
 }
 
-<<<<<<< HEAD
-
-=======
->>>>>>> f1cfaeee
 #define WHERE GIMLI::str(__FILENAME__) + ":" + GIMLI::str(__LINE__) + "\t"
 #define WHERE_AM_I WHERE + "\t" + GIMLI::str(__ASSERT_FUNCTION) + " "
 #define TO_IMPL WHERE_AM_I + " not yet implemented\n " + GIMLI::versionStr() + "\nPlease send the messages above, the commandline and all necessary data to the author."
 
 #define __M std::cout << "*** " << WHERE << std::endl;
-<<<<<<< HEAD
 //#define __MS(str) std::cout << "*** " << str << " " << WHERE << std::endl;
 #define __MS(...) GIMLI::print("+++", WHERE, "\n", __VA_ARGS__, "\n---");
 #define __DBG if (GIMLI::debug()) std::cout << "Debug: " << WHERE << std::endl;
 #define __DS(str) if (GIMLI::debug()) std::cout << "Debug: " << str << " " << WHERE << std::endl;
-=======
-#define __MS(str) std::cout << "*** " <<str << " " << WHERE << std::endl;
-// temporary
-#define __MSP(...) GIMLI::print("+++", WHERE, "\n", __VA_ARGS__, "\n---");
-#define __D if (debug()) std::cout << "Debug: " << WHERE << std::endl;
-#define __DS(str) if (debug()) std::cout << "Debug: " << str << " " << WHERE << std::endl;
->>>>>>> f1cfaeee
 
 #define THROW_TO_IMPL GIMLI::throwToImplement(TO_IMPL);
 #define CERR_TO_IMPL std::cerr << TO_IMPL << std::endl;
