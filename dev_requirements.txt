--- conflicted
+++ resolved
@@ -1,20 +1,15 @@
 # recommand to create a suitable virtual environment first:
-# python -m venv $ENVNAME
-# source $ENVNAME/bin/activate
+# python -m venv .venv --prompt=gimli
+# source .venv/bin/activate
 # python -m pip install -r dev_requirements.txt
 # python -m pip list
 # python -m pip install package==version
 
-<<<<<<< HEAD
-# needed to build
-numpy>=1.25
-=======
 # needed
 setuptools
-numpy
+numpy>=1.25
 matplotlib
 pyqt5 #pyqtagg backend
->>>>>>> 5fb5ad62
 pyplusplus==1.8.4
 pygccxml==2.0.0
 
@@ -26,7 +21,7 @@
 jupytext
 
 # optional, but strongly recommended
-scipy>=1.11 
+scipy>=1.11
 scooby
 pyvista[all]>=0.42
 pyqt5
@@ -41,21 +36,8 @@
 sphinx-design
 pydata-sphinx-theme
 bibtexparser
-<<<<<<< HEAD
 
 # needed for testing
-=======
-pyvista[all,trame]>=0.42
-
-# optional, but strongly recommended
-scipy<1.12
-scooby
-
-# useful
-ipython
-
-# for testing
->>>>>>> 5fb5ad62
 pytest
 meshio
 
