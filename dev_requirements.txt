# recommand to create a suitable virtual environment first:
<<<<<<< HEAD
# python -m venv .venv --prompt=gimli.newfea
=======
# python -m venv .venv --prompt=gimli
>>>>>>> d45aaa3c
# source .venv/bin/activate
# python -m pip install -r dev_requirements.txt
# python -m pip list
# python -m pip install package==version

# needed to build
setuptools
numpy>=1.25
<<<<<<< HEAD

# needed
=======
>>>>>>> d45aaa3c
matplotlib
pyqt5 #pyqtagg backend
pyplusplus==1.8.4
pygccxml==2.0.0

# needed to run
matplotlib>=3.7,<3.9

# useful to run
ipython
jupytext

# optional, but strongly recommended
scipy>=1.11
scooby
pyvista[all]>=0.42
pyqt5
<<<<<<< HEAD
tabulate
=======
>>>>>>> d45aaa3c
tqdm

# needed to build docu
sphinx>=3.1
sphinxcontrib-bibtex
sphinxcontrib-programoutput
sphinxcontrib-doxylink
sphinx-gallery
sphinx-design
pydata-sphinx-theme
bibtexparser
<<<<<<< HEAD
pyvista[all,trame]>=0.42
breathe
=======
>>>>>>> d45aaa3c

# needed for testing
pytest
pylint
meshio

# needed for wheel build
wheel
auditwheel; sys_platform == 'linux'
delvewheel; sys_platform == 'win32'
delocate; sys_platform == 'darwin'
twine

# optional
tetgen<|MERGE_RESOLUTION|>--- conflicted
+++ resolved
@@ -1,9 +1,5 @@
 # recommand to create a suitable virtual environment first:
-<<<<<<< HEAD
 # python -m venv .venv --prompt=gimli.newfea
-=======
-# python -m venv .venv --prompt=gimli
->>>>>>> d45aaa3c
 # source .venv/bin/activate
 # python -m pip install -r dev_requirements.txt
 # python -m pip list
@@ -12,11 +8,8 @@
 # needed to build
 setuptools
 numpy>=1.25
-<<<<<<< HEAD
 
 # needed
-=======
->>>>>>> d45aaa3c
 matplotlib
 pyqt5 #pyqtagg backend
 pyplusplus==1.8.4
@@ -34,10 +27,7 @@
 scooby
 pyvista[all]>=0.42
 pyqt5
-<<<<<<< HEAD
 tabulate
-=======
->>>>>>> d45aaa3c
 tqdm
 
 # needed to build docu
@@ -49,13 +39,13 @@
 sphinx-design
 pydata-sphinx-theme
 bibtexparser
-<<<<<<< HEAD
 pyvista[all,trame]>=0.42
 breathe
-=======
->>>>>>> d45aaa3c
 
-# needed for testing
+# useful
+ipython
+
+# for testing
 pytest
 pylint
 meshio
