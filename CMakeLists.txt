<<<<<<< HEAD
cmake_minimum_required(VERSION 3.10)
#recommanded: cmake_minimum_required(VERSION 3.15)
=======
cmake_minimum_required(VERSION 3.15)
>>>>>>> 6a67c417
#BOOST_MAX_VERISION: 1.65 UBUNTU:18

if (${CMAKE_SOURCE_DIR} STREQUAL ${CMAKE_BINARY_DIR})
    message(FATAL_ERROR "In-source builds not allowed.
            Please make a new directory (called a build directory)
            and run CMake from there. You may need to remove CMakeCache.txt." )
endif()

set(CMAKE_MODULE_PATH ${CMAKE_MODULE_PATH} "${CMAKE_SOURCE_DIR}/core/cmake")
include(GIMLImacros)

add_custom_target(check COMMAND ${CMAKE_CTEST_COMMAND})
add_custom_target(pygimli)

if (NOT CMAKE_BUILD_TYPE)
    set(CMAKE_BUILD_TYPE Release CACHE STRING "Sets the configuration to build (Release, Debug, etc...)")
endif()

project(libgimli)

include(CheckIncludeFileCXX)

message(STATUS "System: ${CMAKE_SYSTEM_NAME} ${CMAKE_SYSTEM} ${CMAKE_SYSTEM_VERSION}")
message(STATUS "Compiler: ${CMAKE_CXX_COMPILER_ID}")

message(STATUS "UNIX:   " ${UNIX} " on all UNIX-like OS's, including Apple OS X and CygWin")
message(STATUS "WIN32:  " ${WIN32} " on Windows. Prior to 2.8.4 this included CygWin")
message(STATUS "APPLE:  " ${APPLE} " on Apple systems. does not imply the
system is Mac OS X.")
message(STATUS "MINGW:  " ${MINGW} " using the MinGW compiler in Windows")
message(STATUS "MSYS:   " ${MSYS} "  using the MSYS developer environment in Windows")
message(STATUS "CYGWIN: " ${CYGWIN} " using the CygWin version of cmake")
message(STATUS "MSVC:   " ${MSVC} " ")

if (POLICY CMP0025) # recognize appleclang
    cmake_policy(SET CMP0025 NEW)
endif()
#if (APPLE) // check if needed!
#    set(CMAKE_MACOSX_RPATH 1)
#    set(CMAKE_INSTALL_RPATH_USE_LINK_PATH TRUE)
#endif()

# Check if conda package is created
if (DEFINED ENV{CONDA_BUILD})
    message(STATUS "Conda package is being created.")
    set(CONDA_BUILD TRUE)
    set(Boost_INCLUDE_DIR "${CMAKE_PREFIX_PATH}/include")
    set(CMAKE_CXX_FLAGS_RELEASE "${CMAKE_CXX_FLAGS_RELEASE} -Wno-class-memaccess") # new since gcc.8 maybe need to be checked, not on apple
else()
    set(CONDA_BUILD FALSE)
endif()

<<<<<<< HEAD
message("***********************************************")
message("CMAKE_BUILD_TYPE is ${CMAKE_BUILD_TYPE}")
message("***********************************************")

if (CMAKE_COMPILER_IS_GNUCXX OR CMAKE_COMPILER_IS_CLANGXX)

    # c++17 index access to std::share_ptr
    add_definitions(-std=c++17)
=======
if (CMAKE_COMPILER_IS_GNUCXX OR CMAKE_COMPILER_IS_CLANGXX OR ${CMAKE_CXX_COMPILER_ID} MATCHES "Clang")
    #add_definitions(-std=c++11)
    set(CMAKE_CXX_STANDARD 11)
    set(CMAKE_CXX_STANDARD_REQUIRED on)
>>>>>>> 6a67c417
    set(CMAKE_SHARED_LIBRARY_LINK_CXX_FLAGS "-Os")

    set(CMAKE_CXX_FLAGS "${CMAKE_CXX_FLAGS} -Wno-comment")
    set(CMAKE_CXX_FLAGS "${CMAKE_CXX_FLAGS} -Wno-misleading-indentation")
    set(CMAKE_CXX_FLAGS "${CMAKE_CXX_FLAGS} -Wno-class-memaccess")
    set(CMAKE_CXX_FLAGS "${CMAKE_CXX_FLAGS} -Wno-vla")
    set(CMAKE_CXX_FLAGS "${CMAKE_CXX_FLAGS} -Wno-maybe-uninitialized")
    set(CMAKE_CXX_FLAGS "${CMAKE_CXX_FLAGS} -Wno-unused-variable")
    set(CMAKE_CXX_FLAGS "${CMAKE_CXX_FLAGS} -Wno-unused-but-set-variable")
    set(CMAKE_CXX_FLAGS "${CMAKE_CXX_FLAGS} -Wno-int-in-bool-context")
    set(CMAKE_CXX_FLAGS "${CMAKE_CXX_FLAGS} -Wno-unused-local-typedefs") # pg build
<<<<<<< HEAD
    set(CMAKE_CXX_FLAGS "${CMAKE_CXX_FLAGS} -Wno-deprecated-declarations") # loot of boost complaints about bind
    set(CMAKE_CXX_FLAGS "${CMAKE_CXX_FLAGS} -Wno-overloaded-virtual") # loot of boost complaints about bind
    set(CMAKE_CXX_FLAGS "${CMAKE_CXX_FLAGS} -DBOOST_BIND_GLOBAL_PLACEHOLDERS")
    

    set(CMAKE_CXX_FLAGS_RELEASE "${CMAKE_CXX_FLAGS_RELEASE} -O2 -std=c++11 -ansi -pedantic -fno-omit-frame-pointer -Wall")
    
=======
    set(CMAKE_CXX_FLAGS "${CMAKE_CXX_FLAGS} -Wno-deprecated-declarations") # loot of boost complaints about bind   
    set(CMAKE_CXX_FLAGS "${CMAKE_CXX_FLAGS} -Wno-unknown-warning-option") # on apple clang 
    set(CMAKE_CXX_FLAGS "${CMAKE_CXX_FLAGS} -Wno-undefined-var-template") # on apple clang 
    set(CMAKE_CXX_FLAGS "${CMAKE_CXX_FLAGS} -Wno-overloaded-virtual")
    set(CMAKE_CXX_FLAGS "${CMAKE_CXX_FLAGS} -DBOOST_BIND_GLOBAL_PLACEHOLDERS")

    set(CMAKE_CXX_FLAGS_RELEASE "${CMAKE_CXX_FLAGS_RELEASE} -O2 -ansi -pedantic -fno-omit-frame-pointer -Wall")
    #set(CMAKE_CXX_FLAGS_RELEASE "${CMAKE_CXX_FLAGS_RELEASE} -O2 -std=c++11 -ansi -pedantic -fno-omit-frame-pointer -Wall")

>>>>>>> 6a67c417
    ### debug settings
    # run with -DCMAKE_BUILD_TYPE=Debug
    set(CMAKE_CXX_FLAGS_DEBUG "${CMAKE_CXX_FLAGS_DEBUG} -p -g -ansi -pedantic -fno-common -fno-omit-frame-pointer -Wall")

    if (WIN32 OR CONDA_BUILD)
        set(CMAKE_CXX_FLAGS_RELEASE "${CMAKE_CXX_FLAGS_RELEASE} -Wno-parentheses") # from boost since gcc.8 maybe need to be checked
        set(CMAKE_CXX_FLAGS_RELEASE "${CMAKE_CXX_FLAGS_RELEASE} -Wno-attributes") # from gcc-8.2 + boost
    endif()

    # special section for clang compiler
    if ("${CMAKE_CXX_COMPILER_ID}" MATCHES "Clang")
        set(CMAKE_CXX_FLAGS_RELEASE
            "${CMAKE_CXX_FLAGS_RELEASE} -Wno-overloaded-virtual")
        set(CMAKE_CXX_FLAGS_RELEASE
            "${CMAKE_CXX_FLAGS_RELEASE} -Qunused-arguments")

        if (APPLE)
<<<<<<< HEAD
            ## needed?
            # If it's libc++ and you're on <= 10.8, you need to compile with clang++ -stdlib=libc++. If it's libstdc++ and you're on 10.9 or later, you need to compile with clang++ -stdlib=libstdc++.
            # add_compile_options(-stdlib=libstdc++)
            # add_compile_options(-stdlib=libc++)
=======
            set(CMAKE_CXX_FLAGS "${CMAKE_CXX_FLAGS} -Wno-infinite-recursion")
            # If it's libc++ and you're on <= 10.8, you need to compile with 
            # clang++ -stdlib=libc++. If it's libstdc++ and you're on 10.9 or later, 
            # you need to compile with clang++ -stdlib=libstdc++.
            add_compile_options(-stdlib=libstdc++)
            add_compile_options(-stdlib=libc++)
>>>>>>> 6a67c417
        endif()
    else() # if not clang but gcc

    endif()

    if (NOT WIN32 AND ASAN)
        set(CMAKE_CXX_FLAGS_DEBUG "${CMAKE_CXX_FLAGS_DEBUG} -fsanitize=address")
    endif()

<<<<<<< HEAD
=======
    if (APPLE)
        set(CMAKE_CXX_FLAGS "${CMAKE_CXX_FLAGS} -Wno-infinite-recursion") 
    endif()
>>>>>>> 6a67c417
elseif(MSVC)
	# MSVC complain a lot of possible unsecure std function
	add_definitions(-D_SCL_SECURE_NO_WARNINGS)
	add_definitions(-D_CRT_SECURE_NO_WARNINGS)
endif()

find_package(Git)
if (GIT_FOUND)
    message(STATUS, ${GIT_FOUND})
    execute_process(
        COMMAND
            ${GIT_EXECUTABLE} describe --tags
        WORKING_DIRECTORY
            ${CMAKE_SOURCE_DIR}
        OUTPUT_VARIABLE
            GIMLI_GITVERSION
        OUTPUT_STRIP_TRAILING_WHITESPACE
        ERROR_STRIP_TRAILING_WHITESPACE
        )
    message(STATUS, "setting version from git description: ${GIMLI_GITVERSION}")
    set(LIBGIMLI_VERSION ${GIMLI_GITVERSION})
else()
    set(LIBGIMLI_VERSION "untagged")
endif()

set(PACKAGE_NAME  \"${PROJECT_NAME}\" )
set(PACKAGE_VERSION  \"${LIBGIMLI_VERSION}\" )
set(PACKAGE_BUGREPORT  \"carsten@pygimli.org\")
set(PACKAGE_AUTHORS  \"carsten@pygimli.org thomas@pygimli.org florian@pygimli.org\")

################################################################################
# Check for libs and other packages we might use.
################################################################################
if (NOT THIRDPARTY_DIR)
    if (NOT ADDRESSMODEL)
        if ("${CMAKE_SIZEOF_VOID_P}" EQUAL "8")
            message(STATUS "Target is 64 bits")
            set (ADDRESSMODEL "64")
        else()
            message(STATUS "Target is 32 bits")
            set (ADDRESSMODEL "32")
        endif()
    endif()

    set(TARGETNAME "-${CMAKE_CXX_COMPILER_ID}-${CMAKE_CXX_COMPILER_VERSION}-${ADDRESSMODEL}")
    set(ENV{TARGETNAME} ${TARGETNAME})
    set(THIRDPARTY_DIR ${PROJECT_SOURCE_DIR}/../thirdParty/)

    get_filename_component(EXTERNAL_DIR "${THIRDPARTY_DIR}/dist${TARGETNAME}" ABSOLUTE)
    get_filename_component(EXTERNAL_BUILD_DIR "${THIRDPARTY_DIR}/build${TARGETNAME}" ABSOLUTE)
    message(STATUS "ThirdParty set to: ${THIRDPARTY_DIR}")
    message(STATUS "External set to: ${EXTERNAL_DIR}")
endif()

if (NOT EXTERNAL_DIR)
set(EXTERNAL_DIR ${PROJECT_SOURCE_DIR}/external/)
message(STATUS "External set to: ${EXTERNAL_DIR}")
endif()

find_package(Threads REQUIRED)

################################################################################
#   python
################################################################################
message(STATUS "********** PYTHON ***********")
if (NOT PYVERSION)
    set(PYVERSION 3)
endif()

if (NOT PYTHON_EXECUTABLE AND NOT ${CMAKE_VERSION} VERSION_LESS "3.15.0")
    message(STATUS "Searching for python: " ${PYVERSION})
    set (Python_FIND_STRATEGY LOCATION) # from cmake 3.15
    find_package(Python ${PYVERSION} EXACT COMPONENTS Interpreter NumPy Development REQUIRED)

    message(STATUS "Python_Interpreter_ID: ${Python_Interpreter_ID}")
    message(STATUS "Python_Interpreter_FOUND: ${Python_Interpreter_FOUND} ${Python_EXECUTABLE} version: ${Python_VERSION_MAJOR}.${Python_VERSION_MINOR}.${Python_VERSION_PATCH}")
    message(STATUS "Python_INCLUDE_DIRS: ${Python_INCLUDE_DIRS}")
    message(STATUS "Python_LIBRARIES: ${Python_LIBRARIES} ${Python_LIBRARY_DIRS}")
    message(STATUS "Python_NumPy: ${Python_NumPy_FOUND}, ${Python_NumPy_INCLUDE_DIRS}, ${Python_NumPy_VERSION}")
    set (PYTHON_FOUND TRUE CACHE BOOL "Is python available")
else()

    message(STATUS "Manually searching for python (pre cmake 3.14): ${PYVERSION}")
    find_package(PythonInterp ${PYVERSION} REQUIRED)
    find_package(PythonLibs)

    set(Python_EXECUTABLE ${PYTHON_EXECUTABLE} CACHE FILEPATH "Python interpreter")
    find_python_module(numpy)
    #set(Python_Libraries ${PYTHON_LIBRARY})

    message(STATUS "Python_INCLUDE_DIRS: ${PYTHON_INCLUDE_DIR}")
    message(STATUS "Python_LIBRARIES: ${PYTHON_LIBRARY}")
    message(STATUS "Python_NumPy: ${numpy_FOUND}, ${PY_NUMPY}")

    set(Python_VERSION_MAJOR ${PYTHON_VERSION_MAJOR})
    set(Python_VERSION_MINOR ${PYTHON_VERSION_MINOR})
    set(Python_LIBRARIES ${PYTHON_LIBRARY} CACHE FILEPATH "python library")
    set(Python_INCLUDE_DIRS ${PYTHON_INCLUDE_DIR} CACHE FILEPATH "python includes")
    set(Python_NumPy_FOUND ${numpy_FOUND} CACHE BOOL "is numpy installed")
    set(Python_NumPy_INCLUDE_DIRS  ${PY_NUMPY}/core/include CACHE FILEPATH "Numpy includes")

    set (PYTHON_FOUND TRUE CACHE BOOL "Is python available")
endif()

################################################################################
#   boost
################################################################################
message(STATUS "********** BOOST ***********")

function(find_boost_from_distname_file)
    set (BOOST_DIST_NAME_FILE "${EXTERNAL_DIR}/.boost-py${Python_VERSION_MAJOR}.dist")
    message(STATUS "locking for ${BOOST_DIST_NAME_FILE}")

    if (EXISTS ${BOOST_DIST_NAME_FILE})
        message(STATUS "Found: ${BOOST_DIST_NAME_FILE}")
        FILE(READ "${EXTERNAL_DIR}/.boost-py${Python_VERSION_MAJOR}.dist" BOOST_DIST_NAME)
        STRING(REGEX REPLACE "\n" "" BOOST_DIST_NAME "${BOOST_DIST_NAME}")
        get_filename_component(BOOST_ROOT "${EXTERNAL_DIR}/${BOOST_DIST_NAME}" ABSOLUTE)
    else()
        message(STATUS "there is no ${BOOST_DIST_NAME_FILE}")
    endif()

    if (EXISTS ${BOOST_ROOT})
        message(STATUS "BOOST_ROOT from ${EXTERNAL_DIR}/.boost-py${Python_VERSION_MAJOR}.dist: ${BOOST_ROOT}")

        set(BOOST_ROOT ${BOOST_ROOT}  CACHE FILEPATH "Boost root distribution")
        set(Boost_INCLUDE_DIR ${BOOST_ROOT}/include CACHE FILEPATH "Boost inlude path")
        get_filename_component(Boost_INCLUDE_DIR "${Boost_INCLUDE_DIR}" ABSOLUTE)
        message(STATUS "found Boost_INCLUDE_DIR: ${Boost_INCLUDE_DIR}")
    else()
        message(STATUS "BOOST_ROOT does not exist: ${BOOST_ROOT}")
    endif()
endfunction(find_boost_from_distname_file)

message(STATUS "Trying to guess boost installation:")

if (NOT Boost_INCLUDE_DIR)
    message(STATUS "no Boost_INCLUDE_DIR")

    if (BOOST_ROOT)
        message(STATUS "Found boost root: ${BOOST_ROOT}")
        get_filename_component(BOOST_ROOT "${BOOST_ROOT}" ABSOLUTE)
        set(Boost_INCLUDE_DIR ${BOOST_ROOT}/include CACHE FILEPATH "Boost inlude path")
        message(STATUS "set Boost_INCLUDE_DIR: ${Boost_INCLUDE_DIR}")
    else()
        message(STATUS "no boost root .. building local")
        if (NOT Boost_INCLUDE_DIR)
            find_boost_from_distname_file()
            find_or_build_package(Boost boost)
            find_boost_from_distname_file()
        else()
            find_boost_from_distname_file()
            find_or_build_package_check(Boost boost Boost_INCLUDE_DIR False)
            find_boost_from_distname_file()
        endif()
    endif(BOOST_ROOT)
endif(NOT Boost_INCLUDE_DIR)

message(STATUS "BOOST_ROOT: ${BOOST_ROOT}")
message(STATUS "Boost_INCLUDE_DIR: ${Boost_INCLUDE_DIR}")

if (NOT USE_BOOST_THREAD)
    set (USE_BOOST_THREAD FALSE)
endif()

if (USE_BOOST_THREAD)
    find_package(Boost 1.46.0 COMPONENTS system thread REQUIRED)
    link_directories(${BOOST_LIBRARYDIR})
endif()

mark_as_advanced(Boost_INCLUDE_DIR BOOST_ROOT)

if (NOT USE_BOOST_THREAD)
    set(Boost_THREAD_FOUND OFF)
    set(BOOST_BIND_FOUND OFF)
    set(USE_IPC OFF)
    set(THREADS "std")
else()
    set(Boost_THREAD_FOUND ON)
    set(BOOST_BIND_FOUND ON)
    set(THREADS "boost")
endif()

################################################################################
# Manuall check for boost python
################################################################################
message(STATUS "********** BOOST_PYTHON ***********")
function(find_boost_python_manual bp_version)
    message(STATUS "----------- searching for libboost_python${bp_version}")
    find_package(Boost 1.65 COMPONENTS "python${bp_version}")

    if (${Boost_PYTHON${bp_version}_FOUND})
        set(Boost_PYTHON_FOUND ${Boost_PYTHON${bp_version}_FOUND} PARENT_SCOPE)
        set(Boost_PYTHON_LIBRARY ${Boost_PYTHON${bp_version}_LIBRARY} PARENT_SCOPE)
        # set(Boost_PYTHON_FOUND ${Boost_PYTHON${bp_version}_FOUND} CACHE BOOL "boost python lib found")
        # set(Boost_PYTHON_LIBRARY ${Boost_PYTHON${bp_version}_LIBRARY_RELEASE} CACHE FILEPATH "boost python lib(find_boost_python_manual)")

        message(STATUS "----------- found: ${Boost_PYTHON_LIBRARY}")
    else()
        message(STATUS "----------- not found.")
    endif()
endfunction()

if (NOT Boost_PYTHON_LIBRARY)
    message(STATUS "boost-python not found by cmake ... trying to determine boost-python now manually ...")

    if (WIN32)
        set(bp_version "python${Python_VERSION_MAJOR}${Python_VERSION_MINOR}-mt")
        string(TOUPPER ${bp_version} BP_VERSION)

        message(STATUS "... (win32) looking for ${bp_version} in BOOST_ROOT=${BOOST_ROOT}")
        find_package(Boost 1.65 COMPONENTS "${bp_version}")

        ## local var evaluated before cache, and cache setting does not overwrite local.
        ## so we need to set booth here for repeated cmake calls
        set(Boost_PYTHON_FOUND ${Boost_${bp_version}_FOUND} CACHE BOOL "boost python found")
        set(Boost_PYTHON_FOUND TRUE)
        set(Boost_PYTHON_LIBRARY ${Boost_${BP_VERSION}_LIBRARY} CACHE FILEPATH "boost python lib")
        set(Boost_PYTHON_LIBRARY ${Boost_${BP_VERSION}_LIBRARY})

        if (NOT Boost_PYTHON_FOUND)
            set(Boost_PYTHON_LIBRARY ${BOOST_ROOT}/lib/libboost_${bp_version}.dll)
            message(STATUS "... (win32) looking for ${Boost_PYTHON_LIBRARY}")

            if (EXISTS ${Boost_PYTHON_LIBRARY})
                message(STATUS "... found.")
                set(Boost_PYTHON_FOUND TRUE CACHE BOOL "boost python found")
                set(Boost_PYTHON_FOUND TRUE)

                set(Boost_PYTHON_LIBRARY ${Boost_PYTHON_LIBRARY} CACHE FILEPATH "boost python lib")
            else()
                message(STATUS "Sorry but no boost-python found.")
            endif()
        endif()
    else()
        # the name for py3 boost-python library lacks probably py3 suffix, which is different for different OS
        #set (Boost_PYTHON_FOUND False)
        #set (Boost_PYTHON_LIBRARY "None")
        if (NOT Boost_PYTHON_FOUND)
            # /usr/lib/libboost_python37.so # gentoo >=boost-1.70)
            set(bp_version "${Python_VERSION_MAJOR}${Python_VERSION_MINOR}")
            find_boost_python_manual(${bp_version})
        endif()
        if (NOT Boost_PYTHON_FOUND)
            #/usr/lib/x86_64-linux-gnu/libboost_python-py34.so (debian)
            set(bp_version "-py${Python_VERSION_MAJOR}${Python_VERSION_MINOR}")
            find_boost_python_manual(${bp_version})
        endif()
        if (NOT Boost_PYTHON_FOUND)
            # /usr/lib/libboost_python3-py37.so # weird debian)
            set(bp_version "${Python_VERSION_MAJOR}-py${Python_VERSION_MAJOR}${Python_VERSION_MINOR}")
            find_boost_python_manual(${bp_version})
        endif()
        if (NOT Boost_PYTHON_FOUND)
            # /usr/lib/libboost_python3.so.1.64.0 (arch style)
            set(bp_version "${Python_VERSION_MAJOR}")
            find_boost_python_manual(${bp_version})
        endif()
        if (NOT Boost_PYTHON_FOUND)
            # /usr/lib/libboost_python-3.4.so (gentoo <boost-1.70)
            set(bp_version "-${Python_VERSION_MAJOR}.${Python_VERSION_MINOR}")
            find_boost_python_manual(${bp_version})
        endif()
    endif()

    #set(Boost_PYTHON_LIBRARY "/opt/homebrew/Caskroom/mambaforge/base/lib/libboost_python39.dylib")
    if (Boost_PYTHON_FOUND)
        message(STATUS "Boost_PYTHON_FOUND:" ${Boost_PYTHON_FOUND})
        message(STATUS "Boost_PYTHON_LIBRARY:" ${Boost_PYTHON_LIBRARY})
    else()
        message(STATUS "Sorry but no boost-python found. Please search for "
                       "any libboost_python* on your system and "
                       "provide it to the authors so we can try to fix "
                       "this here.")
        exit()
    endif()
endif()

################################################################################
#   misc third party stuff
################################################################################
message(STATUS "********** Misc ***********")
# Find packages that CHOLMOD depends on
set(CMAKE_LIBRARY_PATH ${EXTERNAL_DIR}/lib $ENV{EXTERNAL_DIR}/lib ${CMAKE_LIBRARY_PATH})

if (J) # dummy to avoid error msg
endif()

set (UMFPACK_FOUND FALSE)

find_library(Triangle_LIBRARIES
            NAMES
                libtri.a
	            tri
                triangle
                libtriangle
            PATHS
                ${Triangle_PREFIX_PATH}
                ${EXTERNAL_DIR}
                ${PROJECT_SOURCE_DIR}/external
                ${PROJECT_BINARY_DIR}/external
            PATH_SUFFIXES
                lib
            )

message(STATUS "Triangle_LIBRARIES = ${Triangle_LIBRARIES}")

find_or_build_package(Triangle triangle LOCAL)
#find_package(Triangle)

set(BLA_VENDOR OpenBLAS)
#find_package(BLAS)
#find_package(LAPACK)
#find_package(blas)
#find_package(lapack)
#exit()
find_or_build_package(BLAS lapack)
find_or_build_package(LAPACK lapack)
find_or_build_package(CHOLMOD suitesparse)
find_package(UMFPACK)
find_package(Eigen3 3.4)

if (NOT USE_EIGEN3)
    set (USE_EIGEN3 FALSE)
else()
    set (USE_EIGEN3 FALSE)
    if (EIGEN3_FOUND)
        if (${EIGEN3_VERSION_MINOR} EQUAL 4)
            set (USE_EIGEN3 TRUE)
        else()
        message(STAUS "need at least version eigen-3.4")
        endif()
    endif()
endif (NOT USE_EIGEN3)

################################################################################
# Manuall check for openblas
################################################################################

#if (";${BLAS_LIBRARIES};" MATCHES "openblas")
message(STATUS "BLAS found:" ${BLAS_FOUND})
if (BLAS_FOUND)
    message(STATUS "OpenBLAS is used: ${BLAS_LIBRARIES}")

    if (MINGW)
        get_filename_component(MINGW_ROOT ${BLAS_LIBRARIES} PATH)
        get_filename_component(MINGW_ROOT ${MINGW_ROOT}/../ ABSOLUTE)
        message(STATUS "MINGW_ROOT: " ${MINGW_ROOT})

        FIND_PATH(OpenBLAS_INCLUDE_DIR
            NAMES
                cblas.h
            PATHS
                ${MINGW_ROOT}/include/OpenBLAS/
        )
    endif()

    if (NOT OpenBLAS_INCLUDE_DIR)
        message(STATUS "openblas header not found")
        FIND_PATH(OpenBLAS_INCLUDE_DIR
            NAMES
                cblas.h
            PATHS
                /usr/include/openblas/
                /usr/include/OpenBLAS/
                /mingw64/include/OpenBLAS/
            HINTS ${CMAKE_C_IMPLICIT_LINK_DIRECTORIES}
            NO_DEFAULT_PATH
        )
    endif()

    if (NOT OpenBLAS_INCLUDE_DIR)
<<<<<<< HEAD
        message(STATUS "no openblas cblas.h in prefered paths .. searching defaults")
=======
        message(STATUS "No OpenBLAS cblas.h in prefered paths .. searching defaults")
>>>>>>> 6a67c417

        FIND_PATH(OpenBLAS_INCLUDE_DIR
            NAMES
                cblas.h
        )
    endif()
<<<<<<< HEAD
    message(STATUS "openblas cblas.h: ${OpenBLAS_INCLUDE_DIR}")
=======
    message(STATUS "OpenBLAS cblas.h: ${OpenBLAS_INCLUDE_DIR}")
>>>>>>> 6a67c417

    if (OpenBLAS_INCLUDE_DIR)
    set(OPENBLAS_CBLAS_FOUND TRUE)
    else()
    set(OPENBLAS_CBLAS_FOUND FALSE)
    endif()

    set(OPENBLAS_FOUND TRUE)

else()
    set(OPENBLAS_FOUND FALSE)
    set(OPENBLAS_CBLAS_FOUND FALSE)
endif()

if (NOT AVOID_CPPUNIT)
    find_package(CppUnit)
    if (CPPUNIT_FOUND)
        option (LIBGIMLI_BUILD_TESTS "Build unittests" ON)
    endif (CPPUNIT_FOUND)
endif()

if (NOT AVOID_READPROC)
if(WIN32)
    set(READPROC_FOUND FALSE)
else(WIN32)
    find_package(readproc)
endif(WIN32)
else()
    set(READPROC_FOUND FALSE)
endif()

if (NOT CASTER)
    set(CASTER "castxml")

    if (CMAKE_COMPILER_IS_GNUCC)
        string(REGEX MATCHALL "[0-9]+" GCC_VERSION_COMPONENTS ${CMAKE_CXX_COMPILER_VERSION})
        list(GET GCC_VERSION_COMPONENTS 0 GCC_MAJOR)
        list(GET GCC_VERSION_COMPONENTS 1 GCC_MINOR)

        if (${GCC_MAJOR} EQUAL 5)
            message(STATUS "Found gcc version above 5: choosing castxml")
            set(CASTER "castxml")
        endif()

    endif()
endif()


find_program(CLANG_EXECUTABLE clang)
find_or_build_package(castxml castxml LOCAL)
set(CASTER_EXECUTABLE ${CASTXML_EXECUTABLE})

if (CASTER STREQUAL "gccxml")
    find_or_build_package(gccxml gccxml LOCAL)
    set(CASTER_EXECUTABLE ${GCCXML_EXECUTABLE})
else()
    if (NOT CASTER_EXECUTABLE)
        find_program(CASTXML castxml)

        if (NOT CASTXML OR CASTXML_LOCAL OR CASTXML_LOCALSRC)
            set(CASTER_EXECUTABLE ${CASTXML_EXECUTABLE})
        else()
            set(CASTER_EXECUTABLE ${CASTXML})
        endif()
    endif()
endif()

if(CLANG_EXECUTABLE)
    message(STATUS "clang++ found : ${CLANG_EXECUTABLE}")
else()
    message(FATAL_ERROR "Can't found program: clang")
endif()

find_or_build_package(castxml castxmlbin LOCAL)
set(CASTER_EXECUTABLE ${CASTXML_EXECUTABLE})


find_or_build_package(pygccxml pygccxml LOCAL)
find_or_build_package(pyplusplus pygccxml LOCAL)

if (CASTER_EXECUTABLE)
    set (CASTER_FOUND TRUE)
endif()

find_package(Doxygen)
find_package(Sphinx 3.1)

if (SPHINX_FOUND AND NOT SKIP_SPHINX)
    add_subdirectory(doc EXCLUDE_FROM_ALL)
    message(STATUS "Search recursive for *.rst from here: " ${CMAKE_SOURCE_DIR})
    file(GLOB_RECURSE DOCFILES RELATIVE "${CMAKE_SOURCE_DIR}" "${CMAKE_SOURCE_DIR}" "*.rst")
    message(STATUS "DOCFILES: " ${DOCFILES})

    file(GLOB_RECURSE PNGFILES RELATIVE "${CMAKE_SOURCE_DIR}" "${CMAKE_SOURCE_DIR}" "*.png")
    list(APPEND DOCFILES ${PNGFILES})

    message(STATUS "PNGFILES: " ${PNGFILES})

    file(GLOB_RECURSE BIBFILES RELATIVE "${CMAKE_SOURCE_DIR}" "${CMAKE_SOURCE_DIR}" "*.bib")
    list(APPEND DOCFILES ${BIBFILES})

    message(STATUS "BIBFILES: " ${BIBFILES})

    file(GLOB_RECURSE PYFILES RELATIVE "${CMAKE_SOURCE_DIR}" "${CMAKE_SOURCE_DIR}" "doc/paper/*.py")
    message(STATUS "PYFILES: " ${PYFILES})

    list(APPEND DOCFILES ${PYFILES})

    set(RSTFILES ${DOCFILES} CACHE INTERNAL "RST source file that we need to copy")

    set(RSTFILES ${DOCFILES} CACHE INTERNAL "RST source file that we need to copy")
    execute_process(
        COMMAND ${SPHINX_EXECUTABLE} --version
        OUTPUT_VARIABLE SPHINX_VERSION
    )
endif()

message(STATUS "**********************************************************************")
message(STATUS "************************* Dependencies found *************************")
message(STATUS "**********************************************************************")

message(STATUS "THREADS             : ${THREADS} ${CMAKE_THREAD_LIBS_INIT} ${Boost_THREAD_LIBRARIES}")
message(STATUS "USE_OPENBLAS        : ${OPENBLAS_FOUND} OPENBLAS_CBLAS_FOUND :${OPENBLAS_CBLAS_FOUND} OpenBLAS_INCLUDE_DIR :${OpenBLAS_INCLUDE_DIR}")
message(STATUS "CHOLMOD_LIBRARIES   : ${CHOLMOD_LIBRARIES}")
message(STATUS "UMFPACK_LIBRARIES   : ${UMFPACK_LIBRARIES}")
message(STATUS "TRIANGLE_FOUND      : ${TRIANGLE_FOUND} Triangle_LIBRARIES: ${Triangle_LIBRARIES}")
message(STATUS "Python_EXECUTABLE   : ${Python_EXECUTABLE}" )
message(STATUS "Python_LIBRARY_DIRS : ${Python_LIBRARY_DIRS}")
message(STATUS "Python_LIBRARIES    : ${Python_LIBRARIES}" )
message(STATUS "Python_INCLUDE_DIRS : ${Python_INCLUDE_DIRS}")
message(STATUS "Boost_INCLUDE_DIR   : ${Boost_INCLUDE_DIR}")
message(STATUS "Boost_LIBRARIES:      ${Boost_LIBRARIES}" )
message(STATUS "Boost_PYTHON_LIBRARY: ${Boost_PYTHON_LIBRARY}" )
message(STATUS "Python_NumPy        : ${Python_NumPy_FOUND} ${Python_NumPy_INCLUDE_DIRS} ver: ${Python_NumPy_VERSION}")
message(STATUS "CASTER_FOUND        : ${CASTER_FOUND} Caster: ${CASTER_EXECUTABLE}")
message(STATUS "PYGCCXML_FOUND      : ${PYGCCXML_FOUND} PYGCCXML: ${PYGCCXML_PATH}" )
message(STATUS "PYPLUSPLUS_FOUND    : ${PYPLUSPLUS_FOUND} PYPLUSPLUS_PATH: ${PYPLUSPLUS_PATH}" )
message(STATUS "")
message(STATUS "**********************************************************************")
message(STATUS "*************** Optional Dependencies found **************************")
message(STATUS "**********************************************************************")
message(STATUS "CPPUNIT             : ${CPPUNIT_FOUND} ${CPPUNIT_LIBRARIES}")
message(STATUS "Doxygen             : ${DOXYGEN_FOUND}")
message(STATUS "Sphinx              : ${SPHINX_FOUND} ${SPHINX_EXECUTABLE} ${SPHINX_VERSION}")
message(STATUS "Eigen3              : ${EIGEN3_FOUND} v:${EIGEN3_VERSION_STRING} ${EIGEN3_INCLUDE_DIRS} USE_EIGEN3: ${USE_EIGEN3}")
message(STATUS "**********************************************************************")

if (Python_EXECUTABLE
    AND TRIANGLE_FOUND
    AND Python_LIBRARIES
    AND Boost_PYTHON_LIBRARY
    AND Python_NumPy_FOUND
    AND CASTER_FOUND
    AND PYGCCXML_FOUND
    AND PYPLUSPLUS_FOUND
)
    set (PYGIMLI 1)
    message(STATUS "")
    message(STATUS "pygimli can be build. run: make pygimli")
    message(STATUS "**********************************************************************")
    message(STATUS "")
else()
    message (FATAL_ERROR "pygimli cannot be build due to some missing packages.
Check above for python, castxml, pygccxml, pyplusplus, boost_python, numpy")
endif ()

configure_file("${PROJECT_SOURCE_DIR}/core/config.cmake.h.in"
               "${PROJECT_BINARY_DIR}/config.cmake.h" )
add_definitions(-DHAVE_CONFIG_CMAKE_H)


add_custom_target(removedoc
   COMMAND
       ${CMAKE_MAKE_PROGRAM} clean -f ${CMAKE_CURRENT_BINARY_DIR}/doc/
)
add_custom_target(checkall
    DEPENDS
      doc
      #linkcheck
)
#add_dependencies(doc removedoc)

# Add if pytest found?
add_dependencies(checkall pgtest)
if (CPPUNIT_FOUND)
    add_dependencies(checkall gtest)
endif (CPPUNIT_FOUND)


################################################################################
# Define the configurable options
################################################################################
include(CMakeDependentOption)
cmake_dependent_option( GIMLI_BUILD_SHARED_LIBS_WITH_STATIC_DEPENDENCIES
"For WIN32 and APPLE where the dependency pack is used, prefer the static dependency libs over the shared/dynamic ones.  NOTE: On Windows you also need to be mindful of which C/C++ runtime setting has been used to compile the various
components - they must all match or you will get crashes, heap corruption and/or
other issues." FALSE "WIN32 OR APPLE" FALSE)

################################################################################
#
################################################################################
set (LIBRARY_INSTALL_DIR lib)
set (INCLUDE_INSTALL_DIR include/gimli/)

set (CMAKE_ARCHIVE_OUTPUT_DIRECTORY "${CMAKE_BINARY_DIR}/lib")
set (CMAKE_ARCHIVE_OUTPUT_DIRECTORY_DEBUG ${CMAKE_ARCHIVE_OUTPUT_DIRECTORY})
set (CMAKE_ARCHIVE_OUTPUT_DIRECTORY_RELEASE ${CMAKE_ARCHIVE_OUTPUT_DIRECTORY})
set (CMAKE_ARCHIVE_OUTPUT_DIRECTORY_MINSIZEREL ${CMAKE_ARCHIVE_OUTPUT_DIRECTORY})
set (CMAKE_ARCHIVE_OUTPUT_DIRECTORY_RELWITHDEBINFO ${CMAKE_ARCHIVE_OUTPUT_DIRECTORY})
if (WIN32)
    set (CMAKE_LIBRARY_OUTPUT_DIRECTORY "${CMAKE_BINARY_DIR}/bin")
else()
    set (CMAKE_LIBRARY_OUTPUT_DIRECTORY "${CMAKE_BINARY_DIR}/lib")
endif()
set (CMAKE_LIBRARY_OUTPUT_DIRECTORY_DEBUG ${CMAKE_LIBRARY_OUTPUT_DIRECTORY})
set (CMAKE_LIBRARY_OUTPUT_DIRECTORY_RELEASE ${CMAKE_LIBRARY_OUTPUT_DIRECTORY})
set (CMAKE_LIBRARY_OUTPUT_DIRECTORY_MINSIZEREL ${CMAKE_LIBRARY_OUTPUT_DIRECTORY})
set (CMAKE_LIBRARY_OUTPUT_DIRECTORY_RELWITHDEBINFO ${CMAKE_LIBRARY_OUTPUT_DIRECTORY})

set (CMAKE_RUNTIME_OUTPUT_DIRECTORY "${CMAKE_BINARY_DIR}/bin")
set (CMAKE_RUNTIME_OUTPUT_DIRECTORY_DEBUG ${CMAKE_RUNTIME_OUTPUT_DIRECTORY})
set (CMAKE_RUNTIME_OUTPUT_DIRECTORY_RELEASE ${CMAKE_RUNTIME_OUTPUT_DIRECTORY})
set (CMAKE_RUNTIME_OUTPUT_DIRECTORY_MINSIZEREL ${CMAKE_RUNTIME_OUTPUT_DIRECTORY})
set (CMAKE_RUNTIME_OUTPUT_DIRECTORY_RELWITHDEBINFO ${CMAKE_RUNTIME_OUTPUT_DIRECTORY})

# set up install sub-directories
if (CMAKE_SIZEOF_VOID_P EQUAL 8 AND EXISTS "${CMAKE_INSTALL_PREFIX}/lib64")
    set( GIMLI_LIB_INSTALL_DIR lib64 )
elseif (CMAKE_SIZEOF_VOID_P EQUAL 4 AND EXISTS "${CMAKE_INSTALL_PREFIX}/lib32")
    set( GIMLI_LIB_INSTALL_DIR lib32 )
else()
    set( GIMLI_LIB_INSTALL_DIR lib )
endif()

set(GIMLI_VER_INSTALL_SUBDIR "/${CMAKE_PROJECT_NAME}-${GIMLI_VERSION_MAJOR}" )
set(GIMLI_MODULE_INSTALL_DIR "${GIMLI_LIB_INSTALL_DIR}/${CMAKE_PROJECT_NAME}-${GIMLI_VERSION_MAJOR}.${GIMLI_VERSION_MINOR}" )
set(GIMLI_INCLUDE_INSTALL_DIR "include${GIMLI_VER_INSTALL_SUBDIR}" )
#set( GIMLI_PYTHON_INSTALL_DIR ${CMAKE_INSTALL_PREFIX}/pygimli)

################################################################################
# Add main header locations (for everything we build)
################################################################################
include_directories(${libgimli_SOURCE_DIR}/core/src)
include_directories("${PROJECT_BINARY_DIR}")

################################################################################
# descend into subdirs
################################################################################

if (LIBGIMLI_BUILD_TESTS)
     enable_testing()
endif(LIBGIMLI_BUILD_TESTS)

add_subdirectory(core/src)
add_subdirectory(core/tests EXCLUDE_FROM_ALL)

if (PYGIMLI)
    add_subdirectory(core/python EXCLUDE_FROM_ALL)
endif (PYGIMLI)<|MERGE_RESOLUTION|>--- conflicted
+++ resolved
@@ -1,9 +1,4 @@
-<<<<<<< HEAD
-cmake_minimum_required(VERSION 3.10)
-#recommanded: cmake_minimum_required(VERSION 3.15)
-=======
 cmake_minimum_required(VERSION 3.15)
->>>>>>> 6a67c417
 #BOOST_MAX_VERISION: 1.65 UBUNTU:18
 
 if (${CMAKE_SOURCE_DIR} STREQUAL ${CMAKE_BINARY_DIR})
@@ -56,7 +51,6 @@
     set(CONDA_BUILD FALSE)
 endif()
 
-<<<<<<< HEAD
 message("***********************************************")
 message("CMAKE_BUILD_TYPE is ${CMAKE_BUILD_TYPE}")
 message("***********************************************")
@@ -65,12 +59,6 @@
 
     # c++17 index access to std::share_ptr
     add_definitions(-std=c++17)
-=======
-if (CMAKE_COMPILER_IS_GNUCXX OR CMAKE_COMPILER_IS_CLANGXX OR ${CMAKE_CXX_COMPILER_ID} MATCHES "Clang")
-    #add_definitions(-std=c++11)
-    set(CMAKE_CXX_STANDARD 11)
-    set(CMAKE_CXX_STANDARD_REQUIRED on)
->>>>>>> 6a67c417
     set(CMAKE_SHARED_LIBRARY_LINK_CXX_FLAGS "-Os")
 
     set(CMAKE_CXX_FLAGS "${CMAKE_CXX_FLAGS} -Wno-comment")
@@ -82,15 +70,6 @@
     set(CMAKE_CXX_FLAGS "${CMAKE_CXX_FLAGS} -Wno-unused-but-set-variable")
     set(CMAKE_CXX_FLAGS "${CMAKE_CXX_FLAGS} -Wno-int-in-bool-context")
     set(CMAKE_CXX_FLAGS "${CMAKE_CXX_FLAGS} -Wno-unused-local-typedefs") # pg build
-<<<<<<< HEAD
-    set(CMAKE_CXX_FLAGS "${CMAKE_CXX_FLAGS} -Wno-deprecated-declarations") # loot of boost complaints about bind
-    set(CMAKE_CXX_FLAGS "${CMAKE_CXX_FLAGS} -Wno-overloaded-virtual") # loot of boost complaints about bind
-    set(CMAKE_CXX_FLAGS "${CMAKE_CXX_FLAGS} -DBOOST_BIND_GLOBAL_PLACEHOLDERS")
-    
-
-    set(CMAKE_CXX_FLAGS_RELEASE "${CMAKE_CXX_FLAGS_RELEASE} -O2 -std=c++11 -ansi -pedantic -fno-omit-frame-pointer -Wall")
-    
-=======
     set(CMAKE_CXX_FLAGS "${CMAKE_CXX_FLAGS} -Wno-deprecated-declarations") # loot of boost complaints about bind   
     set(CMAKE_CXX_FLAGS "${CMAKE_CXX_FLAGS} -Wno-unknown-warning-option") # on apple clang 
     set(CMAKE_CXX_FLAGS "${CMAKE_CXX_FLAGS} -Wno-undefined-var-template") # on apple clang 
@@ -100,7 +79,6 @@
     set(CMAKE_CXX_FLAGS_RELEASE "${CMAKE_CXX_FLAGS_RELEASE} -O2 -ansi -pedantic -fno-omit-frame-pointer -Wall")
     #set(CMAKE_CXX_FLAGS_RELEASE "${CMAKE_CXX_FLAGS_RELEASE} -O2 -std=c++11 -ansi -pedantic -fno-omit-frame-pointer -Wall")
 
->>>>>>> 6a67c417
     ### debug settings
     # run with -DCMAKE_BUILD_TYPE=Debug
     set(CMAKE_CXX_FLAGS_DEBUG "${CMAKE_CXX_FLAGS_DEBUG} -p -g -ansi -pedantic -fno-common -fno-omit-frame-pointer -Wall")
@@ -118,19 +96,12 @@
             "${CMAKE_CXX_FLAGS_RELEASE} -Qunused-arguments")
 
         if (APPLE)
-<<<<<<< HEAD
-            ## needed?
-            # If it's libc++ and you're on <= 10.8, you need to compile with clang++ -stdlib=libc++. If it's libstdc++ and you're on 10.9 or later, you need to compile with clang++ -stdlib=libstdc++.
-            # add_compile_options(-stdlib=libstdc++)
-            # add_compile_options(-stdlib=libc++)
-=======
             set(CMAKE_CXX_FLAGS "${CMAKE_CXX_FLAGS} -Wno-infinite-recursion")
             # If it's libc++ and you're on <= 10.8, you need to compile with 
             # clang++ -stdlib=libc++. If it's libstdc++ and you're on 10.9 or later, 
             # you need to compile with clang++ -stdlib=libstdc++.
             add_compile_options(-stdlib=libstdc++)
             add_compile_options(-stdlib=libc++)
->>>>>>> 6a67c417
         endif()
     else() # if not clang but gcc
 
@@ -140,12 +111,9 @@
         set(CMAKE_CXX_FLAGS_DEBUG "${CMAKE_CXX_FLAGS_DEBUG} -fsanitize=address")
     endif()
 
-<<<<<<< HEAD
-=======
     if (APPLE)
         set(CMAKE_CXX_FLAGS "${CMAKE_CXX_FLAGS} -Wno-infinite-recursion") 
     endif()
->>>>>>> 6a67c417
 elseif(MSVC)
 	# MSVC complain a lot of possible unsecure std function
 	add_definitions(-D_SCL_SECURE_NO_WARNINGS)
@@ -518,22 +486,14 @@
     endif()
 
     if (NOT OpenBLAS_INCLUDE_DIR)
-<<<<<<< HEAD
-        message(STATUS "no openblas cblas.h in prefered paths .. searching defaults")
-=======
         message(STATUS "No OpenBLAS cblas.h in prefered paths .. searching defaults")
->>>>>>> 6a67c417
 
         FIND_PATH(OpenBLAS_INCLUDE_DIR
             NAMES
                 cblas.h
         )
     endif()
-<<<<<<< HEAD
-    message(STATUS "openblas cblas.h: ${OpenBLAS_INCLUDE_DIR}")
-=======
     message(STATUS "OpenBLAS cblas.h: ${OpenBLAS_INCLUDE_DIR}")
->>>>>>> 6a67c417
 
     if (OpenBLAS_INCLUDE_DIR)
     set(OPENBLAS_CBLAS_FOUND TRUE)
