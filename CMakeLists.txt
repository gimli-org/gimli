cmake_minimum_required(VERSION 3.15)

if (POLICY CMP0025) # recognize appleclang
    cmake_policy(SET CMP0025 NEW)
endif()
if (POLICY CMP0094) 
    cmake_policy(SET CMP0094 NEW) #Python_FIND_STRATEGY LOCATION
endif()

if (${CMAKE_SOURCE_DIR} STREQUAL ${CMAKE_BINARY_DIR})
    message(FATAL_ERROR "In-source builds not allowed.
            Please make a new directory (called a build directory)
            and run CMake from there. You may need to remove CMakeCache.txt." )
endif()
set(CMAKE_POSITION_INDEPENDENT_CODE ON)
set(CMAKE_MODULE_PATH ${CMAKE_MODULE_PATH} "${CMAKE_SOURCE_DIR}/core/cmake")
include(GIMLImacros)


add_custom_target(pygimli)

if (NOT CMAKE_BUILD_TYPE)
    set(CMAKE_BUILD_TYPE Release CACHE STRING "Sets the configuration to build (Release, Debug, etc...)")
endif()

project(libgimli)
include(CheckIncludeFileCXX)

message(STATUS "CMAKE_SYSTEM:           ${CMAKE_SYSTEM}")
message(STATUS "CMAKE_SYSTEM_NAME:      ${CMAKE_SYSTEM_NAME}")
message(STATUS "CMAKE_SYSTEM_VERSION:   ${CMAKE_SYSTEM_VERSION}")
message(STATUS "CMAKE_SYSTEM_PROCESSOR: ${CMAKE_SYSTEM_PROCESSOR}")
message(STATUS "CMAKE_SYSTEM_INFO_FILE: ${CMAKE_SYSTEM_INFO_FILE}")

if (CMAKE_SYSTEM_NAME MATCHES "Linux")
    execute_process (
        COMMAND bash -c "awk -F= '/^ID=/{print $2}' /etc/os-release |tr -d '\n' | tr -d '\"'"
            OUTPUT_VARIABLE OS_VAR
    )
    message(STATUS "OS: ${OS_VAR}")
elseif(CMAKE_SYSTEM_NAME MATCHES "Windows")
    set(OS_VAR "Windows")
    message(STATUS "OS: ${OS_VAR}")
elseif(CMAKE_SYSTEM_NAME MATCHES "MacOS")
    set(OS_VAR "MacOS")
    message(STATUS "MAC OS: ${OS_VAR}")
else()
    message(FATAL "No OS detected!")
endif()

message(STATUS "UNIX:   " ${UNIX} " on all UNIX-like OS's, including Apple OS X and CygWin")
message(STATUS "WIN32:  " ${WIN32} " on Windows. Prior to 2.8.4 this included CygWin")
message(STATUS "APPLE:  " ${APPLE} " on Apple systems. does not imply the system is Mac OS X.")
message(STATUS "MINGW:  " ${MINGW} " using the MinGW compiler in Windows")
message(STATUS "MSYS:   " ${MSYS} "  using the MSYS developer environment in Windows")
message(STATUS "CYGWIN: " ${CYGWIN} " using the CygWin version of cmake")
message(STATUS "MSVC:   " ${MSVC} " ")

message(STATUS "Compiler: ${CMAKE_CXX_COMPILER_ID}")

#if (APPLE) // check if needed!
#    set(CMAKE_MACOSX_RPATH 1)
#    set(CMAKE_INSTALL_RPATH_USE_LINK_PATH TRUE)
#endif()

# Check if conda package is created
if (DEFINED ENV{CONDA_BUILD})
    message(STATUS "Conda package is being created.")
    message(STATUS "CMAKE_PREFIX_PATH = ${CMAKE_PREFIX_PATH}")
    set(CONDA_BUILD TRUE)
    set(Boost_INCLUDE_DIR "${CMAKE_PREFIX_PATH}/include")
    set(CMAKE_CXX_FLAGS_RELEASE "${CMAKE_CXX_FLAGS_RELEASE} -Wno-class-memaccess") # new since gcc.8 maybe need to be checked, not on apple
else()
    set(CONDA_BUILD FALSE)
endif()

message("***********************************************")
message("CMAKE_BUILD_TYPE is ${CMAKE_BUILD_TYPE}")
message("***********************************************")

if (CMAKE_COMPILER_IS_GNUCXX OR CMAKE_COMPILER_IS_CLANGXX)

    # c++17 index access to std::share_ptr
    add_definitions(-std=c++17)
    set(CMAKE_SHARED_LIBRARY_LINK_CXX_FLAGS "-Os")

    set(CMAKE_CXX_FLAGS "${CMAKE_CXX_FLAGS} -Wno-comment")
    set(CMAKE_CXX_FLAGS "${CMAKE_CXX_FLAGS} -Wno-misleading-indentation")
    set(CMAKE_CXX_FLAGS "${CMAKE_CXX_FLAGS} -Wno-class-memaccess")
    set(CMAKE_CXX_FLAGS "${CMAKE_CXX_FLAGS} -Wno-vla")
    set(CMAKE_CXX_FLAGS "${CMAKE_CXX_FLAGS} -Wno-maybe-uninitialized")
    set(CMAKE_CXX_FLAGS "${CMAKE_CXX_FLAGS} -Wno-unused-variable")
    set(CMAKE_CXX_FLAGS "${CMAKE_CXX_FLAGS} -Wno-unused-but-set-variable")
    set(CMAKE_CXX_FLAGS "${CMAKE_CXX_FLAGS} -Wno-int-in-bool-context")
    set(CMAKE_CXX_FLAGS "${CMAKE_CXX_FLAGS} -Wno-unused-local-typedefs") # pg build
    set(CMAKE_CXX_FLAGS "${CMAKE_CXX_FLAGS} -Wno-deprecated-declarations") # loot of boost complaints about bind   
    set(CMAKE_CXX_FLAGS "${CMAKE_CXX_FLAGS} -Wno-overloaded-virtual")
    set(CMAKE_CXX_FLAGS "${CMAKE_CXX_FLAGS} -DBOOST_BIND_GLOBAL_PLACEHOLDERS")
    
    set(CMAKE_CXX_FLAGS_RELEASE "${CMAKE_CXX_FLAGS_RELEASE} -O2 -ansi -pedantic -fno-omit-frame-pointer -Wall")
    #set(CMAKE_CXX_FLAGS_RELEASE "${CMAKE_CXX_FLAGS_RELEASE} -O2 -std=c++11 -ansi -pedantic -fno-omit-frame-pointer -Wall")
    set(CMAKE_CXX_FLAGS_RELEASE "${CMAKE_CXX_FLAGS_RELEASE} -fopenmp")
    
    ### debug settings
    # run with -DCMAKE_BUILD_TYPE=Debug
    set(CMAKE_CXX_FLAGS_DEBUG "${CMAKE_CXX_FLAGS_DEBUG} -p -g -ansi -pedantic -fno-common -fno-omit-frame-pointer -Wall")

    if (WIN32 OR CONDA_BUILD)
        set(CMAKE_CXX_FLAGS_RELEASE "${CMAKE_CXX_FLAGS_RELEASE} -Wno-parentheses") # from boost since gcc.8 maybe need to be checked
        set(CMAKE_CXX_FLAGS_RELEASE "${CMAKE_CXX_FLAGS_RELEASE} -Wno-attributes") # from gcc-8.2 + boost
    endif()

    # special section for clang compiler
    if ("${CMAKE_CXX_COMPILER_ID}" MATCHES "Clang")
        set(CMAKE_CXX_FLAGS_RELEASE "${CMAKE_CXX_FLAGS_RELEASE} -Wno-overloaded-virtual")
        set(CMAKE_CXX_FLAGS_RELEASE "${CMAKE_CXX_FLAGS_RELEASE} -Qunused-arguments")
    
        if (APPLE)
            set(CMAKE_CXX_FLAGS "${CMAKE_CXX_FLAGS} -Wno-unknown-warning-option") # on apple clang 
            set(CMAKE_CXX_FLAGS "${CMAKE_CXX_FLAGS} -Wno-undefined-var-template") # on apple clang 
            set(CMAKE_CXX_FLAGS "${CMAKE_CXX_FLAGS} -Wno-infinite-recursion")
            # If it's libc++ and you're on <= 10.8, you need to compile with
            # clang++ -stdlib=libc++. If it's libstdc++ and you're on 10.9 or later,
            # you need to compile with clang++ -stdlib=libstdc++.
            add_compile_options(-stdlib=libstdc++)
            add_compile_options(-stdlib=libc++)
        endif()
    else() # if not clang but gcc

    endif()

    if (NOT WIN32 AND ASAN)
        set(CMAKE_CXX_FLAGS_DEBUG "${CMAKE_CXX_FLAGS_DEBUG} -fsanitize=address")
    endif()

    if (APPLE)
        set(CMAKE_CXX_FLAGS "${CMAKE_CXX_FLAGS} -Wno-infinite-recursion")
    endif()
elseif(MSVC)
	# MSVC complain a lot of possible unsecure std function
	add_definitions(-D_SCL_SECURE_NO_WARNINGS)
	add_definitions(-D_CRT_SECURE_NO_WARNINGS)
endif()

find_package(Git)
if (GIT_FOUND)
    message(STATUS, ${GIT_FOUND})
    execute_process(
        COMMAND
            ${GIT_EXECUTABLE} describe --tags
        WORKING_DIRECTORY
            ${CMAKE_SOURCE_DIR}
        OUTPUT_VARIABLE
            GIMLI_GITVERSION
        OUTPUT_STRIP_TRAILING_WHITESPACE
        ERROR_STRIP_TRAILING_WHITESPACE
        )
    message(STATUS, "setting version from git description: ${GIMLI_GITVERSION}")
    set(LIBGIMLI_VERSION ${GIMLI_GITVERSION})
    execute_process(
        COMMAND
            ${GIT_EXECUTABLE} describe --tags --abbrev=0
        WORKING_DIRECTORY
            ${CMAKE_SOURCE_DIR}
        OUTPUT_VARIABLE
            GIMLI_GITVERSION_WHL
        OUTPUT_STRIP_TRAILING_WHITESPACE
        ERROR_STRIP_TRAILING_WHITESPACE
        )
    message(STATUS, "setting whl version from git description: ${GIMLI_GITVERSION_WHL}")
    if (WHL_POST)
        set(LIBGIMLI_VERSION_WHL "${GIMLI_GITVERSION_WHL}.post${WHL_POST}")
    else()
        set(LIBGIMLI_VERSION_WHL "${GIMLI_GITVERSION_WHL}")
    endif()
else()
    set(LIBGIMLI_VERSION "untagged")
    set(LIBGIMLI_VERSION_WHL "untagged")
endif()

set(PACKAGE_NAME  \"${PROJECT_NAME}\" )
set(PACKAGE_VERSION  \"${LIBGIMLI_VERSION}\" )
set(PACKAGE_BUGREPORT  \"carsten@pygimli.org\")
set(PACKAGE_AUTHORS  \"carsten@pygimli.org thomas@pygimli.org florian@pygimli.org\")

################################################################################
# Check for libs and other packages we might use.
################################################################################
if (NOT THIRDPARTY_DIR)
    if (NOT ADDRESSMODEL)
        if ("${CMAKE_SIZEOF_VOID_P}" EQUAL "8")
            message(STATUS "Target is 64 bits")
            set (ADDRESSMODEL "64")
        else()
            message(STATUS "Target is 32 bits")
            set (ADDRESSMODEL "32")
        endif()
    endif()

    set(TARGETNAME "-${CMAKE_CXX_COMPILER_ID}-${CMAKE_CXX_COMPILER_VERSION}-${ADDRESSMODEL}")
    set(ENV{TARGETNAME} ${TARGETNAME})
    set(THIRDPARTY_DIR ${PROJECT_SOURCE_DIR}/../thirdParty/)

    get_filename_component(EXTERNAL_DIR "${THIRDPARTY_DIR}/dist${TARGETNAME}" ABSOLUTE)
    get_filename_component(EXTERNAL_BUILD_DIR "${THIRDPARTY_DIR}/build${TARGETNAME}" ABSOLUTE)
    message(STATUS "ThirdParty set to: ${THIRDPARTY_DIR}")
    message(STATUS "External set to: ${EXTERNAL_DIR}")
endif()

if (NOT EXTERNAL_DIR)
set(EXTERNAL_DIR ${PROJECT_SOURCE_DIR}/external/)
message(STATUS "External set to: ${EXTERNAL_DIR}")
endif()

find_package(Threads REQUIRED)

################################################################################
#   python
################################################################################
if (NOT PYVERSION)
<<<<<<< HEAD
    set(PYVERSION 3)
endif()

if (NOT PYTHON_EXECUTABLE AND NOT ${CMAKE_VERSION} VERSION_LESS "3.15.0")
    message(STATUS "Searching for python: " ${PYVERSION})
    set (Python_FIND_STRATEGY LOCATION) # from cmake 3.15
    find_package(Python ${PYVERSION} EXACT COMPONENTS Interpreter NumPy Development REQUIRED)

    message(STATUS "Python_Interpreter_ID: ${Python_Interpreter_ID}")
    message(STATUS "Python_Interpreter_FOUND: ${Python_Interpreter_FOUND} ${Python_EXECUTABLE} version: ${Python_VERSION_MAJOR}.${Python_VERSION_MINOR}.${Python_VERSION_PATCH}")
    message(STATUS "Python_INCLUDE_DIRS: ${Python_INCLUDE_DIRS}")
    message(STATUS "Python_LIBRARIES: ${Python_LIBRARIES} ${Python_LIBRARY_DIRS}")
    message(STATUS "Python_NumPy: ${Python_NumPy_FOUND}, ${Python_NumPy_INCLUDE_DIRS}, ${Python_NumPy_VERSION}")
    set (PYTHON_FOUND TRUE CACHE BOOL "Is python available")
=======
    # Q&D python version guess .. while Python_FIND_STRATEGY LOCATION does not work in every case
    execute_process(COMMAND python --version
        OUTPUT_VARIABLE
            PYVERSION_GUESS
        OUTPUT_STRIP_TRAILING_WHITESPACE
            ERROR_STRIP_TRAILING_WHITESPACE
    )    
    STRING(REPLACE "Python " "" PYVERSION_GUESS "${PYVERSION_GUESS}")
    message(STATUS "No PYVERSION set, guessing from current python executable: ${PYVERSION_GUESS}")
    set(PYVERSION ${PYVERSION_GUESS})
endif ()

cprint(green "********** PYTHON settings ***********")
message(STATUS "Searching for python (${PYVERSION})" )
set(Python_FIND_STRATEGY LOCATION) # from cmake 3.15
set(Python_ADDITIONAL_VERSIONS=${PYVERSION})
set(Python_FIND_VIRTUALENV FIRST)

if (OS_VAR STREQUAL "almalinux")
    ## almalinux used for manylinux builds, 
    ## EXACT fails since Python_Includes are not part of 
    ## build virtual enviroment but on /opt
    find_package(Python ${PYVERSION} COMPONENTS Interpreter REQUIRED)
    find_package(Python ${PYVERSION} COMPONENTS Development.Module REQUIRED)
    find_package(Python ${PYVERSION} COMPONENTS NumPy REQUIRED)
>>>>>>> d1ab58ee
else()
    find_package(Python ${PYVERSION} EXACT COMPONENTS Interpreter REQUIRED)
    find_package(Python ${PYVERSION} EXACT COMPONENTS Development REQUIRED)
    find_package(Python ${PYVERSION} EXACT COMPONENTS NumPy REQUIRED)
endif()

set (PYTHON_FOUND TRUE CACHE BOOL "Is python available")
    
message(STATUS "Python_FOUND: ${Python_FOUND}")
message(STATUS "Python_Interpreter_FOUND: ${Python_Interpreter_FOUND}")
message(STATUS "Python_EXECUTABLE: ${Python_EXECUTABLE}")
message(STATUS "Python_INTERPRETER_ID: ${Python_INTERPRETER_ID}")
message(STATUS "Python_STDLIB: ${Python_STDLIB}")
message(STATUS "Python_STDARCH: ${Python_STDARCH}")
message(STATUS "Python_SITELIB: ${Python_SITELIB}")
message(STATUS "Python_SITEARCH: ${Python_SITEARCH}")
message(STATUS "Python_SOABI: ${Python_SOABI}")
message(STATUS "Python_INCLUDE_DIRS: ${Python_INCLUDE_DIRS}")
message(STATUS "Python_Development_FOUND: ${Python_Development_FOUND}")
message(STATUS "Python_Development.Embed_FOUND: ${Python_Development.Embed_FOUND}")
message(STATUS "Python_Development.Embed: $<TARGET_FILE:Python::Python>")
message(STATUS "Python_Development.Module_FOUND: ${Python_Development.Module_FOUND}")
message(STATUS "Python_Development.Module: $<TARGET_FILE:Python::Module>")
message(STATUS "Python_LIBRARIES: ${Python_LIBRARIES}")
message(STATUS "Python_LINK_OPTIONS: ${Python_LINK_OPTIONS}")
message(STATUS "Python_VERSION: ${Python_VERSION}")
message(STATUS "Python_NumPy: ${Python_NumPy_FOUND}, ${Python_NumPy_INCLUDE_DIRS}, ${Python_NumPy_VERSION}")
        

################################################################################
#   boost
################################################################################
cprint(green "********** Boost.Python settings ***********")
#set(Boost_USE_STATIC_LIBS ON)

if (BUILD_BOOST)
    message(STATUS "Forced boost build.")
    build_package(Boost boost)
endif()

# weirdly: cannot run prior or some internal cache setting prevent manual search later on almalinux??
# if (NOT Boost_PYTHON_LIBRARY)
#     find_package(Boost COMPONENTS "python${Python_VERSION_MAJOR}${Python_VERSION_MINOR}")

#     if (NOT Boost_FOUND)
#         unset(Boost_INCLUDE_DIR CACHE)
#         unset(Boost_INCLUDE_DIR)
#     endif()
# endif()
message(STATUS "Boost_INCLUDE_DIR: ${Boost_INCLUDE_DIR}")

#exit()
function(find_boost_root_from_distname_file)
    set (BOOST_DIST_HINT_FILE "${EXTERNAL_DIR}/.boost-py${Python_VERSION_MAJOR}${Python_VERSION_MINOR}.dist")
    message(STATUS "locking for ${BOOST_DIST_HINT_FILE}")

    if (EXISTS ${BOOST_DIST_HINT_FILE})
        message(STATUS "Found: ${BOOST_DIST_HINT_FILE}")
        FILE(READ "${BOOST_DIST_HINT_FILE}" BOOST_DIST_NAME)
        STRING(REGEX REPLACE "\n" "" BOOST_DIST_NAME "${BOOST_DIST_NAME}")
        get_filename_component(Boost_ROOT "${EXTERNAL_DIR}/${BOOST_DIST_NAME}" ABSOLUTE)
    else()
        message(STATUS "there is no ${BOOST_DIST_HINT_FILE}")
    endif()

    if (EXISTS ${Boost_ROOT})
        set(Boost_ROOT ${Boost_ROOT} CACHE FILEPATH "Boost root distribution")
        set(Boost_INCLUDE_DIR ${Boost_ROOT}/include CACHE FILEPATH "Boost inlude path")
        get_filename_component(Boost_INCLUDE_DIR "${Boost_INCLUDE_DIR}" ABSOLUTE)
        message(STATUS "Boost_ROOT from hint file: ${Boost_ROOT}")
        message(STATUS "Boost_INCLUDE_DIR from hint file: ${Boost_INCLUDE_DIR}")
    else()
        message(STATUS "Boost_ROOT does not exist: ${Boost_ROOT}")
    endif()
endfunction(find_boost_root_from_distname_file)

message(STATUS "Trying to guess boost installation:")

if (NOT Boost_INCLUDE_DIR OR NOT Boost_ROOT)
    message(STATUS "Boost_INCLUDE_DIR not set")

    if (Boost_ROOT)
        message(STATUS "Found Boost_ROOT: ${Boost_ROOT}")
        get_filename_component(Boost_ROOT "${Boost_ROOT}" ABSOLUTE)
        set(Boost_INCLUDE_DIR ${Boost_ROOT}/include CACHE FILEPATH "Boost inlude path")
        message(STATUS "set Boost_INCLUDE_DIR: ${Boost_INCLUDE_DIR}")
    else()
        message(STATUS "Boost_ROOT not set: building local")
        if (NOT Boost_INCLUDE_DIR)
            message(STATUS " .. building local without Boost_INCLUDE_DIR")
            find_boost_root_from_distname_file()
            find_or_build_package(Boost boost)
            if (NOT Boost_ROOT)
                find_boost_root_from_distname_file()
            endif()
        else()
            message(STATUS " .. building local with Boost_INCLUDE_DIR=${Boost_INCLUDE_DIR}")
            find_boost_root_from_distname_file()
            find_or_build_package_check(Boost boost Boost_INCLUDE_DIR False)
            find_boost_root_from_distname_file()
        endif()
    endif(Boost_ROOT)
endif(NOT Boost_INCLUDE_DIR OR NOT Boost_ROOT)

message(STATUS "Found Boost_ROOT: ${Boost_ROOT}")
message(STATUS "Found Boost_INCLUDE_DIR: ${Boost_INCLUDE_DIR}")
if (NOT Boost_PYTHON_LIBRARY)
    # Who sets this? It prevents successfull search directly after build
    unset(Boost_USE_DEBUG_RUNTIME) 
    find_package(Boost COMPONENTS "python${Python_VERSION_MAJOR}${Python_VERSION_MINOR}")
    #find_or_build_package(Boost boost)
endif()

#exit()
mark_as_advanced(Boost_INCLUDE_DIR Boost_ROOT)

if (NOT Boost_PYTHON_LIBRARY)
    ################################################################################
    # Manuall check for boost python
    ################################################################################
    function(find_boost_python_manual bp_version)
        message(STATUS "----------- searching for libboost_python${bp_version}")
        find_package(Boost COMPONENTS "python${bp_version}")

        if (${Boost_PYTHON${bp_version}_FOUND})
            set(Boost_PYTHON_FOUND ${Boost_PYTHON${bp_version}_FOUND} PARENT_SCOPE)
            set(Boost_PYTHON_LIBRARY ${Boost_PYTHON${bp_version}_LIBRARY} PARENT_SCOPE)
            # set(Boost_PYTHON_FOUND ${Boost_PYTHON${bp_version}_FOUND} CACHE BOOL "boost python lib found")
            # set(Boost_PYTHON_LIBRARY ${Boost_PYTHON${bp_version}_LIBRARY_RELEASE} CACHE FILEPATH "boost python lib(find_boost_python_manual)")

            message(STATUS "----------- found: ${Boost_PYTHON_LIBRARY}")
        else()
            message(STATUS "----------- not found.")
        endif()
    endfunction()

    message(STATUS "boost-python not found by cmake ... trying to determine boost-python manually ...")
    if (WIN32)
        #set(bp_version "python${Python_VERSION_MAJOR}${Python_VERSION_MINOR}") # conda-forge
        set(bp_version "python${Python_VERSION_MAJOR}${Python_VERSION_MINOR}-mt-x64") # win64, boost-1.83
        #set(bp_version "python") # win64, boost-1.83
        string(TOUPPER ${bp_version} BP_VERSION)

        message(STATUS "... (win32) looking for ${bp_version} in Boost_ROOT=${Boost_ROOT}")
        find_package(Boost COMPONENTS "${bp_version}")

        ## local var evaluated before cache, and cache setting does not overwrite local.
        ## so we need to set booth here for repeated cmake calls
        if (Boost_PYTHON_FOUND)
            set(Boost_PYTHON_FOUND ${Boost_${bp_version}_FOUND} CACHE BOOL "boost python found")
            set(Boost_PYTHON_LIBRARY ${Boost_${BP_VERSION}_LIBRARY} CACHE FILEPATH "boost python lib")
        else()
            set(Boost_PYTHON_LIBRARY ${Boost_ROOT}/lib/libboost_${bp_version}.dll.a)
            message(STATUS "... (win32) looking for ${Boost_PYTHON_LIBRARY}")

            if (EXISTS ${Boost_PYTHON_LIBRARY})
                message(STATUS "... found.")
                set(Boost_PYTHON_FOUND TRUE CACHE BOOL "boost python found")
                set(Boost_PYTHON_FOUND TRUE)

                set(Boost_PYTHON_LIBRARY ${Boost_PYTHON_LIBRARY} CACHE FILEPATH "boost python lib")
            else()
                message(STATUS "Sorry but no boost-python found.")
            endif()
        endif()
    else()
        # the name for py3 boost-python library lacks probably py3 suffix, which is different for different OS
        #set (Boost_PYTHON_FOUND False)
        #set (Boost_PYTHON_LIBRARY "None")
        if (NOT Boost_PYTHON_FOUND)
            # /usr/lib/libboost_python37.so # gentoo >=boost-1.70)
            set(bp_version "${Python_VERSION_MAJOR}${Python_VERSION_MINOR}")
            find_boost_python_manual(${bp_version})
        endif()
        if (NOT Boost_PYTHON_FOUND)
            #/usr/lib/x86_64-linux-gnu/libboost_python-py34.so (debian)
            set(bp_version "-py${Python_VERSION_MAJOR}${Python_VERSION_MINOR}")
            find_boost_python_manual(${bp_version})
        endif()
        if (NOT Boost_PYTHON_FOUND)
            # /usr/lib/libboost_python3-py37.so # weird debian)
            set(bp_version "${Python_VERSION_MAJOR}-py${Python_VERSION_MAJOR}${Python_VERSION_MINOR}")
            find_boost_python_manual(${bp_version})
        endif()
        if (NOT Boost_PYTHON_FOUND)
            # /usr/lib/libboost_python3.so.1.64.0 (arch style)
            set(bp_version "${Python_VERSION_MAJOR}")
            find_boost_python_manual(${bp_version})
        endif()
        if (NOT Boost_PYTHON_FOUND)
            # /usr/lib/libboost_python-3.4.so (gentoo <boost-1.70)
            set(bp_version "-${Python_VERSION_MAJOR}.${Python_VERSION_MINOR}")
            find_boost_python_manual(${bp_version})
        endif()
    endif()

    #set(Boost_PYTHON_LIBRARY "/opt/homebrew/Caskroom/mambaforge/base/lib/libboost_python39.dylib")
    if (Boost_PYTHON_FOUND)
        message(STATUS "Boost_PYTHON_FOUND:" ${Boost_PYTHON_FOUND})
        message(STATUS "Boost_PYTHON_LIBRARY:" ${Boost_PYTHON_LIBRARY})
    else()
        message(FATAL_ERROR "Sorry but no boost-python found. Please search for "
                       "any libboost_python* on your system and "
                       "provide it to the authors so we can try to fix "
                       "this here.")
    endif()
endif()

if (NOT USE_BOOST_THREAD)
    set(Boost_THREAD_FOUND OFF)
    set(BOOST_BIND_FOUND OFF)
    set(USE_IPC OFF)
    set(THREADS "std")
else()
    status(ERROR "boost threads are not longer supported")
endif()

################################################################################
#   misc third party stuff
################################################################################
cprint(green "********** Misc settings ***********")
# Find packages that CHOLMOD depends on
set(CMAKE_LIBRARY_PATH ${EXTERNAL_DIR}/lib $ENV{EXTERNAL_DIR}/lib ${CMAKE_LIBRARY_PATH})

if (J) # dummy to avoid error msg
endif()

set (UMFPACK_FOUND FALSE)

find_library(Triangle_LIBRARIES
            NAMES
                libtri.a
	            tri
                triangle
                libtriangle
            PATHS
                ${Triangle_PREFIX_PATH}
                ${EXTERNAL_DIR}
                ${PROJECT_SOURCE_DIR}/external
                ${PROJECT_BINARY_DIR}/external
            PATH_SUFFIXES
                lib
            )

message(STATUS "Triangle_LIBRARIES = ${Triangle_LIBRARIES}")

find_or_build_package(Triangle triangle LOCAL)
#find_package(Triangle)

if (CONDA_BUILD)
# (231115) there is a missing symlink to libopenblas.so in ${CMAKE_PREFIX_PATH}/lib
# so we need to search for libblas.so
    set(BLA_VENDOR Generic)
elseif (APPLE)
    ## check if openblas is used in runtime
    set(BLA_VENDOR OpenBLAS)
    #find_or_build_package(BLAS lapack)
else()
    set(BLA_VENDOR OpenBLAS)
endif()
#set(CMAKE_FIND_DEBUG_MODE TRUE)
find_package(BLAS REQUIRED)
set(CMAKE_FIND_DEBUG_MODE TRUE)
set(CMAKE_FIND_DEBUG_MODE FALSE)
# message(STATUS "BLAS_LINKER_FLAGS = ${BLAS_LINKER_FLAGS}")
# message(STATUS "BLAS_LIBRARIES = ${BLAS_LIBRARIES}")

################################################################################
# Manuall check for openblas
################################################################################

#if (";${BLAS_LIBRARIES};" MATCHES "openblas")
message(STATUS "BLAS found:" ${BLAS_FOUND})
if (BLAS_FOUND)
    message(STATUS "OpenBLAS is used: ${BLAS_LIBRARIES}")

    if (MINGW)
        get_filename_component(MINGW_ROOT ${BLAS_LIBRARIES} PATH)
        get_filename_component(MINGW_ROOT ${MINGW_ROOT}/../ ABSOLUTE)
        message(STATUS "MINGW_ROOT: " ${MINGW_ROOT})

        FIND_PATH(OpenBLAS_INCLUDE_DIR
            NAMES
                cblas.h
            PATHS
                ${MINGW_ROOT}/include/OpenBLAS/
        )
    endif()

    if (NOT OpenBLAS_INCLUDE_DIR)
        message(STATUS "search for OpenBLAS cblas.h in prefered paths.")

        FIND_PATH(OpenBLAS_INCLUDE_DIR
            NAMES
                cblas.h
            PATHS
                ../../_build_env/include/ # for conda
                ${CMAKE_PREFIX_PATH}/include
                /usr/include/openblas/
                /usr/include/OpenBLAS/
                /mingw64/include/OpenBLAS/
            HINTS
                NO_DEFAULT_PATH
            )
        #set(CMAKE_FIND_DEBUG_MODE TRUE)
        #set(CMAKE_FIND_DEBUG_MODE FALSE)
        message(STATUS "OpenBLAS cblas.h: ${OpenBLAS_INCLUDE_DIR}")
    endif()

    if (NOT OpenBLAS_INCLUDE_DIR)
        message(STATUS "search for OpenBLAS cblas.h in default paths.")

        FIND_PATH(OpenBLAS_INCLUDE_DIR
            NAMES
                cblas.h
        )
        message(STATUS "OpenBLAS cblas.h: ${OpenBLAS_INCLUDE_DIR}")
    endif()

    if (OpenBLAS_INCLUDE_DIR)
        set(OPENBLAS_CBLAS_FOUND TRUE)
    else()
        set(OPENBLAS_CBLAS_FOUND FALSE)
    endif()

    set(OPENBLAS_FOUND TRUE)

else()
    set(OPENBLAS_FOUND FALSE)
    set(OPENBLAS_CBLAS_FOUND FALSE)
endif()

#exit()
#find_package(suitesparse)
#exit()

#find_or_build_package(CHOLMOD suitesparse)
find_package(UMFPACK REQUIRED)
find_package(CHOLMOD REQUIRED)

if (NOT AVOID_CPPUNIT)
    find_package(CppUnit)
    if (CPPUNIT_FOUND)
        option (LIBGIMLI_BUILD_TESTS "Build unittests" ON)
    endif (CPPUNIT_FOUND)
endif()

if (NOT AVOID_READPROC)
    if(WIN32)
        set(Readproc_FOUND FALSE)
    else()
        find_package(readproc)
    endif()
else()
    set(Readproc_FOUND FALSE)
endif()

if (NOT CASTER)
    set(CASTER "castxml")

    if (CMAKE_COMPILER_IS_GNUCC)
        string(REGEX MATCHALL "[0-9]+" GCC_VERSION_COMPONENTS ${CMAKE_CXX_COMPILER_VERSION})
        list(GET GCC_VERSION_COMPONENTS 0 GCC_MAJOR)
        list(GET GCC_VERSION_COMPONENTS 1 GCC_MINOR)

        if (${GCC_MAJOR} EQUAL 5)
            message(STATUS "Found gcc version above 5: choosing castxml")
            set(CASTER "castxml")
        endif()

    endif()
endif()

find_program(CLANG_EXECUTABLE clang)
find_or_build_package(castxml castxml LOCAL)
set(CASTER_EXECUTABLE ${CASTXML_EXECUTABLE})

if (CASTER STREQUAL "gccxml")
    find_or_build_package(gccxml gccxml LOCAL)
    set(CASTER_EXECUTABLE ${GCCXML_EXECUTABLE})
else()
    if (NOT CASTER_EXECUTABLE)
        find_program(CASTXML castxml)

        if (NOT CASTXML OR CASTXML_LOCAL OR CASTXML_LOCALSRC)
            set(CASTER_EXECUTABLE ${CASTXML_EXECUTABLE})
        else()
            set(CASTER_EXECUTABLE ${CASTXML})
        endif()
    endif()
endif()

if(CLANG_EXECUTABLE)
    message(STATUS "clang++ found : ${CLANG_EXECUTABLE}")
else()
    message(FATAL_ERROR "Can't found program: clang")
endif()

find_or_build_package(castxml castxmlbin LOCAL)
set(CASTER_EXECUTABLE ${CASTXML_EXECUTABLE})

find_or_build_package(pygccxml pygccxml LOCAL)
find_or_build_package(pyplusplus pygccxml LOCAL)

if (CASTER_EXECUTABLE)
    set (CASTER_FOUND TRUE)
endif()

find_package(Doxygen)
find_package(Sphinx 3.1)

if (SPHINX_FOUND AND NOT SKIP_SPHINX)
    add_subdirectory(doc EXCLUDE_FROM_ALL)
    message(STATUS "Search recursive for *.rst from here: " ${CMAKE_SOURCE_DIR})
    file(GLOB_RECURSE DOCFILES RELATIVE "${CMAKE_SOURCE_DIR}" "${CMAKE_SOURCE_DIR}" "*.rst")
    message(STATUS "DOCFILES: " ${DOCFILES})

    file(GLOB_RECURSE PNGFILES RELATIVE "${CMAKE_SOURCE_DIR}" "${CMAKE_SOURCE_DIR}" "*.png")
    list(APPEND DOCFILES ${PNGFILES})

    message(STATUS "PNGFILES: " ${PNGFILES})

    file(GLOB_RECURSE BIBFILES RELATIVE "${CMAKE_SOURCE_DIR}" "${CMAKE_SOURCE_DIR}" "*.bib")
    list(APPEND DOCFILES ${BIBFILES})

    message(STATUS "BIBFILES: " ${BIBFILES})

    file(GLOB_RECURSE PYFILES RELATIVE "${CMAKE_SOURCE_DIR}" "${CMAKE_SOURCE_DIR}" "doc/paper/*.py")
    message(STATUS "PYFILES: " ${PYFILES})

    list(APPEND DOCFILES ${PYFILES})

    set(RSTFILES ${DOCFILES} CACHE INTERNAL "RST source file that we need to copy")

    set(RSTFILES ${DOCFILES} CACHE INTERNAL "RST source file that we need to copy")
    execute_process(
        COMMAND ${SPHINX_EXECUTABLE} --version
        OUTPUT_VARIABLE SPHINX_VERSION
    )

    add_custom_target(removedoc
       COMMAND
       ${CMAKE_MAKE_PROGRAM} clean -f ${CMAKE_CURRENT_BINARY_DIR}/doc/
    )

endif()

message(STATUS "**********************************************************************")
message(STATUS "************************* Dependencies found *************************")
message(STATUS "**********************************************************************")
message(STATUS "THREADS              : ${THREADS} ${CMAKE_THREAD_LIBS_INIT} ${Boost_THREAD_LIBRARIES}")
message(STATUS "USE_OPENBLAS         : ${OPENBLAS_FOUND}, OPENBLAS_CBLAS_FOUND :${OPENBLAS_CBLAS_FOUND}")
message(STATUS "BLAS_LIBRARIES       : ${BLAS_LIBRARIES}")
message(STATUS "OpenBLAS_INCLUDE_DIR : ${OpenBLAS_INCLUDE_DIR}")
message(STATUS "CHOLMOD_LIBRARIES    : ${CHOLMOD_LIBRARIES}")
message(STATUS "UMFPACK_LIBRARIES    : ${UMFPACK_LIBRARIES}")
message(STATUS "TRIANGLE_FOUND       : ${TRIANGLE_FOUND} Triangle_LIBRARIES: ${Triangle_LIBRARIES}")
message(STATUS "Python_EXECUTABLE    : ${Python_EXECUTABLE}" )
message(STATUS "Python_Dev.Mod_FOUND : ${Python_Development.Module_FOUND}" )
message(STATUS "Python_Dev_FOUND     : ${Python_Development_FOUND}" )
message(STATUS "Python_INCLUDE_DIRS  : ${Python_INCLUDE_DIRS}")
message(STATUS "Boost_INCLUDE_DIR    : ${Boost_INCLUDE_DIR}")
message(STATUS "Boost_PYTHON_LIBRARY : ${Boost_PYTHON_LIBRARY}" )
message(STATUS "Python_NumPy         : ${Python_NumPy_FOUND} ${Python_NumPy_INCLUDE_DIRS} ver: ${Python_NumPy_VERSION}")
message(STATUS "CASTER_FOUND         : ${CASTER_FOUND} Caster: ${CASTER_EXECUTABLE}")
message(STATUS "PYGCCXML_FOUND       : ${PYGCCXML_FOUND} PYGCCXML: ${PYGCCXML_PATH}" )
message(STATUS "PYPLUSPLUS_FOUND     : ${PYPLUSPLUS_FOUND} PYPLUSPLUS_PATH: ${PYPLUSPLUS_PATH}" )
message(STATUS "")
message(STATUS "**********************************************************************")
message(STATUS "*************** Optional Dependencies found **************************")
message(STATUS "**********************************************************************")
message(STATUS "CPPUNIT             : ${CPPUNIT_FOUND} ${CPPUNIT_LIBRARIES}")
message(STATUS "Doxygen             : ${DOXYGEN_FOUND}")
message(STATUS "Sphinx              : ${SPHINX_FOUND} ${SPHINX_EXECUTABLE} ${SPHINX_VERSION}")
message(STATUS "**********************************************************************")

if (Python_EXECUTABLE
    AND TRIANGLE_FOUND
    AND (Python_Development.Module_FOUND OR Python_Development_FOUND)
    AND Boost_PYTHON_LIBRARY
    AND Python_NumPy_FOUND
    AND CASTER_FOUND
    AND PYGCCXML_FOUND
    AND PYPLUSPLUS_FOUND
)
    set (PYGIMLI 1)
    message(STATUS "")
    message(STATUS "pygimli can be build. run: make pygimli")
    message(STATUS "**********************************************************************")
    message(STATUS "")
else()
    #set (PYGIMLI 1)
    # temporary disable
    message (FATAL_ERROR "pygimli cannot be build due to some missing packages.
    Check above for python, castxml, pygccxml, pyplusplus, boost_python, numpy")
endif()

configure_file("${PROJECT_SOURCE_DIR}/core/config.cmake.h.in"
               "${PROJECT_BINARY_DIR}/config.cmake.h" )
add_definitions(-DHAVE_CONFIG_CMAKE_H)

################################################################################
# Define the configurable options
################################################################################
include(CMakeDependentOption)
cmake_dependent_option( GIMLI_BUILD_SHARED_LIBS_WITH_STATIC_DEPENDENCIES
"For WIN32 and APPLE where the dependency pack is used, prefer the static dependency libs over the shared/dynamic ones.  NOTE: On Windows you also need to be mindful of which C/C++ runtime setting has been used to compile the various
components - they must all match or you will get crashes, heap corruption and/or
other issues." FALSE "WIN32 OR APPLE" FALSE)

################################################################################
#
################################################################################
set (LIBRARY_INSTALL_DIR lib)
set (INCLUDE_INSTALL_DIR include/gimli/)

set (CMAKE_ARCHIVE_OUTPUT_DIRECTORY "${CMAKE_BINARY_DIR}/lib")
set (CMAKE_ARCHIVE_OUTPUT_DIRECTORY_DEBUG ${CMAKE_ARCHIVE_OUTPUT_DIRECTORY})
set (CMAKE_ARCHIVE_OUTPUT_DIRECTORY_RELEASE ${CMAKE_ARCHIVE_OUTPUT_DIRECTORY})
set (CMAKE_ARCHIVE_OUTPUT_DIRECTORY_MINSIZEREL ${CMAKE_ARCHIVE_OUTPUT_DIRECTORY})
set (CMAKE_ARCHIVE_OUTPUT_DIRECTORY_RELWITHDEBINFO ${CMAKE_ARCHIVE_OUTPUT_DIRECTORY})
if (WIN32)
    set (CMAKE_LIBRARY_OUTPUT_DIRECTORY "${CMAKE_BINARY_DIR}/bin")
else()
    set (CMAKE_LIBRARY_OUTPUT_DIRECTORY "${CMAKE_BINARY_DIR}/lib")
endif()
set (CMAKE_LIBRARY_OUTPUT_DIRECTORY_DEBUG ${CMAKE_LIBRARY_OUTPUT_DIRECTORY})
set (CMAKE_LIBRARY_OUTPUT_DIRECTORY_RELEASE ${CMAKE_LIBRARY_OUTPUT_DIRECTORY})
set (CMAKE_LIBRARY_OUTPUT_DIRECTORY_MINSIZEREL ${CMAKE_LIBRARY_OUTPUT_DIRECTORY})
set (CMAKE_LIBRARY_OUTPUT_DIRECTORY_RELWITHDEBINFO ${CMAKE_LIBRARY_OUTPUT_DIRECTORY})

set (CMAKE_RUNTIME_OUTPUT_DIRECTORY "${CMAKE_BINARY_DIR}/bin")
set (CMAKE_RUNTIME_OUTPUT_DIRECTORY_DEBUG ${CMAKE_RUNTIME_OUTPUT_DIRECTORY})
set (CMAKE_RUNTIME_OUTPUT_DIRECTORY_RELEASE ${CMAKE_RUNTIME_OUTPUT_DIRECTORY})
set (CMAKE_RUNTIME_OUTPUT_DIRECTORY_MINSIZEREL ${CMAKE_RUNTIME_OUTPUT_DIRECTORY})
set (CMAKE_RUNTIME_OUTPUT_DIRECTORY_RELWITHDEBINFO ${CMAKE_RUNTIME_OUTPUT_DIRECTORY})

# set up install sub-directories
if (CMAKE_SIZEOF_VOID_P EQUAL 8 AND EXISTS "${CMAKE_INSTALL_PREFIX}/lib64")
    set( GIMLI_LIB_INSTALL_DIR lib64 )
elseif (CMAKE_SIZEOF_VOID_P EQUAL 4 AND EXISTS "${CMAKE_INSTALL_PREFIX}/lib32")
    set( GIMLI_LIB_INSTALL_DIR lib32 )
else()
    set( GIMLI_LIB_INSTALL_DIR lib )
endif()

set(GIMLI_VER_INSTALL_SUBDIR "/${CMAKE_PROJECT_NAME}-${GIMLI_VERSION_MAJOR}" )
set(GIMLI_MODULE_INSTALL_DIR "${GIMLI_LIB_INSTALL_DIR}/${CMAKE_PROJECT_NAME}-${GIMLI_VERSION_MAJOR}.${GIMLI_VERSION_MINOR}" )
set(GIMLI_INCLUDE_INSTALL_DIR "include${GIMLI_VER_INSTALL_SUBDIR}" )
#set( GIMLI_PYTHON_INSTALL_DIR ${CMAKE_INSTALL_PREFIX}/pygimli)

################################################################################
# Add main header locations (for everything we build)
################################################################################
include_directories(${libgimli_SOURCE_DIR}/core/src)
include_directories("${PROJECT_BINARY_DIR}")

################################################################################
# add virtual env for whl package test
################################################################################
set(PYTHON_VIRTUAL_ENV "${CMAKE_BINARY_DIR}/wheeltest_venv")
if (NOT EXISTS "${PYTHON_VIRTUAL_ENV}")
    message(STATUS "Creating virtual python environment for testing [${PYTHON_VIRTUAL_ENV}]")
    execute_process(COMMAND "${Python_EXECUTABLE}" -m venv "${PYTHON_VIRTUAL_ENV}")
else ()
    message(STATUS "Using virtual python environment for testing [${PYTHON_VIRTUAL_ENV}]")
endif ()

# update the environment with VIRTUAL_ENV variable (mimic the activate script) and search again
set(ENV{VIRTUAL_ENV} "${PYTHON_VIRTUAL_ENV}")
set(Python3_FIND_VIRTUALENV ONLY)
unset(Python3_EXECUTABLE)
find_package(Python3 COMPONENTS Interpreter)

message(STATUS "Found python executable for building: ${Python_EXECUTABLE}")
message(STATUS "Found python executable for testing (venv): ${Python3_EXECUTABLE}")

set(WHEELHOUSE ${CMAKE_BINARY_DIR}/wheelhouse)

################################################################################
# define test and checks
################################################################################
# if (LIBGIMLI_BUILD_TESTS)
#      enable_testing()
# endif(LIBGIMLI_BUILD_TESTS)




################################################################################
# descend into subdirs
################################################################################
add_subdirectory(core/src)
add_subdirectory(core/tests EXCLUDE_FROM_ALL)

add_subdirectory(core/python EXCLUDE_FROM_ALL)
add_subdirectory(core/pgcore)
add_subdirectory(pygimli)

add_custom_target(check)
if (CPPUNIT_FOUND)
    add_dependencies(check gtest)
endif (CPPUNIT_FOUND)
add_dependencies(check pgtest)

add_custom_target(checkall DEPENDS doc)<|MERGE_RESOLUTION|>--- conflicted
+++ resolved
@@ -218,22 +218,6 @@
 #   python
 ################################################################################
 if (NOT PYVERSION)
-<<<<<<< HEAD
-    set(PYVERSION 3)
-endif()
-
-if (NOT PYTHON_EXECUTABLE AND NOT ${CMAKE_VERSION} VERSION_LESS "3.15.0")
-    message(STATUS "Searching for python: " ${PYVERSION})
-    set (Python_FIND_STRATEGY LOCATION) # from cmake 3.15
-    find_package(Python ${PYVERSION} EXACT COMPONENTS Interpreter NumPy Development REQUIRED)
-
-    message(STATUS "Python_Interpreter_ID: ${Python_Interpreter_ID}")
-    message(STATUS "Python_Interpreter_FOUND: ${Python_Interpreter_FOUND} ${Python_EXECUTABLE} version: ${Python_VERSION_MAJOR}.${Python_VERSION_MINOR}.${Python_VERSION_PATCH}")
-    message(STATUS "Python_INCLUDE_DIRS: ${Python_INCLUDE_DIRS}")
-    message(STATUS "Python_LIBRARIES: ${Python_LIBRARIES} ${Python_LIBRARY_DIRS}")
-    message(STATUS "Python_NumPy: ${Python_NumPy_FOUND}, ${Python_NumPy_INCLUDE_DIRS}, ${Python_NumPy_VERSION}")
-    set (PYTHON_FOUND TRUE CACHE BOOL "Is python available")
-=======
     # Q&D python version guess .. while Python_FIND_STRATEGY LOCATION does not work in every case
     execute_process(COMMAND python --version
         OUTPUT_VARIABLE
@@ -259,7 +243,6 @@
     find_package(Python ${PYVERSION} COMPONENTS Interpreter REQUIRED)
     find_package(Python ${PYVERSION} COMPONENTS Development.Module REQUIRED)
     find_package(Python ${PYVERSION} COMPONENTS NumPy REQUIRED)
->>>>>>> d1ab58ee
 else()
     find_package(Python ${PYVERSION} EXACT COMPONENTS Interpreter REQUIRED)
     find_package(Python ${PYVERSION} EXACT COMPONENTS Development REQUIRED)
