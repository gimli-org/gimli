--- conflicted
+++ resolved
@@ -32,19 +32,12 @@
                    toSubsurface, fromSubsurface)
 
 from .polytools import createParaDomain2D  # keep for backward compatibility
-from .polytools import (createCircle, createCube, createCylinder, createFacet,
-                        createSurface,
-<<<<<<< HEAD
-                        createLine, createParaMeshPLC, createPolygon,
-                        createRectangle, createWorld, exportPLC, merge, mergePLC,
-=======
-                        createLine, createParaMeshPLC, 
-                        createParaMeshSurface,
+from .polytools import (createCircle, createCube, createCylinder, 
+                        createFacet, createLine, createPolygon, createRectangle, createSurface, createWorld,
+                        createParaMeshPLC, createParaMeshSurface,
                         createParaMeshPLC3D,
-                        createPolygon, merge,
-                        createRectangle, createWorld, exportPLC, mergePLC,
->>>>>>> c202262d
-                        mergePLC3D, readPLC, syscallTetgen, extrude)
+                        merge, mergePLC, mergePLC3D, 
+                        readPLC, exportPLC, syscallTetgen, extrude)
 
 from .quality import quality
 
