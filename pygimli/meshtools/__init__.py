--- conflicted
+++ resolved
@@ -35,11 +35,7 @@
 from .polytools import (createCircle, createCube, createCylinder, createFacet,
                         createSurface,
                         createLine, createParaMeshPLC, createPolygon,
-<<<<<<< HEAD
-                        createRectangle, createWorld, exportPLC, mergePLC,
-=======
                         createRectangle, createWorld, exportPLC, merge, mergePLC,
->>>>>>> 3f4022a6
                         mergePLC3D, readPLC, syscallTetgen, extrude)
 
 from .quality import quality
