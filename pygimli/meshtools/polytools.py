--- conflicted
+++ resolved
@@ -1551,11 +1551,7 @@
 
 def createSurface(mesh, boundaryMarker=None, verbose=True):
     """Convert a 2D mesh into a 3D surface mesh.
-<<<<<<< HEAD
-
-=======
     
->>>>>>> 3f4022a6
     Parameters
     ----------
     mesh: :gimliapi:`GIMLI::Mesh`
@@ -1582,10 +1578,6 @@
 
     return surface
 
-<<<<<<< HEAD
-
-=======
->>>>>>> 3f4022a6
 def createFacet(mesh, boundaryMarker=None, verbose=True):
     """Create a coplanar PLC of a 2d mesh or poly
 
