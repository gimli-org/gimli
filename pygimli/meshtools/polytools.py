--- conflicted
+++ resolved
@@ -1663,13 +1663,8 @@
 
     """
     if start is not None and end is not None:
-<<<<<<< HEAD
-        size = np.atleast_1d(end) - np.atleast_1d(start)
-        pos = start + size/2
-=======
         size = pg.Pos(end) - pg.Pos(start)
         pos = pg.Pos(start) + pg.Pos(size)/2
->>>>>>> 9c598a7f
 
     poly = pg.Mesh(3, isGeometry=True)
 
