# -*- coding: utf-8 -*-
"""General mesh generation and maintenance."""

import os

import numpy as np

import pygimli as pg


def createMesh(poly, quality=32, area=0.0, smooth=None, switches=None,
               verbose=False, **kwargs):
    """Create a mesh for a given PLC or point list.

    The mesh is created by :term:`triangle` or :term:`tetgen` if the
    pgGIMLi support for these mesh generators is installed.
    A PLC needs to contain nodes and boundaries and should be valid
    in the sense that the boundaries are non-intersecting.

    If poly is a list of coordinates, a simple Delaunay mesh with a convex hull
    will be created. Quality and area arguments are ignored for this case to
    create a mesh with one node for each coordinate position.

    Parameters
    ----------
    poly: :gimliapi:`GIMLI::Mesh` or list or ndarray
        * 2D or 3D gimli mesh that contains the PLC.
        * 2D mesh needs edges
        * 3D mesh needs a plc and tetgen as system component
        * List of x y pairs [[x0, y0], ... ,[xN, yN]]
        * ndarray [x_i, y_i]
        * PLC or list of PLCs

    quality: float
        2D triangle quality sets a minimum angle constraint.
        Be careful with values above 34 degrees.
        3D tetgen quality. Be careful with values below 1.12.

    area: float
        Maximum element size (global). 2D maximum triangle size in m*²,
        3D maximum tetrahedral size in m³.

    smooth: tuple
        [smoothing algorithm, number of iterations]
        0: no smoothing
        1: node center
        2: weighted node center

        If smooth is just set to True then [1, 4] is choosen.

    switches: str
        Set additional triangle command switches.
        https://www.cs.cmu.edu/~quake/triangle.switch.html

    Additional Args
    ---------------
    preserveBoundary: bool
        Preserver boundary nodes, no more nodes on boundaries.

    Returns
    -------
    mesh: :gimliapi:`GIMLI::Mesh`

    Examples
    --------
    >>> import pygimli as pg
    >>> import pygimli.meshtools as mt
    >>> rect = mt.createRectangle(start=[0, 0], end=[4, 1])
    >>> ax, _ = pg.show(mt.createMesh(rect, quality=10))
    >>> ax, _ = pg.show(mt.createMesh(rect, quality=33))
    >>> ax, _ = pg.show(mt.createMesh(rect, quality=33, area=0.01))
    >>> pg.wait()
    """
    #  poly == [pg.Mesh, ]
    if isinstance(poly, list):
        if isinstance(poly[0], pg.Mesh):
            return createMesh(
                pg.meshtools.mergePLC(poly), quality, area, smooth, switches,
                verbose, **kwargs)
    # poly == [pos, pos, ]
    if isinstance(poly, list) or \
        isinstance(poly, type(zip)) or \
        isinstance(poly, pg.core.stdVectorRVector3) or \
        isinstance(poly, pg.core.R3Vector) or \
            (isinstance(poly, np.ndarray) and poly.ndim == 2):
        delPLC = pg.Mesh(2)
        for p in poly:
            delPLC.createNode(p[0], p[1], 0.0)
        return createMesh(delPLC, switches='-zeY', **kwargs)

    # poly == Mesh
    if poly.dim() == 2:
        if poly.nodeCount() == 0:
            pg.critical("No nodes in poly to create a valid mesh")

        if switches is None:
            # -D Conforming delaunay
            # -F Uses Steven Fortune's sweepline algorithm
            switches = 'pzeA'

            if area > 0:
                # The str function turns everything smaller
                # than 0.0001 into the scientific notation 1e-5
                # which can not be read by triangle. The following
                # avoids this even for very small numbers
                switches += 'a' + '{:.20f}'.format(area)

            # switches = switches.replace('.', ',')
            switches += 'q' + str(quality)

            # an EXTRA! -a here else it ignores per region area
            switches += 'a'

            if 'preserveBoundary' in kwargs:
                switches += 'Y'

        if not verbose:
            switches += 'Q'

        pg.verbose(switches)

        tri = pg.core.TriangleWrapper(poly)
        tri.setSwitches(switches)
        mesh = tri.generate()

        if smooth is not None:
            if smooth is True:
                smooth = [1, 4]

            mesh.smooth(nodeMoving=kwargs.pop('node_move', True),
                        edgeSwapping=False,
                        smoothFunction=smooth[0],
                        smoothIteration=smooth[1])

        mesh.createNeighborInfos()
        return mesh

    else:
        # 3d case
        if quality == 32:
            quality = 1.2

        tmp = pg.optImport('tempfile')
        fd, namePLC = tmp.mkstemp(suffix='.poly')
        pg.meshtools.exportPLC(poly, namePLC)
        os.close(fd)  # needed for win32 to free the file for closing

        mesh = pg.meshtools.syscallTetgen(namePLC, quality, area,
                                          verbose=verbose, **kwargs)

        return mesh


def createMeshFromHull(mesh, fixNodes=[], **kwargs):
    """Create a new 2D triangular mesh from the boundaries of mesh.

    Parameters
    ----------
    mesh: :gimliapi:`GIMLI::Mesh`
        Input mesh.
    fixNodes: iterable (int)
        Nodes (IDs) from the input mesh that should be part of the new mesh.

    Keyword Arguments
    -----------------
    **kwargs: dict
        Forwarded to :py:mod:`pygimli:meshtools:createMesh`.

    Returns
    -------
    mesh: :gimliapi:`GIMLI::Mesh`, List of fixed nodes
        Returning mesh. If fixed nodes are requested,
        a list of the new IDs are returned in advance.
    """
    plc = pg.Mesh(mesh.dim(), isGeometry=True)

    bounds = mesh.boundaries(mesh.boundaryMarkers() != 0)
    for b in bounds:
        ns = []
        for i in range(b.shape().nodeCount()):
            n = b.shape().node(i)
            ns.append(plc.createNode(n.pos(), n.marker()).id())
        plc.createBoundary(ns, b.marker())

    for i, nId in enumerate(fixNodes):
        n = mesh.node(nId)
        fN = plc.createNode(n.pos(), n.marker())
        fixNodes[i] = fN.id()

    mesh = pg.meshtools.createMesh(plc, **kwargs)

    if len(fixNodes) > 0:
        return mesh, fixNodes
    else:
        return mesh


def refineQuad2Tri(mesh, style=1):
    """Refine mesh of quadrangles into a mesh of triangle cells.

        TODO mixed meshes

    Parameters
    ----------
    mesh : :gimliapi:`GIMLI::Mesh`
        Mesh containing quadrangle cells.

    style: int [1]
        * 1 bisect each quadrangle into 2 triangles
        * 2 cross-sect each quadrangle into 4 triangles

    Returns
    -------
    ret : :gimliapi:`GIMLI::Mesh`
        Mesh containing triangle cells.

    Examples
    --------
    >>> import pygimli as pg
    >>> import pygimli.meshtools as mt
    >>> quads = pg.createGrid(range(10), range(10))
    >>> ax, _ = pg.show(quads)
    >>> ax, _ = pg.show(mt.refineQuad2Tri(quads, style=1))
    >>> ax, _ = pg.show(mt.refineQuad2Tri(quads, style=2))
    >>> pg.wait()
    """
    out = pg.Mesh(2)
    newNode = None

    for n in mesh.nodes():
        out.createNode(n.pos())

    for c in mesh.cells():

        if style == 1:
            # out.createCell([c.node(0).id(), c.node(1).id(), c.node(3).id()],
            #                c.marker())
            # out.createCell([c.node(1).id(), c.node(2).id(), c.node(3).id()],
            #                c.marker())

            out.createCell([c.node(0).id(), c.node(1).id(), c.node(2).id()],
                           c.marker())
            out.createCell([c.node(0).id(), c.node(2).id(), c.node(3).id()],
                           c.marker())

        elif style == 2:
            newNode = out.createNodeWithCheck(c.center())

            for i in range(4):
                out.createCell([c.node(i).id(), c.node((i + 1) % 4).id(),
                                newNode.id()], c.marker())

        for i in range(c.boundaryCount()):
            b = c.boundary(i)
            if b.marker() != 0:
                out.createBoundary([b.node(0).id(), b.node(1).id()],
                                   b.marker())

    out.createNeighborInfos()

    return out


def refineHex2Tet(mesh, style=1):
    """Refine mesh of hexahedra into a mesh of tetrahedra.

    TODO
    ----
        * mixed meshes (needed to ensure consistent face diagonal for
                        nonstructured hex grids .. if such exists)

    Parameters
    ----------
    mesh : :gimliapi:`GIMLI::Mesh`
        Mesh containing hexrahedron cells, e.g., from a grid.

    style: int [1]
        * 1 bisect each hexahedron int 6 tetrahedrons
          (less numerical quality but no problems due to diagonal face split)
        * 2 bisect each hexahedron int 5 tetrahedrons
          (leads to inconsistent meshes. Neighboring cell have different face
           split diagonal. Might be fixable by rotating the split order
           depending on coordinates for every 2nd split)

    Returns
    -------
    ret : :gimliapi:`GIMLI::Mesh`
        Mesh containing tetrahedrons cells.

    Examples
    --------
    >>> import pygimli as pg
    >>> import pygimli.meshtools as mt
    >>> hex = pg.createGrid(2, 2, 2)
    >>> print(hex)
    Mesh: Nodes: 8 Cells: 1 Boundaries: 6
    >>> tet = mt.refineHex2Tet(hex, style=1)
    >>> print(tet)
    Mesh: Nodes: 8 Cells: 6 Boundaries: 12
    >>> tet = mt.refineHex2Tet(hex, style=2)
    >>> print(tet)
    Mesh: Nodes: 8 Cells: 5 Boundaries: 12
    """
    out = pg.Mesh(3)

    for n in mesh.nodes():
        out.createNode(n.pos())

    HexahedronSplit5TetID = [[1, 4, 5, 6],
                             [3, 6, 7, 4],
                             [1, 0, 4, 3],
                             [1, 2, 3, 6],
                             [1, 4, 6, 3]]

    HexahedronSplit6TetID = [[0, 1, 2, 6],
                             [0, 2, 3, 6],
                             [0, 1, 6, 5],
                             [0, 4, 5, 6],
                             [0, 3, 7, 6],
                             [0, 4, 6, 7]]

    for c in mesh.cells():
        if style == 1:
            for tet in HexahedronSplit6TetID:
                out.createCell([c.node(tet[0]).id(),
                                c.node(tet[1]).id(),
                                c.node(tet[2]).id(),
                                c.node(tet[3]).id()], c.marker())
        elif style == 2:
            # will lead to wrong face split
            for tet in HexahedronSplit5TetID:
                out.createCell([c.node(tet[0]).id(),
                                c.node(tet[1]).id(),
                                c.node(tet[2]).id(),
                                c.node(tet[3]).id()], c.marker())

    def intersects(lst):
        ise = set([c.id() for c in lst[0]])
        for i in range(1, len(lst)):
            ise = ise.intersection([c.id() for c in lst[i]])
        return ise

    for b in mesh.boundaries():
        if b.marker() != 0.0:
            cells = intersects([out.node(b.node(0).id()).cellSet(),
                               out.node(b.node(1).id()).cellSet(),
                               out.node(b.node(2).id()).cellSet()])

            if len(cells) > 0:
                out.createBoundary([b.node(0).id(),
                                    b.node(1).id(),
                                    b.node(2).id()], marker=b.marker())
                out.createBoundary([b.node(0).id(),
                                    b.node(2).id(),
                                    b.node(3).id()], marker=b.marker())
            else:
                cells = intersects([out.node(b.node(0).id()).cellSet(),
                                    out.node(b.node(1).id()).cellSet(),
                                    out.node(b.node(3).id()).cellSet()])
                if len(cells) > 0:
                    out.createBoundary([b.node(0).id(),
                                        b.node(1).id(),
                                        b.node(3).id()], marker=b.marker())
                    out.createBoundary([b.node(1).id(),
                                        b.node(2).id(),
                                        b.node(3).id()], marker=b.marker())
                else:
                    print("test0")
                    print([c.id() for c in out.node(b.node(0).id()).cellSet()])
                    print([c.id() for c in out.node(b.node(1).id()).cellSet()])
                    print([c.id() for c in out.node(b.node(2).id()).cellSet()])
                    print("test1")
                    print([c.id() for c in out.node(b.node(0).id()).cellSet()])
                    print([c.id() for c in out.node(b.node(1).id()).cellSet()])
                    print([c.id() for c in out.node(b.node(3).id()).cellSet()])

                    pg.critical('Mesh corrupt')

    return out

def createMeshFromSurface(mesh, norm=None):
    """Create 2D mesh from 3D surface boundaries."""
    
    ret = pg.Mesh(mesh.dim()-1)
    
    for n in mesh.nodes():
        ret.createNode(n.pos())
    
    for b in mesh.boundaries():
        ret.createCell(b.ids()) 
    
    if norm is not None:
        ret.transform(pg.core.getRotation(mesh.boundary(0).norm(), norm))

    # [ret.createNode(n.pos()) for n in mesh.nodes()]
    # [ret.createCell(b.ids()) for b in mesh.boundaries()]
    
    return ret

def extrudeMesh(mesh, a, **kwargs):
    r"""Extrude mesh to a higher dimension.

    Generates a 2D mesh by extruding a 1D mesh along y-coordinate using quads.
    We assume a 2D mesh here consisting of nodes and edges.
    The marker of nodes are extruded as edges with the same marker.
    The marker of the edges are extruded as cells with same marker.
    Optionally all y-coordinates can be adjusted to become equal at the end

    Generates a three-dimensional mesh by extruding a two-dimensional mesh
    along the z-coordinate transforming triangles into triangular prisms or
    quads into hexahedrons.
    3D cell markers are set from 2D cell marker.
    The boundary marker for the side boundaries are set from edge markers.

    TODO
    ----
        * document and test marker setting from the core

    Parameters
    ----------
    mesh: :gimliapi:`GIMLI::Mesh`
        Input mesh
    a: iterable (float)
        Additional coordinate to extrude into.

    Keyword Arguments
    -----------------
    adjustBottom: bool [False]
<<<<<<< HEAD
        Adjust all nodes such that the bottom of the mesh has a constant depth (only from 1D to 2D)
=======
        Adjust all nodes such that the bottom of the mesh has a constant depth
        (only 2D)
>>>>>>> 76ae3953

    Returns
    -------
    mesh: :gimliapi:`GIMLI::Mesh`
        Returning mesh of +1 dimension

    Examples
    --------
    >>> import numpy as np
    >>> import pygimli as pg
    >>> import pygimli.meshtools as mt
    >>> topo = [[x, 1.0 + np.cos(2 * np.pi * 1/30 * x)] for x in range(31)]
    >>> m1 = mt.createPolygon(topo)
    >>> m1.setBoundaryMarkers(range(m1.boundaryCount()))

    >>> m = mt.extrudeMesh(m1, a=-(np.geomspace(1, 5, 8)-1.0))
    >>> _ = pg.show(m, m.cellMarkers(), showMesh=True)
    >>> m = mt.extrudeMesh(m1, a=-(np.geomspace(1, 5, 8)-1.0),
    ...                    adjustBottom=True)
    >>> _ = pg.show(m, m.cellMarkers(), showMesh=True)
    """
    # case 1d or edge list to 2d grid
    if mesh.dim() == 1 or (mesh.dim() == 2 and mesh.cellCount() == 0):

        adjustBack = kwargs.pop('adjustBottom', False)
        m2 = pg.meshtools.createMesh2D(mesh, y=a, **kwargs)
        if adjustBack:
            minY = min(pg.y(mesh)) + min(a)
            scale = dict()
            n0s = dict()
            for n in mesh.nodes():
                n0s[n.pos()[0]] = n.pos()
                scale[n.pos()[0]] = (minY-n.pos()[1]) / min(a)
            for n in m2.nodes():
                xP = n.pos()[0]
                yP = n.pos()[1]
                y0 = n0s[xP][1]
                n.setPos([xP, (yP-y0)*scale[xP] + y0])
        return m2

    if mesh.dim() == 2:
        return pg.meshtools.createMesh3D(mesh, z=a, **kwargs)
    pg.error('Cannot extrude mesh of dimension:', mesh.dim())


def convert(mesh, verbose=False):
    """ Convert mesh from foreign formats.
    """
    if str(type(mesh)) == "<class 'meshio._mesh.Mesh'>":
        return convertMeshioMesh(mesh, verbose=verbose)
    elif "subsurface" in str(type(mesh)):
        return fromSubsurface(mesh, verbose=verbose)
    else:
        pg.error("don't no how to convert mesh of type", type(mesh))


def convertMeshioMesh(mesh, verbose=False):
    """ Convert mesh from meshio object.

    See https://pypi.org/project/meshio/1.8.9/

    TODO
        * test for 3D mesh
        * test and improve if neeeded
    """
    if verbose is True:
        pg.info("Converting meshio mesh.")

    dim = 3
    for cellBlock in mesh.cells:
        if cellBlock.type == 'quad' or cellBlock.type == 'triangle':
            dim = 2

    ret = pg.Mesh(dim)
    for p in mesh.points:
        ret.createNode(p)

    for cellBlock in mesh.cells:
        for c in cellBlock.data:
            ret.createCell(c)

    for k, d in mesh.cell_data.items():
        #pg._g(d[0])
        ret[k] = d[0].T
            
    for k, d in mesh.point_data.items():
        if d.ndim == 2:
            if d.shape[1] == 3:
                for i, di in enumerate(d.T):
                    coords = ['x', 'y', 'z']
                    ret[k + '_' + coords[i]] = di
            else:
                print(d)
                pg.error("Don't know ho to convert data")
        else:
            ret[k] = d

    if verbose is True:
        pg.info(ret)
        pg.info(ret.dataInfo())

    ret.createNeighborInfos()
    return ret


def fromSubsurface(obj, order='C', verbose=False):
    """ Convert subsurface object to pygimli mesh.

    See more: https://softwareunderground.github.io/subsurface/

    Order refers to np.flatten(order) strategy for structured cell data
    arrangement, e.g., use 'F' (Fortran style) for gempy meshes.
    Default is 'C'-Style.

    Testet objects so far:

    * TriSurf
    * UnstructuredData (3D Boundary from TriSurf)
    * StructuredData (3D cell centered voxel)

    TODO
    ----
        * more testing
        * 2D
        * other Objects that are not tested before or known to be not working

    Args
    ----
    obj: obj
        Subsurface obj, mesh object

    order: str ['C']
        Flatten style for structured data attributes. See above.

    verbose: boolean [False]
        Be verbose during import.

    Returns
    -------
    mesh: :gimliapi:`GIMLI::Mesh`
    """
    ss = pg.optImport('subsurface',
                      'You need subsurface installed to convert into')

    if isinstance(obj, ss.structs.unstructured_elements.TriSurf):
        return fromSubsurface(obj.mesh)

    elif isinstance(obj, ss.structs.UnstructuredData):
        mesh = pg.Mesh(3)
        for v in obj.vertex:
            mesh.createNode(v)

        for c in obj.cells:
            mesh.createBoundary(c)

        for k, v in obj.attributes_to_dict.items():
            # print(k, len(v))
            mesh[k] = np.array(v)

        for k, v in obj.points_attributes_to_dict.items():
            # print(k, len(v))
            mesh[k] = np.array(v)

    elif isinstance(obj, ss.structs.StructuredData):

        def _voxelCenterToNodes(v):
            dv = pg.utils.diff(v)
            n = np.append(v[0]-dv[0]/2, v[0]-dv[0]/2. + np.cumsum(dv))
            n = np.append(n, v[-1]+dv[-1]/2.)
            return n

        mesh = pg.meshtools.createGrid(
            x=_voxelCenterToNodes(obj.data.X.values),
            y=_voxelCenterToNodes(obj.data.Y.values),
            z=_voxelCenterToNodes(obj.data.Z.values))

        for k, v in obj.data.data_vars.items():
            # print(k, type(v), len(v), v.shape, len(v.values.flatten()))
            # print(k, type(v), len(v), v.shape, )
            mesh[k] = [np.array(vi.values.flatten(order=order), dtype=float)
                       for vi in v]
    else:
        print(obj)
        pg.critical('implemenme')

    return mesh


def toSubsurface(mesh, verbose=False):
    """ Create a subsurface object from pygimli mesh.

    Testet objects so far:

    Creates Subsurface.TriSurf from 3D triangle boundaries

    TODO
    ----
        * more testing
        * 2D
        * other Objects that are not tested before or known to be not working

    Args
    ----
    mesh: :gimliapi:`GIMLI::Mesh`

    verbose: boolean [False]
        Be verbose during import.

    Returns
    -------
    Subsurface object depending on input mesh
    """
    ss = pg.optImport('subsurface',
                      'You need subsurface installed to convert into')
    pd = pg.optImport('pandas',
                      'You need pandas installed to convert into subsurface')

    if mesh.dim() == 3:

        if mesh.cellCount() == 0 and mesh.boundaryCount() > 0:
            # export 3d boundary tringles as subsurface trisurf

            cells = np.array([c.ids() for c in mesh.boundaries()])
            att = None

            for k, v in mesh.dataMap():
                if len(v) == mesh.boundaryCount():
                    # atts['cell'] = 0
                    att = pd.DataFrame({k: v})
                    # atts['cell'] = xr.DataArray({'cell_attr': v})

            ssMesh = ss.UnstructuredData.from_array(mesh.positions(),
                                                    cells=cells,
                                                    cells_attr=att)

            obj = ss.TriSurf(ssMesh)
            return obj
        else:
            print(mesh)
            pg.critical('not yet implemented')

    else:
        print(mesh)
        pg.critical('not yet implemented')


def readGmsh(fName, verbose=False, precision=None):
    r"""Read :term:`Gmsh` ASCII file and return instance of GIMLI::Mesh class.

    Parameters
    ----------
    fName : string
        Filename of the file to read (\\*.msh). The file must conform
        to the `MSH ASCII file version 2
        <https://gmsh.info/doc/texinfo/gmsh.html#MSH-file-format-version-2-_0028Legacy_0029>`_ format
    verbose : boolean, optional
        Be verbose during import. Default: False
    precision : None|int, optional
        If not None, then round off node coordinates to the provided number of
        digits using numpy.round. This is useful in case that nodes are
        accessed using their coordinates, in which case numerical discrepancies
        can occur.

    Notes
    -----
    Physical groups specified in Gmsh are interpreted as follows:

    - Points with the physical number 99 are interpreted as sensors. Note that
      physical point groups are ordered with respect to the node tag. E.g.
      "Physical Point (99) = {50, 34};" and "Physical Point (99) = {34, 50};"
      will yield the same mesh. This must be taken into account when
      defining measurement configurations using electrodes defined in GMSH
      using marker 99.
    - ERT only: Points with markers 999 and 1000 are used to mark calibration
      and reference nodes.
    - Physical Lines and Surfaces define boundaries in 2D and 3D, respectively.
        - Physical Number 1: Homogeneous Neumann condition
        - Physical Number 2: Mixed boundary condition
        - Physical Number 3: Homogeneous Dirichlet condition
        - Physical Number 4: Dirichlet condition
    - Physical Surfaces and Volumes define regions in 2D and 3D, respectively.
        - Physical Number 1: No inversion region
        - Physical Number >= 2: Inversion region

    Examples
    --------
    >>> import tempfile, os
    >>> from pygimli.meshtools import readGmsh
    >>> gmsh = '''
    ... $MeshFormat
    ... 2.2 0 8
    ... $EndMeshFormat
    ... $Nodes
    ... 3
    ... 1 0 0 0
    ... 2 0 1 0
    ... 3 1 1 0
    ... $EndNodes
    ... $Elements
    ... 7
    ... 1 15 2 0 1 1
    ... 2 15 2 0 2 2
    ... 3 15 2 0 3 3
    ... 4 1 2 0 1 2 3
    ... 5 1 2 0 2 3 1
    ... 6 1 2 0 3 1 2
    ... 7 2 2 0 5 1 2 3
    ... $EndElements
    ... '''
    >>> fName = tempfile.mktemp()
    >>> with open(fName, "w") as f:
    ...     f.writelines(gmsh)
    >>> mesh = readGmsh(fName)
    >>> print(mesh)
    Mesh: Nodes: 3 Cells: 1 Boundaries: 3
    >>> os.remove(fName)
    """
    assert precision is None or precision >= 0
    inNodes, inElements, nCount = 0, 0, 0
    fid = open(fName)
    if verbose:
        print('Reading %s... \n' % fName)

    for line in fid:

        if line[0] == '$':
            if line.find('Nodes') > 0:
                inNodes = 1
            if line.find('EndNodes') > 0:
                inNodes = 0
            if line.find('Elements') > 0:
                inElements = 1
            if line.find('EndElements') > 0:
                inElements = 0

        else:
            if inNodes == 1:
                if len(line.split()) == 1:
                    nodes = np.zeros((int(line), 3))
                    if verbose:
                        print('  Nodes: %s' % int(line))
                else:
                    node_coordinates = np.array(line.split(), 'float')[1:]
                    if precision is None:
                        nodes[nCount, :] = node_coordinates
                    else:
                        nodes[nCount, :] = np.round(
                            node_coordinates, precision)
                    nCount += 1

            elif inElements == 1:
                if len(line.split()) == 1:
                    if verbose:
                        print('  Entries: %s' % int(line))
                    points, lines, triangles, tets = [], [], [], []
                    quads = []

                else:
                    # Element entries follow the following format:
                    # elm-number elm-type number-of-tags < tag > …
                    #   node-number-list

                    # strip elm-number here
                    entry = [int(e_) for e_ in line.split()][1:]

                    if entry[0] == 15:  # Points
                        # point node, marker (1st tag)
                        points.append((entry[-1], entry[2]))
                    elif entry[0] == 1:
                        lines.append((entry[-2], entry[-1], entry[2]))
                    elif entry[0] == 2:  # Tri
                        triangles.append((entry[-3], entry[-2], entry[-1],
                                          entry[2]))
                    elif entry[0] == 3:  # Quads
                        quads.append((entry[-4], entry[-3], entry[-2],
                                      entry[-1], entry[2]))
                    elif entry[0] == 4:  # Tet
                        tets.append((entry[-4], entry[-3], entry[-2],
                                     entry[-1], entry[2]))
                    elif entry[0] == 6:
                        pg.error(
                            "Quadrangles and prisms are not supported yet")

    fid.close()
    lines = np.asarray(lines)
    # triangles = np.asarray(triangles)
    tets = np.asarray(tets)

    if verbose:
        print('    Points: %s' % len(points))
        print('    Lines: %s' % len(lines))
        print('    Triangles: %s' % len(triangles))
        print('    Quads: %s' % len(quads))
        print('    Tetrahedra: %s \n' % len(tets))
        print('Creating mesh object... \n')

    # check dimension
    if len(tets) == 0:
        dim, bounds, cells = 2, lines, triangles + quads
        zero_dim = np.abs(nodes.sum(0)).argmin()  # identify zero dimension
    else:
        dim, bounds, cells = 3, triangles, tets
    bounds = np.asarray(bounds)
    if verbose:
        print('  Dimension: %s-D' % dim)

    # creating instance of GIMLI::Mesh class
    mesh = pg.Mesh(dim)

    # replacing boundary markers (gmsh does not allow negative phys. regions)
    bound_marker = (pg.core.MARKER_BOUND_HOMOGEN_NEUMANN,
                    pg.core.MARKER_BOUND_MIXED,
                    pg.core.MARKER_BOUND_HOMOGEN_DIRICHLET,
                    pg.core.MARKER_BOUND_DIRICHLET)

    if len(bounds) > 0:
        for i in range(4):
            bounds[:, dim][bounds[:, dim] == i + 1] = bound_marker[i]

        # account for CEM markers
        bounds[:, dim][bounds[:, dim] >= 10000] *= -1

        if verbose:
            bound_types = np.unique(bounds[:, dim])
            print('  Boundary types: %s ' % len(bound_types) + str(
                tuple(bound_types)))
    else:
        print("WARNING: No boundary conditions found.",
              "Setting Neumann on the outer edges by default.")

    if verbose:
        regions = np.unique(np.array(cells)[:, dim + 1])
        print('  Regions: %s ' % len(regions) + str(tuple(regions)))

    for node in nodes:
        if dim == 2:
            mesh.createNode(node[0], node[3 - zero_dim], 0)
        else:
            mesh.createNode(node)

    for cell in cells:
        mesh.createCell(mesh.nodes(np.array(cell, dtype=int)[:-1]-1),
                        marker=int(cell[-1]))
        # if dim == 2:
        #     mesh.createTriangle(
        #         mesh.node(int(cell[0] - 1)), mesh.node(int(cell[1] - 1)),
        #         mesh.node(int(cell[2] - 1)), marker=int(cell[3]))
        # else:
        #     mesh.createTetrahedron(
        #         mesh.node(int(cell[0] - 1)), mesh.node(int(cell[1] - 1)),
        #         mesh.node(int(cell[2] - 1)), mesh.node(int(cell[3] - 1)),
        #         marker=int(cell[4]))

    mesh.createNeighborInfos()

    # Set Neumann on outer edges by default (can be overwritten by Gmsh info)
    for b in mesh.boundaries():
        if not b.leftCell() or not b.rightCell():
            b.setMarker(pg.core.MARKER_BOUND_HOMOGEN_NEUMANN)

    for bound in bounds:
        if dim == 2:
            mesh.createEdge(
                mesh.node(int(bound[0] - 1)), mesh.node(int(bound[1] - 1)),
                marker=int(bound[2]))
        else:
            mesh.createTriangleFace(
                mesh.node(int(bound[0] - 1)), mesh.node(int(bound[1] - 1)),
                mesh.node(int(bound[2] - 1)), marker=int(bound[3]))

    # assign marker to corresponding nodes (sensors, reference nodes, etc.)
    if points:
        for point in points:
            mesh.node(point[0] - 1).setMarker(-point[1])

    if verbose:
        if points:
            points = np.asarray(points)
            node_types = np.unique(points[:, 1])
            print('  Marked nodes: %s ' % len(points) + str(tuple(node_types)))
        print('\nDone. \n')
        print('  ' + str(mesh))
    return mesh


def readTriangle(fName, verbose=False):
    r"""Read :term:`Triangle` :cite:`Shewchuk96b` mesh.

    Read :term:`Triangle` :cite:`Shewchuk96b` ASCII mesh files and return an
    instance of GIMLI::Mesh class.
    See: ://www.cs.cmu.edu/~quake/triangle.html

    Parameters
    ----------
    fName : string
        Filename of the file to read (\\*.n, \\*.e)

    verbose : boolean, optional
        Be verbose during import.

    """
    raise Exception("implement me!" + fName + str(verbose))
    # os.system('meshconvert -d2 ' + fName)
    # return pg.Mesh(2)


def readTetgen(fName, comment='#', verbose=False, defaultCellMarker=0,
               loadFaces=True, quadratic=False):
    """
    Read and convert a mesh from the basic :term:`Tetgen` output.

    Read :term:`Tetgen` :cite:`Si2004` ASCII files and return instance
    of :gimliapi:`GIMLI::Mesh` class.
    See: http://tetgen.org/

    Parameters
    ----------

    fName: str
        Base name of the tetgen output, without ending. All additional files
        (.node, .ele and .face) need to have the same basename.

    comment: str ('#')
        String consisting of all symbols indicating a comment in the input
        files. Standard for tetgen files is the '#'.

    verbose: boolean (True)
        Enables console output during the import process.

    defaultCellMarker: int (0)
        :term:`Tetgen` files can contain cell markers, but do not have to.
        If no markers are found, the given integer is used.

    loadFaces:
        Optional decision whether the faces of :term:`Tetgen` output (.face)
        are loaded or not. Note that without the -f in during the tetgen call,
        the faces in the .face file will only contain the faces of the original
        input poly file and not all faces. If only a part of the faces are
        imported, a createNeighborInfos call of the mesh will fail.

    quadratic: boolean (False)
        Returns a P2 (quadratic) refined mesh when True (to be removed, as soon
        as direct import of quadratic meshes is possible).

    Returns
    -------
    mesh: :gimliapi:`GIMLI::Mesh`
    """
    mesh = pg.Mesh(3)

    # Part 1/3: Nodes, essential
    with open(fName + '.node', 'r') as node_in:
        node_lines = pg.utils.filterLinesByCommentStr(node_in.readlines(),
                                                      comment)
    node_1 = node_lines[0].split()
    node_count = int(node_1[0])
    assert int(node_1[1]) == 3, 'Wrong dim: {}, should be 3.'.format(node_1[1])
    number_node_attr = int(node_1[2])
    node_markers = int(node_1[3])
    node_attributes = [] * number_node_attr

    for n in range(node_count):
        node_n = node_lines[n + 1].split()
        if node_markers:
            node_marker_n = int(node_n[-1])
        else:
            node_marker_n = n
        mesh.createNode([float(node_n[1]), float(node_n[2]), float(node_n[3])],
                        marker=node_marker_n)
        for m in range(number_node_attr):
            node_attributes[m].append(float(node_n[4 + m]))

    for k in range(number_node_attr):
        if verbose:
            print('Add node data to mesh.')
        mesh.addData('node_data_{}'.format(k + 1), node_attributes[k])

    # Part 2/3: Tetrahedrons, optional
    if os.path.exists(fName + '.ele'):
        if verbose:
            print('Found .ele file. Adding cells and cell marker.')
        with open(fName + '.ele', 'r') as cell_in:
            cell_lines = pg.utils.filterLinesByCommentStr(cell_in.readlines(),
                                                          comment)
        cell_1 = cell_lines[0].split()
        cell_count = int(cell_1[0])

        nodes_per_cell = int(cell_1[1])  # 4 or 10
        if nodes_per_cell == 10:
            quadratic = True
            raise Exception('Cannot import quadratic meshes directly yet.')

        cell_markers = int(cell_1[2])
        for c in range(cell_count):
            cell_n = cell_lines[c + 1].split()
            if cell_markers:
                cell_marker_n = int(cell_n[-1])
            else:
                cell_marker_n = defaultCellMarker
            mesh.createCell([int(ind) for ind in cell_n[1:5]],
                            marker=cell_marker_n)
            # in order to import quadratic meshes directly, i ned the sorting
            # of the node indices
#           mesh.createCell([int(ind) for ind in cell_n[1:nodes_per_cell + 1]],
#                           marker=cell_marker_n)

        # Part 3/3: Boundaries and Marker, optional
    if os.path.exists(fName + '.face') and loadFaces:
        if verbose:
            print('Found .face file. Adding boundaries and boundary marker.')
        with open(fName + '.face', 'r') as face_in:
            face_lines = pg.utils.filterLinesByCommentStr(face_in.readlines(),
                                                          comment)

        face_1 = face_lines[0].split()
        face_count = int(face_1[0])
        face_markers = int(face_1[1])

        for f in range(face_count):
            face_n = face_lines[f + 1].split()
            if face_markers:
                face_marker_n = int(face_n[-1])
            else:
                face_marker_n = 0

            mesh.createBoundary([int(ind) for ind in face_n[1:4]],
                                marker=face_marker_n)
            # quadratic
#            mesh.createBoundary(
#                [int(ind) for ind in face_n[1:len(face_n) - face_markers]],
#                marker=face_marker_n)

    if quadratic:
        mesh = mesh.createP2()

    if verbose:
        print(mesh)

    # Tetgen let the boundary outer normal shows inward so we fix this.
    mesh.fixBoundaryDirections()

    return mesh


def readHydrus2dMesh(fileName='MESHTRIA.TXT'):
    """
    Import mesh from Hydrus2D.

    Parameters
    ----------
    fName : str, optional
        Filename of Hydrus output file.

    See Also
    --------
    readHydrus3dMesh : Similar routine for three-dimensional meshes.

    References
    ----------
    .. http://www.pc-progress.com/en/Default.aspx?h3d-description
    """
    fid = open(fileName)
    line = fid.readline().split()
    if 'HYDRUS' in line:
        return readHydrusMeshV3(fileName)

    nNodes = int(line[1])
    nCells = int(line[3])
    mesh = pg.Mesh()
    for _ in range(nNodes):
        line = fid.readline().split()
        mesh.createNode(
            pg.RVector3(float(line[1]) / 100., float(line[2]) / 100., 0.))

    for _ in range(3):
        line = fid.readline()

    for _ in range(nCells):
        line = fid.readline().split()
        if len(line) == 4:
            mesh.createTriangle(
                mesh.node(int(line[1]) - 1), mesh.node(int(line[2]) - 1),
                mesh.node(int(line[3]) - 1), 1)
        elif len(line) == 5:
            mesh.createTetrahedron(
                mesh.node(int(line[1]) - 1), mesh.node(int(line[2]) - 1),
                mesh.node(int(line[3]) - 1), mesh.node(int(line[4]) - 1), 1)

    fid.close()
    mesh.createNeighborInfos()
    return mesh


def readHydrus3dMesh(fileName='MESHTRIA.TXT'):
    """Import mesh from Hydrus3D.

    Parameters
    ----------
    fName : str, optional
        Filename of Hydrus output file.

    See Also
    --------
    readHydrus2dMesh : Similar routine for two-dimensional meshes.

    References
    ----------
    .. http://www.pc-progress.com/en/Default.aspx?h3d-description
    """
    f = open(fileName, 'r')

    if 'HYDRUS' in f.readline():
        return readHydrusMeshV3(fileName)

    for i in range(5):
        line1 = f.readline()

    nNodes = int(line1.split()[0])
    nCells = int(line1.split()[1])
    # print(nNodes, nCells)

    line1 = f.readline()
    nodes = []
    dx = 0.01
    mesh = pg.Mesh()
    for _ in range(nNodes):
        pos = f.readline().split()
        p = pg.RVector3(
            float(pos[1]) * dx, float(pos[2]) * dx, float(pos[3]) * dx * (-1.))
        n = mesh.createNode(p)
        nodes.append(n)

    line1 = f.readline()
    line1 = f.readline()
    cells = []
    for _ in range(nCells):
        pos = f.readline().split()
        i, j, k, l = int(pos[1]), int(pos[2]), int(pos[3]), int(pos[4])
        c = mesh.createTetrahedron(nodes[i - 1], nodes[j - 1], nodes[k - 1],
                                   nodes[l - 1])
        cells.append(c)

    f.close()
    mesh.createNeighborInfos()
    return mesh


def readHydrusMeshV3(fileName):
    """Import mesh from Hydrus3D. File Version 3.

    TODO:
    ----
    * 3D

    Parameters
    ----------
    fileName : str
        Filename of Hydrus output file.

    """
    with open(fileName) as fid:
        lines = fid.readlines()
        mesh = None
        nNodes = 0
        nBound = 0
        nCells = 0
        for i, line in enumerate(lines):
            if 'Mesh Dim' in line:
                dim = int(line.split('\r\n')[0].split(':')[1])
                if dim != 2:
                    pg.error('3D mesh not yet implemented.')

                mesh = pg.Mesh(dim=dim)

            if 'DIMENSIONS' in line:
                nNodes, nEle1, nEle2, nEle3 = lines[i+8].split(
                    '\r\n')[0].split()
                if mesh.dim() == 1:
                    nNodes = int(nNodes)
                    nCells = int(nEle1)
                elif mesh.dim() == 2:
                    nNodes = int(nNodes)
                    nBound = int(nEle1)
                    nCells = int(nEle2)
                else:
                    nNodes = int(nNodes)
                    nBound = int(nEle2)
                    nCells = int(nEle3)

                # print(nNodes, nBound, nCells)

            if 'NODAL' in line:
                for l in lines[i+7:i+7+nNodes]:
                    vals = l.split('\r\n')[0].split()
                    if mesh.dim() == 1:
                        mesh.createNode([float(vals[1]), 0.0])
                    elif mesh.dim() == 2:
                        mesh.createNode([float(vals[1]), float(vals[2])])
                    elif mesh.dim() == 3:
                        mesh.createNode([float(vals[1]), float(vals[2]),
                                         float(vals[3])])
                i = i + 7 + nNodes

            if '1D-ELEMENTS' in line:
                for l in lines[i + 8:]:
                    vals = l.split('\r\n')[0].split()
                    if mesh.dim() == 2:
                        try:
                            mesh.createBoundary([int(vals[2])-1,
                                                 int(vals[3])-1],
                                                marker=int(vals[1]))
                        except BaseException as e:
                            if mesh.boundaryCount() != nBound:
                                print(e)
                                pg.error('Something is wrong in the file.'
                                         '{:d} 1D-Elements are announced but'
                                         'only {:d} found'.format(
                                            nBound, mesh.boundaryCount()))
                                i = i + 8 + mesh.boundaryCount()
                            break
                    else:
                        pg.error('Something wrong with mesh dimension')

            if '2D-ELEMENTS' in line:
                for l in lines[i + 10:]:
                    vals = l.split('\r\n')[0].split()
                    if mesh.dim() == 2:
                        try:
                            nn = [int(vals[2])-1, int(vals[3])-1,
                                  int(vals[4])-1]
                            # nn = [int(v)-1 for v in vals[2:5]]
                            if int(vals[5]) > 0:
                                nn.append(int(vals[5])-1)

                            mesh.createCell(nn, marker=int(vals[1]))
                        except BaseException as e:
                            if mesh.cellCount() != nCells:
                                print(e)
                                pg.error('Something is wrong in the file. '
                                         '{0} 2D-Elements announced but only '
                                         '{1} found'.format(nCells,
                                                            mesh.cellCount()))

                                i = i + 10 + mesh.cellCount()
                                break
                    else:
                        pg.error('3D mesh not yet implemented.')

    return mesh


def readGambitNeutral(fileName, verbose=False):
    r"""Import Gambit Neutral meshes *.neu.

    See. https://www.sharcnet.ca/Software/Gambit/html/users_guide/ug01.htm

    Not fully implemented. If needed, we can improve this importer just send us
    an example file.

    Parameters
    ----------
    fName : string
        Filename of the file to read (\\*.n, \\*.e \\*.f)

    verbose : boolean, optional
        Be verbose during import.
    """
    with open(fileName, 'r') as fi:
        content = fi.readlines()
    fi.close()

    mesh = pg.Mesh(2)

    for i, line in enumerate(content):
        if 'ENDOFSECTION' in line:
            break

        try:
            nVertices = int(content[i - 1].split()[0])
            nElements = int(content[i - 1].split()[1])
        except:  # bare except!
            raise Exception("Cannot interpret GAMBIT Neutral header: " +
                            content[0:i])

    for i, line in enumerate(content):
        if 'NODAL COORDINATES' in line:
            break
    for j in range(nVertices):
        vx = float(content[i + j + 1].split()[1])
        vy = float(content[i + j + 1].split()[2])
        mesh.createNode((vx, vy))

    for i, line in enumerate(content):
        if 'ELEMENTS/CELLS' in line:
            break
    for j in range(nElements):
        nNodes = int(content[i + j + 1].split()[1])
        nodes = []
        for k in range(nNodes):
            nodes.append(int(content[i + 1 + j].split()[3 + k]) - 1)
        mesh.createCell(nodes)

    if verbose:
        print("Gambit neutral file imported: ", mesh)

    mesh.createNeighborInfos()
    return mesh


def readMeshIO(fileName, verbose=False):
    """Generic mesh read using meshio. (https://github.com/nschloe/meshio)
    """
    meshio = pg.optImport('meshio')
    _t = meshio.read(fileName)
    mesh = pg.meshtools.convert(_t)
    if verbose is True:
        print(mesh)
    return mesh


def convertHDF5Mesh(h5Mesh, group='mesh', indices='cell_indices',
                    pos='coordinates', cells='topology', marker='values',
                    marker_default=0, dimension=3, verbose=True,
                    useFenicsIndices=False):
    """Converts instance of a hdf5 mesh to a :gimliapi:`GIMLI::Mesh`.

    For full documentation please see :py:mod:`pygimli:meshtools:readHDF5Mesh`.
    """
    # open mesh containing group inside hdf file
    inmesh = h5Mesh.get(group)

    # get node positions
    mesh_pos = inmesh[pos][:]

    # get cells
    if useFenicsIndices:
        # case 1/2: using Fenics specific indices
        # TODO why extra indices? cause this is really slow
        # figure out the nature and purpose of the extra Fenics indices
        mesh_indices = inmesh[indices]
        try:
            mesh_cells = inmesh[cells][mesh_indices]
        except IndexError as IE:
            print('Fenics Indices aren\'t just in arbitrary order in range\
(0, cellCount) as expected. Need Fix.')
            raise IE
    else:
        # case 2/2: indices implicit: [0, ... cellCount)
        mesh_cells = inmesh[cells][:]

    # get marker
    try:
        # case 1/3: marker found in hdf file
        mesh_marker = inmesh[marker][:]
    except KeyError:
        if isinstance(marker_default, int):
            # case 2/3: marker not found, given as int
            mesh_marker = np.ones(len(mesh_cells), dtype=int) * marker_default
        else:
            # case 3/3: marker not found, given as array_like
            mesh_marker = marker_default

    # start building pygimli mesh
    mesh = pg.Mesh(dimension)
    for node in mesh_pos:
        mesh.createNode(node)

    for i, cell in enumerate(mesh_cells):
        mesh.createCell(pg.core.IndexArray(cell), marker=int(mesh_marker[i]))

    mesh.createNeighborInfos()

    if verbose:
        print('converted mesh:', mesh)

    return mesh


def readHDF5Mesh(fileName, group='mesh', indices='cell_indices',
                 pos='coordinates', cells='topology', marker='values',
                 marker_default=0, dimension=3, verbose=True,
                 useFenicsIndices=False):
    """Function for loading a mesh from HDF5 file format.

    Returns an instance of :gimliapi:`GIMLI::Mesh` class.
    Default values for keywords are suited for :term:`FEniCS` syntax
    .h5 meshes.

    Requirements: h5py module

    TODO:
        * Fenics hdf5 meshes do not have boundary markers.

    Parameters
    ----------

    fileName: string
        Name of the mesh to be transformed into :term:`pyGIMLi` format.

    group: string ['domains']
        hdf group that contains the mesh information (see other keyword
        arguments). Default is 'domains' for :term:`FEniCS` compatibility.

    indices: string ['cell_indices']
        Key for the part of the hdf file containing the indices of the cells.

    pos: string ['coordinates']
        Key for the part of the hdf file containing the nodepositions.

    cells: string ['topology']
        Key for the part of the hdf file containing the array which defies the
        cells. Usually of shape (cellCount, 3) for 2D meshes or (cellCount, 4)
        for 3D tetrahedra meshes. For each cell the indices of the
        corresponding node indices is given.

    marker: string ['values']
        If marker is part of the hdf data container, the corresponding array
        is used as identifier for the cell markers. If not found, the cell
        markers will be set to marker_default.

    marker_default: int or array [0]
        Default marker if no markers are found in the hdf file. If array, size
        has to match the cellCount of the mesh.

    dimension: int [3]
        Dimension of the input/output mesh, no own check for dimensions yet.
        Fixed on 3 for now.

    Returns
    -------

    mesh:
        :gimliapi:`GIMLI::Mesh`

    """
    h5py = pg.optImport('h5py',
                        requiredFor='import mesh in .h5 data format')
    h5 = h5py.File(fileName, 'r')
    if verbose:
        print('loaded hdf5 mesh:', h5)

    mesh = convertHDF5Mesh(h5, group=group, indices=indices, pos=pos,
                           cells=cells, marker=marker,
                           marker_default=marker_default, dimension=dimension,
                           verbose=verbose, useFenicsIndices=useFenicsIndices)

    h5.close()
    return mesh


def readFenicsHDF5Mesh(fileName, verbose=True, **kwargs):
    """ Reads :term:`FEniCS` mesh from file format .h5 and returns a
    :gimliapi:`GIMLI::Mesh`.
    """
    kwargs.setdefault('group', 'mesh')
    kwargs.setdefault('indices', 'cell_indices')
    kwargs.setdefault('pos', 'coordinates')
    kwargs.setdefault('cells', 'topology')
    kwargs.setdefault('marker', 'values')
    kwargs.setdefault('marker_default', 0)
    mesh = readHDF5Mesh(fileName, dimension=3, verbose=verbose,
                        useFenicsIndices=False, **kwargs)

    return mesh


def exportHDF5Mesh(mesh, exportname, group='mesh', indices='cell_indices',
                   pos='coordinates', cells='topology', marker='values'):
    """Writes given :gimliapi:`GIMLI::Mesh` in a hdf5 format file.

    3D tetrahedral meshes only! Boundary markers are ignored.

    Keywords are explained in :py:mod:`pygimli.meshtools.readHDFS`
    """
    h5py = pg.optImport('h5py',
                        requiredFor='export mesh in .h5 data format')

    if not isinstance(mesh, pg.Mesh):
        mesh = pg.Mesh(mesh)

    # prepare output for writing in hdf data container
    pg_pos = mesh.positions()
    mesh_pos = np.array((np.array(pg.x(pg_pos)), np.array(pg.y(pg_pos)),
                         np.array(pg.z(pg_pos)))).T

    mesh_cells = np.zeros((mesh.cellCount(), 4))  # hard coded for tetrahedrons
    for i, cell in enumerate(mesh.cells()):
        mesh_cells[i] = cell.ids()

    mesh_indices = np.arange(0, mesh.cellCount() + 1, 1, dtype=np.int64)
    mesh_markers = np.array(mesh.cellMarkers())

    with h5py.File(exportname, 'w') as out:
        for grp in np.atleast_1d(group):  # can use more than one group
            # writing indices
            idx_name = '{}/{}'.format(grp, indices)
            out.create_dataset(idx_name, data=mesh_indices, dtype=int)
            # writing node positions
            pos_name = '{}/{}'.format(grp, pos)
            out.create_dataset(pos_name, data=mesh_pos, dtype=float)
            # writing cells via indices
            cells_name = '{}/{}'.format(grp, cells)
            out.create_dataset(cells_name, data=mesh_cells, dtype=int)
            # writing marker
            marker_name = '{}/{}'.format(grp, marker)
            out.create_dataset(marker_name, data=mesh_markers, dtype=int)
            out[grp][cells].attrs['celltype'] = np.string_('tetrahedron')
            out[grp][cells].attrs.create('partition', [0])
    return True


def exportFenicsHDF5Mesh(mesh, exportname):
    """Exports Gimli mesh in HDF5 format suitable for Fenics.

    Equivalent to calling the function
    :py:mod:`pygimli.meshtools.exportHDF5Mesh(mesh, exportname, group=['mesh',
    'domains'], indices='cell_indices', pos='coordinates', cells='topology',
    marker='values')`.

    Parameters
    ----------

    mesh: :gimliapi:GIMLI::Mesh`
        Mesh to be saved.

    exportname: string
        Name under which the mesh is saved.
    """
    return exportHDF5Mesh(mesh, exportname, group=['mesh', 'domains'],
                          indices='cell_indices', pos='coordinates',
                          cells='topology', marker='values')


def readEIDORSMesh(fileName, matlabVarname, verbose=False):
    """Reads finite element model in EIDORS format and returns pygimli mesh.

    Parameters
    ----------
    fileName : str
        name of the .mat file containing the EIDORS model
    matlabVarname : str
        variable name of .mat file in MATLAB workspace
    """
    scipy = pg.optImport("scipy", requiredFor="read EIDORS mesh.")

    def toDict(matobj):
        d = {}
        for name in matobj._fieldnames:
            elem = matobj.__dict__[name]
            if isinstance(elem, scipy.io.matlab.mio5_params.mat_struct):
                d[name] = toDict(elem)
            else:
                d[name] = elem
        return d

    def check_keys(d):
        for key in d:
            if isinstance(d[key], scipy.io.matlab.mio5_params.mat_struct):
                d[key] = toDict(d[key])
        return d

    def loadmat(fileName):
        data = scipy.io.loadmat(fileName, struct_as_record=False,
                                squeeze_me=True)
        return check_keys(data)

    def get_nested(data, *args):
        if args and data:
            element = args[0]
            if element:
                value = data.get(element)
                return value if len(args) == 1 else get_nested(value,
                                                               *args[1:])

    matlab_eidors = loadmat(fileName)
    python_eidors = get_nested(matlab_eidors, matlabVarname)
    # if input eidors data is forward model instead of an image
    if 'nodes' in python_eidors.keys():
        nodes = get_nested(python_eidors, "nodes")
        elems = get_nested(python_eidors, "elems")
        boundary_numbers = get_nested(python_eidors, "boundary_numbers")

    # it is an image with elem_data and fwd_model
    else:
        nodes = get_nested(python_eidors, "fwd_model", "nodes")
        elems = get_nested(python_eidors, "fwd_model", "elems")
        boundary_numbers = get_nested(python_eidors, "fwd_model",
                                      "boundary_numbers")

    dim_nodes = np.size(nodes, 1)
    dim_elems = np.size(elems, 1)

    if verbose:
        print('Reading %s... ' % fileName)
        print('found %s  %s-dimensional nodes... ' % (np.size(nodes, 0),
                                                      dim_nodes))

    if dim_elems == 3 and verbose:
        print('found %s triangles... ' % np.size(elems, 0))
    elif dim_elems == 4 and verbose:
        print('found %s tetrahedrons... ' % np.size(elems, 0))

    if 'elem_data' in python_eidors.keys():
        elem_data = get_nested(python_eidors, "elem_data")
        if verbose:
            print('found %s element data... ' % len(elem_data))
    else:
        if verbose:
            print("found no element data... ")

    region_markers = np.unique(boundary_numbers)
    no_of_regions = len(region_markers)

    if boundary_numbers is not None:
        if verbose:
            print('Found %s unique Regions with Markers' % no_of_regions)
            print('%s' % region_markers)

    if boundary_numbers is None:
        if verbose:
            print('Found no Unique Region with Region Markers')

    # create nodes from eidors model
    mesh = pg.Mesh()

    # if two dimensional eidors model
    if (dim_nodes == 2 and dim_elems == 3):
        if verbose:
            print('converting to %d-D pygimli mesh... ' % dim_nodes)
        for i in range(len(nodes)):
            mesh.createNode(pg.RVector3(nodes[i, 0], nodes[i, 1], 0.))
        for i in range(len(elems)):
            mesh.createTriangle(
                mesh.node(int(elems[i, 0]) - 1),
                mesh.node(int(elems[i, 1]) - 1),
                mesh.node(int(elems[i, 2]) - 1), 1)

    # for non-planar 2D models
    if (dim_nodes == 3 and dim_elems == 3):
        if verbose:
            print('converting to pygimli mesh...')
            print('found 3d nodes with 2d elements')
        for i in range(len(nodes)):
            mesh.createNode(pg.RVector3(nodes[i, 0], nodes[i, 1], nodes[i, 2]))
        for i in range(len(elems)):
            mesh.createTriangle(
                mesh.node(int(elems[i, 0]) - 1),
                mesh.node(int(elems[i, 1]) - 1),
                mesh.node(int(elems[i, 2]) - 1), 1)

    # if three dimensional eidors model
    if (dim_nodes == 3 and dim_elems == 4):
        if verbose:
            print('converting to %d-D pygimli mesh... ' % dim_nodes)
        for i in range(len(nodes)):
            mesh.createNode(pg.RVector3(nodes[i, 0], nodes[i, 1], nodes[i, 2]))
        for i in range(len(elems)):
            mesh.createTetrahedron(
                mesh.node(int(elems[i, 0]) - 1),
                mesh.node(int(elems[i, 1]) - 1),
                mesh.node(int(elems[i, 2]) - 1),
                mesh.node(int(elems[i, 3]) - 1), 1)

    if boundary_numbers is not None:
        mesh.setCellMarkers(boundary_numbers.astype(int))

    return mesh


def readSTL(fileName, binary=False):
    """Read :term:`STL` surface mesh and returns a :gimliapi:`GIMLI::Mesh`.

    Read :term:`STL` surface mesh and returns a :gimliapi:`GIMLI::Mesh`
    of triangle boundary faces. Multiple solids are supported with increasing
    boundary marker.

    TODO: ASCII=False, read binary STL

    Parameters
    ----------

    fileName : str
        name of the .stl file containing the STL surface mesh

    binary : bool [False]
        STL Binary format
    """
    mesh = pg.Mesh(dim=3)
    mesh.importSTL(fileName, isBinary=binary)
    return mesh


def exportSTL(mesh, fileName, binary=False):
    """Write :term:`STL` surface mesh and returns a :gimliapi:`GIMLI::Mesh`.

    Export a three dimensional boundary :gimliapi:`GIMLI::Mesh` into a
    :term:`STL` surface mesh. Boundaries with different marker
    will be separated into different STL solids.

    TODO:
        * ASCII=False, write binary STL
        * QuadrangleFace Boundaries
        * p2 Boundaries

    Parameters
    ----------
    mesh : :gimliapi:`GIMLI::Mesh`
        Mesh to be exported. Only Boundaries of type TriangleFace will be
        exported.

    fileName : str
        name of the .stl file containing the STL surface mesh

    binary : bool [False]
        Write STL binary format. TODO
    """
    marker = pg.unique(pg.sort(mesh.boundaryMarkers()))

    if '.stl' not in fileName:
        fileName = fileName + '.stl'

    fi = open(fileName, 'w')
    for m in marker:
        me = mesh.createSubMesh(mesh.boundaries(mesh.boundaryMarkers() == m))

        fi.write('solid ' + str(m) + '\n')

        for b in me.boundaries():
            n = b.norm()
            fi.write('facet normal %f %f %f\n' % (n[0], n[1], n[2]))
            fi.write('\touter loop\n')
            fi.write('\t\tvertex %f %f %f\n' % (b.node(0).pos()[0],
                                                b.node(0).pos()[1],
                                                b.node(0).pos()[2]))
            fi.write('\t\tvertex %f %f %f\n' % (b.node(1).pos()[0],
                                                b.node(1).pos()[1],
                                                b.node(1).pos()[2]))
            fi.write('\t\tvertex %f %f %f\n' % (b.node(2).pos()[0],
                                                b.node(2).pos()[1],
                                                b.node(2).pos()[2]))
            fi.write('\tendloop\n')
            fi.write('endfacet\n')

        fi.write('endsolid\n')

    fi.close()


def transform2DMeshTo3D(mesh, x, y, z=None):
    """2D mesh into 3D coordinates.

    Transform a 2D mesh into 3D coordinates using a point list (e.g. from GPS)

    Parameters
    ----------
    mesh: :gimliapi:`GIMLI::Mesh`

    x,y: [float]
        array of x/y positions along 2d profile

    z: [float]
        optional height to add (topographical correction on top of flat earth)

    See Also
    --------

    References
    ----------
    """
    # get mesh node positions
    mt, mz = pg.x(mesh.positions()), pg.y(mesh.positions())  # mesh tape and z
    # compute length of reference points along tape
    pt = np.hstack((0., np.cumsum(np.sqrt(np.diff(x)**2 + np.diff(y)**2))))
    #  interpolate node positions from tape to x/y using tape positions
    mx = np.interp(mt, pt, x)
    my = np.interp(mt, pt, y)
    # compute z offset by interpolating z
    if z is None:
        oz = np.zeros(len(mt))
    else:
        oz = np.interp(mt, pt, z)

    # set the positions in the mesh
    for i, node in enumerate(mesh.nodes()):
        node.setPos(pg.RVector3(mx[i], my[i], mz[i] + oz[i]))


def rot2DGridToWorld(mesh, start, end):
    """Rotate a 2D mesh into 3D world coordinates.

    todo:: Complete Documentation. ...rotate a given 2D grid in...
    """
    mesh.rotate(pg.degToRad(pg.RVector3(-90.0, 0.0, 0.0)))

    src = pg.RVector3(0.0, 0.0, 0.0).norm(pg.RVector3(0.0, 0.0, -10.0),
                                          pg.RVector3(10.0, 0.0, -10.0))
    dest = start.norm(start - pg.RVector3(0.0, 0.0, 10.0), end)

    rot = pg.getRotation(src, dest)
    mesh.transform(rot)
    mesh.translate(start)


def merge2Meshes(m1, m2, check=True):
    """Merge two meshes into one new mesh and return the combined mesh.

    Merge two meshes into a new mesh and return the combined mesh.
    Note that there is a duplicate check for all nodes which should reuse
    existing node but NO cells or boundaries.

    Parameters
    ----------
    m1: :gimliapi:`GIMLI::Mesh`
        First mesh.
    m2: :gimliapi:`GIMLI::Mesh`
        Second mesh.

    check: bool [True]
        Check for duplicated nodes and mesh entities.
        
    Returns
    -------
    mesh: :gimliapi:`GIMLI::Mesh`
        Resulting mesh.
    """
    mesh = pg.Mesh(m1)
    mesh.translate(-m1.node(0).pos())
    m3 = pg.Mesh(m2)
    m3.translate(-m1.node(0).pos())

    for c in m3.cells():
        mesh.copyCell(c)

    for b in m3.boundaries():
        mesh.copyBoundary(b, tol=1e-6, check=check)

    for key in list(mesh.dataMap().keys()):
        d = mesh.dataMap()[key]
        d.resize(mesh.cellCount())
        d.setVal(m1.dataMap()[key], 0, m1.cellCount())
        d.setVal(m2.dataMap()[key], m1.cellCount(),
                 m1.cellCount() + m2.cellCount())
        mesh.addData(key, d)

    mesh.translate(m1.node(0).pos())
    mesh.createNeighborInfos(force=True)
    return mesh


def mergeMeshes(meshList, check=True, verbose=False):
    """Merge several meshes into one new mesh and return the new mesh.

    Merge several meshes into one new mesh and return the new mesh.

    Parameters
    ----------
    meshList : [:gimliapi:`GIMLI::Mesh`, ...] | [str, ...]
        List of at least two meshes (or filenames to meshes) to be merged.

    check: bool [True]
        Check for duplicated nodes and mesh entities.
        
    verbose : bool
        Give some output

    See Also
    --------
    merge2Meshes
    """
    if not isinstance(meshList, list):
        raise Exception("Argument meshList is no list")

    if len(meshList) < 2:
        raise Exception(
            "To few meshes in meshList, at least 2 meshes are needed.")

    if isinstance(meshList[0], str):
        mL = []
        if verbose:
            print("Reading meshes ... ")

        for mFileName in meshList:
            m = pg.Mesh(2)
            m.load(mFileName)
            if verbose:
                print("loaded", mFileName, m)
            mL.append(m)

        meshList = mL
        # meshList = [pg.Mesh(2); m.load(m) ]

    if verbose:
        print("Merging meshes ... ")

    mesh = meshList[0]
    if verbose:
        print(mesh)

    for m in range(1, len(meshList)):
        mesh = merge2Meshes(mesh, meshList[m], check=check)
        if verbose:
            print(mesh)

    return mesh


def createParaMesh(*args, **kwargs):
    """Create parameter mesh from list of sensor positions.

    Create parameter mesh from list of sensor positions.

    Parameters
    ----------
    sensors : list of RVector3 objects
        Sensor positions. Must be sorted and unique in positive x direction.
        Depth need to be y-coordinate.
    paraDX : float
        Relative distance for refinement nodes between two electrodes (1=none),
        e.g., 0.5 means 1 additional node between two neighboring electrodes
        e.g., 0.33 means 2 additional equidistant nodes between two electrodes
    paraDepth : float, optional
        Maximum depth for parametric domain, 0 (default) means 0.4 * maximum
        sensor range.
    paraBoundary : float, optional
        Margin for parameter domain in absolute sensor distances. 2 (default).
    paraMaxCellSize: double [0], optional
        Maximum size for parametric size in m*m (0-no constraint)
    boundaryMaxCellSize: double [0], optional
        Maximum cells size in the boundary region in m*m (0-no constraint)
    boundary : float, optional
        Boundary width to be appended for domain prolongation in absolute
        para domain width.
        Values <=0 force the boundary to be 4 times para domain width.

    Returns
    -------
    poly: :gimliapi:`GIMLI::Mesh`
    """
    plc = pg.meshtools.createParaMeshPLC(*args, **kwargs)
    kwargs.pop('paraMaxCellSize', 0)
    kwargs.pop('boundaryMaxCellSize', 0)
    mesh = createMesh(plc, **kwargs, smooth=kwargs.pop('smooth', [2, 10]))
    return mesh


def createParaMesh2dGrid(*args, **kwargs):
    """API change here .. use createParaMesh2DGrid instead."""
    pg.deprecated("pls use createParaMesh2DGrid")
    return createParaMesh2DGrid(*args, **kwargs)


def createParaMesh2DGrid(sensors, paraDX=1, paraDZ=1, paraDepth=0, nLayers=11,
                         boundary=-1, paraBoundary=2, **kwargs):
    """Create a grid-style mesh for an inversion parameter mesh.

    Create a grid-style mesh for an inversion parameter mesh.
    Return parameter grid for a given list of sensor positions.
    Uses and forwards arguments to
    :py:mod:`pygimli.meshtools.appendTriangleBoundary`.

    Parameters
    ----------
    sensors : list of RVector3 objects or data container with sensorPositions
        Sensor positions. Must be sorted in positive x direction
    paraDX : float, optional
        Horizontal distance between sensors, relative regarding sensor
        distance. Value must be greater than 0 otherwise 1 is assumed.
    paraDZ : float, optional
        Vertical distance to the first depth layer, relative regarding sensor
        distance. Value must be greater than 0 otherwise 1 is assumed.
    paraDepth : float, optional
        Maximum depth for parametric domain, 0 (default) means 0.4 * maximum
        sensor range.
    nLayers : int, optional [11]
        Number of depth layers.
    boundary : int, optional [-1]
        Boundary width to be appended for domain prolongation in absolute
        para domain width.
        Values lower than 0 force the boundary to be 4 times para domain width.
    paraBoundary : int, optional [2]
        Offset to the parameter domain boundary in absolute sensor spacing.

    Returns
    -------
    mesh: :gimliapi:`GIMLI::Mesh`

    Examples
    --------
    >>> import pygimli as pg
    >>> import matplotlib.pyplot as plt
    >>>
    >>> from pygimli.meshtools import createParaMesh2DGrid
    >>> mesh = createParaMesh2DGrid(sensors=pg.Vector(range(10)),
    ...                             boundary=5, paraDX=1,
    ...                             paraDZ=1, paraDepth=5)
    >>> ax, _ = pg.show(mesh, markers=True, showMesh=True)
    """
    mesh = pg.Mesh(2)

    # maybe separate x y z and sort
    if isinstance(sensors, np.ndarray) or isinstance(sensors, pg.Vector):
        sensors = [pg.RVector3(s, 0) for s in sensors]

    if isinstance(sensors, pg.DataContainer):
        sensors = sensors.sensorPositions()

    sensorX = pg.x(sensors)

    eSpacing = abs(sensorX[1] - sensorX[0])

    xMin = min(sensorX) - paraBoundary * eSpacing
    xMax = max(sensorX) + paraBoundary * eSpacing

    if paraDX == 0:
        paraDX = 1.
    if paraDZ == 0:
        paraDZ = 1.

    dx = paraDX
    dz = paraDZ
    if eSpacing > 0:
        dx = eSpacing * paraDX
        # dz = eSpacing * paraDZ  # not really making sense

    if paraDepth == 0:
        paraDepth = 0.4 * (xMax - xMin)

    # print(xMin, xMax, dx)
    x = pg.utils.grange(xMin, xMax, dx=dx)

    y = -pg.utils.grange(dz, paraDepth, n=nLayers, log=True)

    mesh.createGrid(x, y[::-1])
    mesh.setCellMarkers([2] * mesh.cellCount())

    paraXLimits = [xMin, xMax]
    #    paraYLimits = [min(y), max(y)]  # not used

    if boundary < 0:
        boundary = abs((paraXLimits[1] - paraXLimits[0]) * 4.0)

    mesh = pg.meshtools.appendTriangleBoundary(
        mesh, xbound=boundary, ybound=boundary, marker=1, addNodes=5, **kwargs)

    return mesh


if __name__ == "__main__":
    pass<|MERGE_RESOLUTION|>--- conflicted
+++ resolved
@@ -380,21 +380,21 @@
 
 def createMeshFromSurface(mesh, norm=None):
     """Create 2D mesh from 3D surface boundaries."""
-    
+
     ret = pg.Mesh(mesh.dim()-1)
-    
+
     for n in mesh.nodes():
         ret.createNode(n.pos())
-    
+
     for b in mesh.boundaries():
-        ret.createCell(b.ids()) 
-    
+        ret.createCell(b.ids())
+
     if norm is not None:
         ret.transform(pg.core.getRotation(mesh.boundary(0).norm(), norm))
 
     # [ret.createNode(n.pos()) for n in mesh.nodes()]
     # [ret.createCell(b.ids()) for b in mesh.boundaries()]
-    
+
     return ret
 
 def extrudeMesh(mesh, a, **kwargs):
@@ -426,12 +426,7 @@
     Keyword Arguments
     -----------------
     adjustBottom: bool [False]
-<<<<<<< HEAD
         Adjust all nodes such that the bottom of the mesh has a constant depth (only from 1D to 2D)
-=======
-        Adjust all nodes such that the bottom of the mesh has a constant depth
-        (only 2D)
->>>>>>> 76ae3953
 
     Returns
     -------
@@ -516,7 +511,7 @@
     for k, d in mesh.cell_data.items():
         #pg._g(d[0])
         ret[k] = d[0].T
-            
+
     for k, d in mesh.point_data.items():
         if d.ndim == 2:
             if d.shape[1] == 3:
@@ -1851,7 +1846,7 @@
 
     check: bool [True]
         Check for duplicated nodes and mesh entities.
-        
+
     Returns
     -------
     mesh: :gimliapi:`GIMLI::Mesh`
@@ -1893,7 +1888,7 @@
 
     check: bool [True]
         Check for duplicated nodes and mesh entities.
-        
+
     verbose : bool
         Give some output
 
