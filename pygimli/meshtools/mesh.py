# -*- coding: utf-8 -*-
"""General mesh generation and maintenance."""

import os
import numpy as np
import pygimli as pg


def createMesh(poly, quality=32, area=0.0, smooth=True, switches=None,
               verbose=False, **kwargs):
    """Create a mesh for a given PLC or point list.

    The mesh is created by :term:`triangle` or :term:`tetgen` if the
    pgGIMLi support for these mesh generators is installed.
    A PLC needs to contain nodes and boundaries and should be valid
    in the sense that the boundaries are non-intersecting.

    If poly is a list of coordinates, a simple Delaunay mesh with a convex hull
    will be created. Quality and area arguments are ignored for this case to
    create a mesh with one node for each coordinate position.

    Parameters
    ----------
    poly: :gimliapi:`GIMLI::Mesh` or list or ndarray
        * 2D or 3D gimli mesh that contains the PLC.
        * 2D mesh needs edges
        * 3D mesh needs a plc and tetgen as system component
        * List of x y pairs [[x0, y0], ... ,[xN, yN]]
        * ndarray [x_i, y_i]
        * PLC or list of PLCs

    quality: float
        2D triangle quality sets a minimum angle constraint.
        Be careful with values above 34 degrees.
        3D tetgen quality. Be careful with values below 1.12.

    area: float
        Maximum element size (global). 2D maximum triangle size in m*²,
        3D maximum tetrahedral size in m³.

    smooth: None|tuple|True [True]
        [smoothing algorithm, number of iterations]
        0: no smoothing
        1: node center
        2: weighted node center

        If smooth is just set to True then `smooth=[1, 2]` is chosen [Default].

    switches: str
        Set additional triangle command switches.
        https://www.cs.cmu.edu/~quake/triangle.switch.html

    Additional Args
    ---------------
    preserveBoundary: bool
        Preserver boundary nodes, no more nodes on boundaries.

    Returns
    -------
    mesh: :gimliapi:`GIMLI::Mesh`

    Examples
    --------
    >>> import pygimli as pg
    >>> import pygimli.meshtools as mt
    >>> rect = mt.createRectangle(start=[0, 0], end=[4, 1])
    >>> ax, _ = pg.show(mt.createMesh(rect, quality=10))
    >>> ax, _ = pg.show(mt.createMesh(rect, quality=33))
    >>> ax, _ = pg.show(mt.createMesh(rect, quality=33, area=0.01))
    """
    #mpl somehow/somewhere changes locale back tu system settings
    pg.checkAndFixLocaleDecimal_point()

    #  poly == [pg.Mesh, ]
    if isinstance(poly, list):
        if isinstance(poly[0], pg.Mesh):
            return createMesh(
                pg.meshtools.mergePLC(poly), quality, area, smooth, switches,
                verbose, **kwargs)
    # poly == [pos, pos, ]
    if isinstance(poly, list) or \
        isinstance(poly, type(zip)) or \
        isinstance(poly, pg.PosVector) or \
            (isinstance(poly, np.ndarray) and poly.ndim == 2):
        delPLC = pg.Mesh(2)
        delPLC.createNodes(poly)
<<<<<<< HEAD
        return createMesh(delPLC, switches='-zeY', smooth=smooth,
                          area=area, verbose=verbose, **kwargs)
=======
        return createMesh(delPLC, switches='-zeY', **kwargs)
>>>>>>> 9354224e

    # poly == Mesh
    if poly.dim() == 2:
        if poly.nodeCount() == 0:
            pg.critical("No nodes in poly to create a valid mesh")

        if switches is None:
            # -D Conforming delaunay
            # -F Uses Steven Fortune's sweepline algorithm
            switches = 'pzeA'

            if area > 0:
                # The str function turns everything smaller
                # than 0.0001 into the scientific notation 1e-5
                # which can not be read by triangle. The following
                # avoids this even for very small numbers
                switches += 'a' + '{:.12f}'.format(area)

            # switches = switches.replace('.', ',')
            switches += 'q' + str(quality)

            # an EXTRA! -a here else it ignores per region area
            switches += 'a'

            if 'preserveBoundary' in kwargs:
                switches += 'Y'

        if not verbose:
            switches += 'Q'

        pg.verbose(switches)

        tri = pg.core.TriangleWrapper(poly)
        tri.setSwitches(switches)
        mesh = tri.generate()

        if smooth is not None:
            if smooth is True:
                smooth = [1, 4]

            mesh.smooth(nodeMoving=kwargs.pop('node_move', True),
                        edgeSwapping=False,
                        smoothFunction=smooth[0],
                        smoothIteration=smooth[1])

        mesh.createNeighborInfos()
        return mesh

    else:
        # 3d case
        if quality == 32:
            quality = 1.2

        tmp = pg.optImport('tempfile')
        fd, namePLC = tmp.mkstemp(suffix='.poly')
        pg.meshtools.exportPLC(poly, namePLC)
        os.close(fd)  # needed for win32 to free the file for closing

        mesh = pg.meshtools.syscallTetgen(namePLC, quality, area,
                                          verbose=verbose, **kwargs)

        return mesh


def checkMeshConsistency(mesh):
    """Check mesh for consistency.

    * Checks if all nodes are used in cells.
    * Checks if all outer boundaries have only a left cell.
    * Checks if all outer boundaries normal vector points outward.

    Arguments
    ---------
    mesh: :gimliapi:`GIMLI::Mesh`
        Mesh to be checked.

    Returns
    -------
    bool
        True if mesh is consistent, False otherwise.
    """
    fail = False

    for n in mesh.nodes():
        if len(n.cellSet()) == 0:
            pg.error("Node", n.id(), "not used in any cell.")
            fail = True

    for b in mesh.boundaries():
        if b.marker() != 0:

            if b.leftCell() == None and b.rightCell() != None:
                pg.error("Boundary", b.id(), "has no left cell.")
                fail = True

            if b.outside():
                if b.leftCell().center() - b.center() * b.norm() < 0:
                    pg.error("Boundary", b.id(), "normal vector points inward.")
                    fail = True

    if not fail:
        print("The mesh seams to be consistent.")
    return not fail


def createMeshFromHull(mesh, fixNodes=[], **kwargs):
    """Create a new 2D triangular mesh from the boundaries of mesh.

    Parameters
    ----------
    mesh: :gimliapi:`GIMLI::Mesh`
        Input mesh.
    fixNodes: iterable (int)
        Nodes (IDs) from the input mesh that should be part of the new mesh.

    Keyword Arguments
    -----------------
    **kwargs: dict
        Forwarded to :py:mod:`pygimli:meshtools:createMesh`.

    Returns
    -------
    mesh: :gimliapi:`GIMLI::Mesh`, List of fixed nodes
        Returning mesh. If fixed nodes are requested,
        a list of the new IDs are returned in advance.
    """
    plc = pg.Mesh(mesh.dim(), isGeometry=True)

    bounds = mesh.boundaries(mesh.boundaryMarkers() != 0)
    for b in bounds:
        ns = []
        for i in range(b.shape().nodeCount()):
            n = b.shape().node(i)
            ns.append(plc.createNode(n.pos(), n.marker()).id())
        plc.createBoundary(ns, b.marker())

    for i, nId in enumerate(fixNodes):
        n = mesh.node(nId)
        fN = plc.createNode(n.pos(), n.marker())
        fixNodes[i] = fN.id()

    mesh = pg.meshtools.createMesh(plc, **kwargs)

    if len(fixNodes) > 0:
        return mesh, fixNodes
    else:
        return mesh


def refineQuad2Tri(mesh, style=1):
    """Refine mesh of quadrangles into a mesh of triangle cells.

        TODO mixed meshes

    Parameters
    ----------
    mesh : :gimliapi:`GIMLI::Mesh`
        Mesh containing quadrangle cells.

    style: int [1]
        * 1 bisect each quadrangle into 2 triangles
        * 2 cross-sect each quadrangle into 4 triangles

    Returns
    -------
    ret : :gimliapi:`GIMLI::Mesh`
        Mesh containing triangle cells.

    Examples
    --------
    >>> import pygimli as pg
    >>> import pygimli.meshtools as mt
    >>> quads = pg.createGrid(range(10), range(10))
    >>> ax, _ = pg.show(quads)
    >>> ax, _ = pg.show(mt.refineQuad2Tri(quads, style=1))
    >>> ax, _ = pg.show(mt.refineQuad2Tri(quads, style=2))
    >>> pg.wait()
    """
    out = pg.Mesh(2)
    newNode = None

    for n in mesh.nodes():
        out.createNode(n.pos())

    for c in mesh.cells():

        if style == 1:
            # out.createCell([c.node(0).id(), c.node(1).id(), c.node(3).id()],
            #                c.marker())
            # out.createCell([c.node(1).id(), c.node(2).id(), c.node(3).id()],
            #                c.marker())
            if c.nodeCount() == 3:
                out.createCell([c.node(0).id(), c.node(1).id(), c.node(2).id()],
                                c.marker())
            else:
                out.createCell([c.node(0).id(), c.node(1).id(), c.node(2).id()],
                            c.marker())
                out.createCell([c.node(0).id(), c.node(2).id(), c.node(3).id()],
                            c.marker())

        elif style == 2:
            if c.nodeCount() == 3:
                pg.critical('Implement me')
            newNode = out.createNodeWithCheck(c.center())

            for i in range(4):
                out.createCell([c.node(i).id(), c.node((i + 1) % 4).id(),
                                newNode.id()], c.marker())

        for i in range(c.boundaryCount()):
            b = c.boundary(i)
            if b.marker() != 0:
                out.createBoundary([b.node(0).id(), b.node(1).id()],
                                   b.marker())

    out.createNeighborInfos()

    return out


def refineHex2Tet(mesh, style=1):
    """Refine mesh of hexahedra into a mesh of tetrahedra.

    TODO
    ----
        * mixed meshes (needed to ensure consistent face diagonal for
                        non-structured hex grids .. if such exists)

    Parameters
    ----------
    mesh : :gimliapi:`GIMLI::Mesh`
        Mesh containing hexahedron cells, e.g., from a grid.

    style: int [1]
        * 1 bisect each hexahedron int 6 tetrahedrons
          (less numerical quality but no problems due to diagonal face split)
        * 2 bisect each hexahedron int 5 tetrahedrons
          (leads to inconsistent meshes. Neighboring cell have different face
           split diagonal. Might be fixable by rotating the split order
           depending on coordinates for every 2nd split)

    Returns
    -------
    ret : :gimliapi:`GIMLI::Mesh`
        Mesh containing tetrahedrons cells.

    Examples
    --------
    >>> import pygimli as pg
    >>> import pygimli.meshtools as mt
    >>> hex = pg.createGrid(2, 2, 2)
    >>> print(hex)
    Mesh: Nodes: 8 Cells: 1 Boundaries: 6
    >>> tet = mt.refineHex2Tet(hex, style=1)
    >>> print(tet)
    Mesh: Nodes: 8 Cells: 6 Boundaries: 12
    >>> tet = mt.refineHex2Tet(hex, style=2)
    >>> print(tet)
    Mesh: Nodes: 8 Cells: 5 Boundaries: 12
    """
    out = pg.Mesh(3)

    for n in mesh.nodes():
        out.createNode(n.pos())

    HexahedronSplit5TetID = [[1, 4, 5, 6],
                             [3, 6, 7, 4],
                             [1, 0, 4, 3],
                             [1, 2, 3, 6],
                             [1, 4, 6, 3]]

    HexahedronSplit6TetID = [[0, 1, 2, 6],
                             [0, 2, 3, 6],
                             [0, 1, 6, 5],
                             [0, 4, 5, 6],
                             [0, 3, 7, 6],
                             [0, 4, 6, 7]]

    for c in mesh.cells():
        if style == 1:
            for tet in HexahedronSplit6TetID:
                out.createCell([c.node(tet[0]).id(),
                                c.node(tet[1]).id(),
                                c.node(tet[2]).id(),
                                c.node(tet[3]).id()], c.marker())
        elif style == 2:
            # will lead to wrong face split
            for tet in HexahedronSplit5TetID:
                out.createCell([c.node(tet[0]).id(),
                                c.node(tet[1]).id(),
                                c.node(tet[2]).id(),
                                c.node(tet[3]).id()], c.marker())

    def intersects(lst):
        ise = set([c.id() for c in lst[0]])
        for i in range(1, len(lst)):
            ise = ise.intersection([c.id() for c in lst[i]])
        return ise

    for b in mesh.boundaries():
        if b.marker() != 0.0:
            cells = intersects([out.node(b.node(0).id()).cellSet(),
                               out.node(b.node(1).id()).cellSet(),
                               out.node(b.node(2).id()).cellSet()])

            if len(cells) > 0:
                out.createBoundary([b.node(0).id(),
                                    b.node(1).id(),
                                    b.node(2).id()], marker=b.marker())
                out.createBoundary([b.node(0).id(),
                                    b.node(2).id(),
                                    b.node(3).id()], marker=b.marker())
            else:
                cells = intersects([out.node(b.node(0).id()).cellSet(),
                                    out.node(b.node(1).id()).cellSet(),
                                    out.node(b.node(3).id()).cellSet()])
                if len(cells) > 0:
                    out.createBoundary([b.node(0).id(),
                                        b.node(1).id(),
                                        b.node(3).id()], marker=b.marker())
                    out.createBoundary([b.node(1).id(),
                                        b.node(2).id(),
                                        b.node(3).id()], marker=b.marker())
                else:
                    print("test0")
                    print([c.id() for c in out.node(b.node(0).id()).cellSet()])
                    print([c.id() for c in out.node(b.node(1).id()).cellSet()])
                    print([c.id() for c in out.node(b.node(2).id()).cellSet()])
                    print("test1")
                    print([c.id() for c in out.node(b.node(0).id()).cellSet()])
                    print([c.id() for c in out.node(b.node(1).id()).cellSet()])
                    print([c.id() for c in out.node(b.node(3).id()).cellSet()])

                    pg.critical('Mesh corrupt')

    # create all boundaries
    out.createNeighbourInfos()
    return out

def createMeshFromSurface(mesh, norm=None):
    """Create 2D mesh from 3D surface boundaries."""

    ret = pg.Mesh(mesh.dim()-1)

    for n in mesh.nodes():
        ret.createNode(n.pos())

    for b in mesh.boundaries():
        ret.createCell(b.ids())

    if norm is not None:
        ret.transform(pg.core.getRotation(mesh.boundary(0).norm(), norm))

    # [ret.createNode(n.pos()) for n in mesh.nodes()]
    # [ret.createCell(b.ids()) for b in mesh.boundaries()]

    return ret

def extrudeMesh(mesh, a, **kwargs):
    r"""Extrude mesh to a higher dimension.

    Generates a 2D mesh by extruding a 1D mesh along y-coordinate using quads.
    We assume a 2D mesh here consisting of nodes and edges.
    The marker of nodes are extruded as edges with the same marker.
    The marker of the edges are extruded as cells with same marker.
    Optionally all y-coordinates can be adjusted to become equal at the end

    Generates a three-dimensional mesh by extruding a two-dimensional mesh
    along the z-coordinate transforming triangles into triangular prisms or
    quads into hexahedrons.
    3D cell markers are set from 2D cell marker.
    The boundary marker for the side boundaries are set from edge markers.

    TODO
    ----
        * document and test marker setting from the core

    Parameters
    ----------
    mesh: :gimliapi:`GIMLI::Mesh`
        Input mesh
    a: iterable (float)
        Additional coordinate to extrude into.

    Keyword Arguments
    -----------------
    adjustBottom: bool [False]
        Adjust all nodes such that the bottom of the mesh has a
        constant depth (only from 1D to 2D)

    Returns
    -------
    mesh: :gimliapi:`GIMLI::Mesh`
        Returning mesh of +1 dimension

    Examples
    --------
    >>> import numpy as np
    >>> import pygimli as pg
    >>> import pygimli.meshtools as mt
    >>> topo = [[x, 1.0 + np.cos(2 * np.pi * 1/30 * x)] for x in range(31)]
    >>> m1 = mt.createPolygon(topo)
    >>> m1.setBoundaryMarkers(range(m1.boundaryCount()))

    >>> m = mt.extrudeMesh(m1, a=-(np.geomspace(1, 5, 8)-1.0))
    >>> _ = pg.show(m, m.cellMarkers(), showMesh=True)
    >>> m = mt.extrudeMesh(m1, a=-(np.geomspace(1, 5, 8)-1.0),
    ...                    adjustBottom=True)
    >>> _ = pg.show(m, m.cellMarkers(), showMesh=True)
    """
    # case 1d or edge list to 2d grid
    if mesh.dim() == 1 or (mesh.dim() == 2 and mesh.cellCount() == 0):

        adjustBack = kwargs.pop('adjustBottom', False)
        m2 = pg.meshtools.createMesh2D(mesh, y=a, **kwargs)
        if adjustBack:
            minY = min(pg.y(mesh)) + min(a)
            scale = dict()
            n0s = dict()
            for n in mesh.nodes():
                n0s[n.pos()[0]] = n.pos()
                scale[n.pos()[0]] = (minY-n.pos()[1]) / min(a)
            for n in m2.nodes():
                xP = n.pos()[0]
                yP = n.pos()[1]
                y0 = n0s[xP][1]
                n.setPos([xP, (yP-y0)*scale[xP] + y0])
        return m2

    if mesh.dim() == 2:
        return pg.meshtools.createMesh3D(mesh, z=a, **kwargs)
    pg.error('Cannot extrude mesh of dimension:', mesh.dim())


def convert(mesh, verbose=False):
    """ Convert mesh from foreign formats.
    """
    if str(type(mesh)) == "<class 'meshio._mesh.Mesh'>":
        return convertMeshioMesh(mesh, verbose=verbose)
    elif "subsurface" in str(type(mesh)):
        return fromSubsurface(mesh, verbose=verbose)
    else:
        pg.error("don't no how to convert mesh of type", type(mesh))


def convertMeshioMesh(mesh, verbose=False):
    """ Convert mesh from meshio object.

    See https://pypi.org/project/meshio/1.8.9/

    TODO
        * test for 3D mesh
        * test and improve if neeeded
    """
    if verbose is True:
        pg.info("Converting meshio mesh.")

    dim = 3
    for cellBlock in mesh.cells:
        if cellBlock.type == 'quad' or cellBlock.type == 'triangle':
            dim = 2

    ret = pg.Mesh(dim)
    for p in mesh.points:
        ret.createNode(p)

    for cellBlock in mesh.cells:
        for c in cellBlock.data:
            ret.createCell(c)

    for k, d in mesh.cell_data.items():
        ret[k] = d[0].T

    for k, d in mesh.point_data.items():
        if d.ndim == 2:
            if d.shape[1] == 3:
                for i, di in enumerate(d.T):
                    coords = ['x', 'y', 'z']
                    ret[k + '_' + coords[i]] = di
            else:
                print(d)
                pg.error("Don't know ho to convert data")
        else:
            ret[k] = d

    if verbose is True:
        pg.info(ret)
        pg.info(ret.dataInfo())

    ret.createNeighborInfos()
    return ret


def fromSubsurface(obj, order='C', verbose=False):
    """ Convert subsurface object to pygimli mesh.

    See more: https://softwareunderground.github.io/subsurface/

    Order refers to np.flatten(order) strategy for structured cell data
    arrangement, e.g., use 'F' (Fortran style) for gempy meshes.
    Default is 'C'-Style.

    Testet objects so far:

    * TriSurf
    * UnstructuredData (3D Boundary from TriSurf)
    * StructuredData (3D cell centered voxel)

    TODO
    ----
        * more testing
        * 2D
        * other Objects that are not tested before or known to be not working

    Args
    ----
    obj: obj
        Subsurface obj, mesh object

    order: str ['C']
        Flatten style for structured data attributes. See above.

    verbose: boolean [False]
        Be verbose during import.

    Returns
    -------
    mesh: :gimliapi:`GIMLI::Mesh`
    """
    ss = pg.optImport('subsurface',
                      'You need subsurface installed to convert into')

    if isinstance(obj, ss.structs.unstructured_elements.TriSurf):
        return fromSubsurface(obj.mesh)

    elif isinstance(obj, ss.structs.UnstructuredData):
        mesh = pg.Mesh(3)
        for v in obj.vertex:
            mesh.createNode(v)

        for c in obj.cells:
            mesh.createBoundary(c)

        for k, v in obj.attributes_to_dict.items():
            # print(k, len(v))
            mesh[k] = np.array(v)

        for k, v in obj.points_attributes_to_dict.items():
            # print(k, len(v))
            mesh[k] = np.array(v)

    elif isinstance(obj, ss.structs.StructuredData):

        def _voxelCenterToNodes(v):
            dv = pg.utils.diff(v)
            n = np.append(v[0]-dv[0]/2, v[0]-dv[0]/2. + np.cumsum(dv))
            n = np.append(n, v[-1]+dv[-1]/2.)
            return n

        mesh = pg.meshtools.createGrid(
            x=_voxelCenterToNodes(obj.data.X.values),
            y=_voxelCenterToNodes(obj.data.Y.values),
            z=_voxelCenterToNodes(obj.data.Z.values))

        for k, v in obj.data.data_vars.items():
            # print(k, type(v), len(v), v.shape, len(v.values.flatten()))
            # print(k, type(v), len(v), v.shape, )
            mesh[k] = [np.array(vi.values.flatten(order=order), dtype=float)
                       for vi in v]
    else:
        print(obj)
        pg.critical('implemenme')

    return mesh


def toSubsurface(mesh, verbose=False):
    """ Create a subsurface object from pygimli mesh.

    Testet objects so far:

    Creates Subsurface.TriSurf from 3D triangle boundaries

    TODO
    ----
        * more testing
        * 2D
        * other Objects that are not tested before or known to be not working

    Args
    ----
    mesh: :gimliapi:`GIMLI::Mesh`

    verbose: boolean [False]
        Be verbose during import.

    Returns
    -------
    Subsurface object depending on input mesh
    """
    ss = pg.optImport('subsurface',
                      'You need subsurface installed to convert into')
    pd = pg.optImport('pandas',
                      'You need pandas installed to convert into subsurface')

    if mesh.dim() == 3:

        if mesh.cellCount() == 0 and mesh.boundaryCount() > 0:
            # export 3d boundary tringles as subsurface trisurf

            cells = np.array([c.ids() for c in mesh.boundaries()])
            att = None

            for k, v in mesh.dataMap():
                if len(v) == mesh.boundaryCount():
                    # atts['cell'] = 0
                    att = pd.DataFrame({k: v})
                    # atts['cell'] = xr.DataArray({'cell_attr': v})

            ssMesh = ss.UnstructuredData.from_array(mesh.positions(),
                                                    cells=cells,
                                                    cells_attr=att)

            obj = ss.TriSurf(ssMesh)
            return obj
        else:
            print(mesh)
            pg.critical('not yet implemented')

    else:
        print(mesh)
        pg.critical('not yet implemented')


def readGmsh(fName, verbose=False, precision=None):
    r"""Read :term:`Gmsh` ASCII file and return instance of GIMLI::Mesh class.

    Parameters
    ----------
    fName : string
        Filename of the file to read (\\*.msh). The file must conform
        to the `MSH ASCII file version 2
        <https://gmsh.info/doc/texinfo/gmsh.html#MSH-file-format-version-2-_0028Legacy_0029>`_ format
    verbose : boolean, optional
        Be verbose during import. Default: False
    precision : None|int, optional
        If not None, then round off node coordinates to the provided number of
        digits using numpy.round. This is useful in case that nodes are
        accessed using their coordinates, in which case numerical discrepancies
        can occur.

    Notes
    -----
    Physical groups specified in Gmsh are interpreted as follows:

    - Points with the physical number 99 are interpreted as sensors. Note that
      physical point groups are ordered with respect to the node tag. E.g.
      "Physical Point (99) = {50, 34};" and "Physical Point (99) = {34, 50};"
      will yield the same mesh. This must be taken into account when
      defining measurement configurations using electrodes defined in GMSH
      using marker 99.
    - ERT only: Points with markers 999 and 1000 are used to mark calibration
      and reference nodes.
    - Physical Lines and Surfaces define boundaries in 2D and 3D, respectively.
        - Physical Number 1: Homogeneous Neumann condition
        - Physical Number 2: Mixed boundary condition
        - Physical Number 3: Homogeneous Dirichlet condition
        - Physical Number 4: Dirichlet condition
    - Physical Surfaces and Volumes define regions in 2D and 3D, respectively.
        - Physical Number 1: No inversion region
        - Physical Number >= 2: Inversion region

    Examples
    --------
    >>> import tempfile, os
    >>> from pygimli.meshtools import readGmsh
    >>> gmsh = '''
    ... $MeshFormat
    ... 2.2 0 8
    ... $EndMeshFormat
    ... $Nodes
    ... 3
    ... 1 0 0 0
    ... 2 0 1 0
    ... 3 1 1 0
    ... $EndNodes
    ... $Elements
    ... 7
    ... 1 15 2 0 1 1
    ... 2 15 2 0 2 2
    ... 3 15 2 0 3 3
    ... 4 1 2 0 1 2 3
    ... 5 1 2 0 2 3 1
    ... 6 1 2 0 3 1 2
    ... 7 2 2 0 5 1 2 3
    ... $EndElements
    ... '''
    >>> fName = tempfile.mktemp()
    >>> with open(fName, "w") as f:
    ...     f.writelines(gmsh)
    >>> mesh = readGmsh(fName)
    >>> print(mesh)
    Mesh: Nodes: 3 Cells: 1 Boundaries: 3
    >>> os.remove(fName)
    """
    assert precision is None or precision >= 0
    inNodes, inElements, nCount = 0, 0, 0
    fid = open(fName)
    if verbose:
        print('Reading %s... \n' % fName)

    for line in fid:

        if line[0] == '$':
            if line.find('Nodes') > 0:
                inNodes = 1
            if line.find('EndNodes') > 0:
                inNodes = 0
            if line.find('Elements') > 0:
                inElements = 1
            if line.find('EndElements') > 0:
                inElements = 0

        else:
            if inNodes == 1:
                if len(line.split()) == 1:
                    nodes = np.zeros((int(line), 3))
                    if verbose:
                        print('  Nodes: %s' % int(line))
                else:
                    node_coordinates = np.array(line.split(), 'float')[1:]
                    if precision is None:
                        nodes[nCount, :] = node_coordinates
                    else:
                        nodes[nCount, :] = np.round(
                            node_coordinates, precision)
                    nCount += 1

            elif inElements == 1:
                if len(line.split()) == 1:
                    if verbose:
                        print('  Entries: %s' % int(line))
                    points, lines, triangles, tets = [], [], [], []
                    quads = []

                else:
                    # Element entries follow the following format:
                    # elm-number elm-type number-of-tags < tag > …
                    #   node-number-list

                    # strip elm-number here
                    entry = [int(e_) for e_ in line.split()][1:]

                    if entry[0] == 15:  # Points
                        # point node, marker (1st tag)
                        points.append((entry[-1], entry[2]))
                    elif entry[0] == 1:
                        lines.append((entry[-2], entry[-1], entry[2]))
                    elif entry[0] == 2:  # Tri
                        triangles.append((entry[-3], entry[-2], entry[-1],
                                          entry[2]))
                    elif entry[0] == 3:  # Quads
                        quads.append((entry[-4], entry[-3], entry[-2],
                                      entry[-1], entry[2]))
                    elif entry[0] == 4:  # Tet
                        tets.append((entry[-4], entry[-3], entry[-2],
                                     entry[-1], entry[2]))
                    elif entry[0] == 6:
                        pg.error(
                            "Quadrangles and prisms are not supported yet")

    fid.close()
    lines = np.asarray(lines)
    # triangles = np.asarray(triangles)
    tets = np.asarray(tets)

    if verbose:
        print('    Points: %s' % len(points))
        print('    Lines: %s' % len(lines))
        print('    Triangles: %s' % len(triangles))
        print('    Quads: %s' % len(quads))
        print('    Tetrahedra: %s \n' % len(tets))
        print('Creating mesh object... \n')

    # check dimension
    if len(tets) == 0:
        dim, bounds, cells = 2, lines, triangles + quads
        zero_dim = np.abs(nodes.sum(0)).argmin()  # identify zero dimension
    else:
        dim, bounds, cells = 3, triangles, tets
    bounds = np.asarray(bounds)
    if verbose:
        print('  Dimension: %s-D' % dim)

    # creating instance of GIMLI::Mesh class
    mesh = pg.Mesh(dim)

    # replacing boundary markers (gmsh does not allow negative phys. regions)
    bound_marker = (pg.core.MARKER_BOUND_HOMOGEN_NEUMANN,
                    pg.core.MARKER_BOUND_MIXED,
                    pg.core.MARKER_BOUND_HOMOGEN_DIRICHLET,
                    pg.core.MARKER_BOUND_DIRICHLET)

    if len(bounds) > 0:
        for i in range(4):
            bounds[:, dim][bounds[:, dim] == i + 1] = bound_marker[i]

        # account for CEM markers
        bounds[:, dim][bounds[:, dim] >= 10000] *= -1

        if verbose:
            bound_types = np.unique(bounds[:, dim])
            print('  Boundary types: %s ' % len(bound_types) + str(
                tuple(bound_types)))
    else:
        print("WARNING: No boundary conditions found.",
              "Setting Neumann on the outer edges by default.")

    if verbose:
        regions = np.unique(np.array(cells)[:, dim + 1])
        print('  Regions: %s ' % len(regions) + str(tuple(regions)))

    for node in nodes:
        if dim == 2:
            mesh.createNode(node[0], node[3 - zero_dim], 0)
        else:
            mesh.createNode(node)

    for cell in cells:
        mesh.createCell(mesh.nodes(np.array(cell, dtype=int)[:-1]-1),
                        marker=int(cell[-1]))
        # if dim == 2:
        #     mesh.createTriangle(
        #         mesh.node(int(cell[0] - 1)), mesh.node(int(cell[1] - 1)),
        #         mesh.node(int(cell[2] - 1)), marker=int(cell[3]))
        # else:
        #     mesh.createTetrahedron(
        #         mesh.node(int(cell[0] - 1)), mesh.node(int(cell[1] - 1)),
        #         mesh.node(int(cell[2] - 1)), mesh.node(int(cell[3] - 1)),
        #         marker=int(cell[4]))

    mesh.createNeighborInfos()

    # Set Neumann on outer edges by default (can be overwritten by Gmsh info)
    for b in mesh.boundaries():
        if not b.leftCell() or not b.rightCell():
            b.setMarker(pg.core.MARKER_BOUND_HOMOGEN_NEUMANN)

    for bound in bounds:
        if dim == 2:
            mesh.createEdge(
                mesh.node(int(bound[0] - 1)), mesh.node(int(bound[1] - 1)),
                marker=int(bound[2]))
        else:
            mesh.createTriangleFace(
                mesh.node(int(bound[0] - 1)), mesh.node(int(bound[1] - 1)),
                mesh.node(int(bound[2] - 1)), marker=int(bound[3]))

    # assign marker to corresponding nodes (sensors, reference nodes, etc.)
    if points:
        for point in points:
            mesh.node(point[0] - 1).setMarker(-point[1])

    if verbose:
        if points:
            points = np.asarray(points)
            node_types = np.unique(points[:, 1])
            print('  Marked nodes: %s ' % len(points) + str(tuple(node_types)))
        print('\nDone. \n')
        print('  ' + str(mesh))
    return mesh


def readTriangle(fName, verbose=False):
    r"""Read :term:`Triangle` :cite:`Shewchuk96b` mesh.

    Read :term:`Triangle` :cite:`Shewchuk96b` ASCII mesh files and return an
    instance of GIMLI::Mesh class.
    See: ://www.cs.cmu.edu/~quake/triangle.html

    Parameters
    ----------
    fName : string
        Filename of the file to read (\\*.n, \\*.e)

    verbose : boolean, optional
        Be verbose during import.

    """
    raise Exception("implement me!" + fName + str(verbose))
    # os.system('meshconvert -d2 ' + fName)
    # return pg.Mesh(2)


def readTetgen(fName, comment='#', verbose=False, defaultCellMarker=0,
               loadFaces=True, quadratic=False):
    """
    Read and convert a mesh from the basic :term:`Tetgen` output.

    Read :term:`Tetgen` :cite:`Si2004` ASCII files and return instance
    of :gimliapi:`GIMLI::Mesh` class.
    See: http://tetgen.org/

    Parameters
    ----------

    fName: str
        Base name of the tetgen output, without ending. All additional files
        (.node, .ele and .face) need to have the same basename.

    comment: str ('#')
        String consisting of all symbols indicating a comment in the input
        files. Standard for tetgen files is the '#'.

    verbose: boolean (True)
        Enables console output during the import process.

    defaultCellMarker: int (0)
        :term:`Tetgen` files can contain cell markers, but do not have to.
        If no markers are found, the given integer is used.

    loadFaces:
        Optional decision whether the faces of :term:`Tetgen` output (.face)
        are loaded or not. Note that without the -f in during the tetgen call,
        the faces in the .face file will only contain the faces of the original
        input poly file and not all faces. If only a part of the faces are
        imported, a createNeighborInfos call of the mesh will fail.

    quadratic: boolean (False)
        Returns a P2 (quadratic) refined mesh when True (to be removed, as soon
        as direct import of quadratic meshes is possible).

    Returns
    -------
    mesh: :gimliapi:`GIMLI::Mesh`
    """
    mesh = pg.Mesh(3)

    # Part 1/3: Nodes, essential
    with open(fName + '.node', 'r') as node_in:
        node_lines = pg.utils.filterLinesByCommentStr(node_in.readlines(),
                                                      comment)
    node_1 = node_lines[0].split()
    node_count = int(node_1[0])
    assert int(node_1[1]) == 3, 'Wrong dim: {}, should be 3.'.format(node_1[1])
    number_node_attr = int(node_1[2])
    node_markers = int(node_1[3])
    node_attributes = [] * number_node_attr

    for n in range(node_count):
        node_n = node_lines[n + 1].split()
        if node_markers:
            node_marker_n = int(node_n[-1])
        else:
            node_marker_n = n
        mesh.createNode([float(node_n[1]), float(node_n[2]), float(node_n[3])],
                        marker=node_marker_n)
        for m in range(number_node_attr):
            node_attributes[m].append(float(node_n[4 + m]))

    for k in range(number_node_attr):
        if verbose:
            print('Add node data to mesh.')
        mesh.addData('node_data_{}'.format(k + 1), node_attributes[k])

    # Part 2/3: Tetrahedrons, optional
    if os.path.exists(fName + '.ele'):
        if verbose:
            print('Found .ele file. Adding cells and cell marker.')
        with open(fName + '.ele', 'r') as cell_in:
            cell_lines = pg.utils.filterLinesByCommentStr(cell_in.readlines(),
                                                          comment)
        cell_1 = cell_lines[0].split()
        cell_count = int(cell_1[0])

        nodes_per_cell = int(cell_1[1])  # 4 or 10
        if nodes_per_cell == 10:
            quadratic = True
            raise Exception('Cannot import quadratic meshes directly yet.')

        cell_markers = int(cell_1[2])
        for c in range(cell_count):
            cell_n = cell_lines[c + 1].split()
            if cell_markers:
                cell_marker_n = int(cell_n[-1])
            else:
                cell_marker_n = defaultCellMarker
            mesh.createCell([int(ind) for ind in cell_n[1:5]],
                            marker=cell_marker_n)
            # in order to import quadratic meshes directly, i ned the sorting
            # of the node indices
#           mesh.createCell([int(ind) for ind in cell_n[1:nodes_per_cell + 1]],
#                           marker=cell_marker_n)

        # Part 3/3: Boundaries and Marker, optional
    if os.path.exists(fName + '.face') and loadFaces:
        if verbose:
            print('Found .face file. Adding boundaries and boundary marker.')
        with open(fName + '.face', 'r') as face_in:
            face_lines = pg.utils.filterLinesByCommentStr(face_in.readlines(),
                                                          comment)

        face_1 = face_lines[0].split()
        face_count = int(face_1[0])
        face_markers = int(face_1[1])

        for f in range(face_count):
            face_n = face_lines[f + 1].split()
            if face_markers:
                face_marker_n = int(face_n[-1])
            else:
                face_marker_n = 0

            mesh.createBoundary([int(ind) for ind in face_n[1:4]],
                                marker=face_marker_n)
            # quadratic
#            mesh.createBoundary(
#                [int(ind) for ind in face_n[1:len(face_n) - face_markers]],
#                marker=face_marker_n)

    if quadratic:
        mesh = mesh.createP2()

    if verbose:
        print(mesh)

    # Tetgen let the boundary outer normal shows inward so we fix this.
    mesh.fixBoundaryDirections()

    return mesh


def readHydrus2dMesh(fileName='MESHTRIA.TXT'):
    """
    Import mesh from Hydrus2D.

    Parameters
    ----------
    fName : str, optional
        Filename of Hydrus output file.

    See Also
    --------
    readHydrus3dMesh : Similar routine for three-dimensional meshes.

    References
    ----------
    .. http://www.pc-progress.com/en/Default.aspx?h3d-description
    """
    fid = open(fileName)
    line = fid.readline().split()
    if 'HYDRUS' in line:
        return readHydrusMeshV3(fileName)

    nNodes = int(line[1])
    nCells = int(line[3])
    mesh = pg.Mesh()
    for _ in range(nNodes):
        line = fid.readline().split()
        mesh.createNode(
            pg.Pos(float(line[1]) / 100., float(line[2]) / 100., 0.))

    for _ in range(3):
        line = fid.readline()

    for _ in range(nCells):
        line = fid.readline().split()
        if len(line) == 4:
            mesh.createTriangle(
                mesh.node(int(line[1]) - 1), mesh.node(int(line[2]) - 1),
                mesh.node(int(line[3]) - 1), 1)
        elif len(line) == 5:
            mesh.createTetrahedron(
                mesh.node(int(line[1]) - 1), mesh.node(int(line[2]) - 1),
                mesh.node(int(line[3]) - 1), mesh.node(int(line[4]) - 1), 1)

    fid.close()
    mesh.createNeighborInfos()
    return mesh


def readHydrus3dMesh(fileName='MESHTRIA.TXT'):
    """Import mesh from Hydrus3D.

    Parameters
    ----------
    fName : str, optional
        Filename of Hydrus output file.

    See Also
    --------
    readHydrus2dMesh : Similar routine for two-dimensional meshes.

    References
    ----------
    .. http://www.pc-progress.com/en/Default.aspx?h3d-description
    """
    f = open(fileName, 'r')

    if 'HYDRUS' in f.readline():
        return readHydrusMeshV3(fileName)

    for i in range(5):
        line1 = f.readline()

    nNodes = int(line1.split()[0])
    nCells = int(line1.split()[1])
    # print(nNodes, nCells)

    line1 = f.readline()
    nodes = []
    dx = 0.01
    mesh = pg.Mesh()
    for _ in range(nNodes):
        pos = f.readline().split()
        p = pg.Pos(
            float(pos[1]) * dx, float(pos[2]) * dx, float(pos[3]) * dx * (-1.))
        n = mesh.createNode(p)
        nodes.append(n)

    line1 = f.readline()
    line1 = f.readline()
    cells = []
    for _ in range(nCells):
        pos = f.readline().split()
        i, j, k, l = int(pos[1]), int(pos[2]), int(pos[3]), int(pos[4])
        c = mesh.createTetrahedron(nodes[i - 1], nodes[j - 1], nodes[k - 1],
                                   nodes[l - 1])
        cells.append(c)

    f.close()
    mesh.createNeighborInfos()
    return mesh


def readHydrusMeshV3(fileName):
    """Import mesh from Hydrus3D. File Version 3.

    TODO:
    ----
    * 3D

    Parameters
    ----------
    fileName : str
        Filename of Hydrus output file.

    """
    with open(fileName) as fid:
        lines = fid.readlines()
        mesh = None
        nNodes = 0
        nBound = 0
        nCells = 0
        for i, line in enumerate(lines):
            if 'Mesh Dim' in line:
                dim = int(line.split('\r\n')[0].split(':')[1])
                if dim != 2:
                    pg.error('3D mesh not yet implemented.')

                mesh = pg.Mesh(dim=dim)

            if 'DIMENSIONS' in line:
                nNodes, nEle1, nEle2, nEle3 = lines[i+8].split(
                    '\r\n')[0].split()
                if mesh.dim() == 1:
                    nNodes = int(nNodes)
                    nCells = int(nEle1)
                elif mesh.dim() == 2:
                    nNodes = int(nNodes)
                    nBound = int(nEle1)
                    nCells = int(nEle2)
                else:
                    nNodes = int(nNodes)
                    nBound = int(nEle2)
                    nCells = int(nEle3)

                # print(nNodes, nBound, nCells)

            if 'NODAL' in line:
                for l in lines[i+7:i+7+nNodes]:
                    vals = l.split('\r\n')[0].split()
                    if mesh.dim() == 1:
                        mesh.createNode([float(vals[1]), 0.0])
                    elif mesh.dim() == 2:
                        mesh.createNode([float(vals[1]), float(vals[2])])
                    elif mesh.dim() == 3:
                        mesh.createNode([float(vals[1]), float(vals[2]),
                                         float(vals[3])])
                i = i + 7 + nNodes

            if '1D-ELEMENTS' in line:
                for l in lines[i + 8:]:
                    vals = l.split('\r\n')[0].split()
                    if mesh.dim() == 2:
                        try:
                            mesh.createBoundary([int(vals[2])-1,
                                                 int(vals[3])-1],
                                                marker=int(vals[1]))
                        except BaseException as e:
                            if mesh.boundaryCount() != nBound:
                                print(e)
                                pg.error('Something is wrong in the file.'
                                         '{:d} 1D-Elements are announced but'
                                         'only {:d} found'.format(
                                             nBound, mesh.boundaryCount()))
                                i = i + 8 + mesh.boundaryCount()
                            break
                    else:
                        pg.error('Something wrong with mesh dimension')

            if '2D-ELEMENTS' in line:
                for l in lines[i + 10:]:
                    vals = l.split('\r\n')[0].split()
                    if mesh.dim() == 2:
                        try:
                            nn = [int(vals[2])-1, int(vals[3])-1,
                                  int(vals[4])-1]
                            # nn = [int(v)-1 for v in vals[2:5]]
                            if int(vals[5]) > 0:
                                nn.append(int(vals[5])-1)

                            mesh.createCell(nn, marker=int(vals[1]))
                        except BaseException as e:
                            if mesh.cellCount() != nCells:
                                print(e)
                                pg.error('Something is wrong in the file. '
                                         '{0} 2D-Elements announced but only '
                                         '{1} found'.format(nCells,
                                                            mesh.cellCount()))

                                i = i + 10 + mesh.cellCount()
                                break
                    else:
                        pg.error('3D mesh not yet implemented.')

    return mesh


def readGambitNeutral(fileName, verbose=False):
    r"""Import Gambit Neutral meshes *.neu.

    See. https://www.sharcnet.ca/Software/Gambit/html/users_guide/ug01.htm

    Not fully implemented. If needed, we can improve this importer just send us
    an example file.

    Parameters
    ----------
    fName : string
        Filename of the file to read (\\*.n, \\*.e \\*.f)

    verbose : boolean, optional
        Be verbose during import.
    """
    with open(fileName, 'r') as fi:
        content = fi.readlines()
    fi.close()

    mesh = pg.Mesh(2)

    for i, line in enumerate(content):
        if 'ENDOFSECTION' in line:
            break

        try:
            nVertices = int(content[i - 1].split()[0])
            nElements = int(content[i - 1].split()[1])
        except:  # bare except!
            raise Exception("Cannot interpret GAMBIT Neutral header: " +
                            content[0:i])

    for i, line in enumerate(content):
        if 'NODAL COORDINATES' in line:
            break
    for j in range(nVertices):
        vx = float(content[i + j + 1].split()[1])
        vy = float(content[i + j + 1].split()[2])
        mesh.createNode((vx, vy))

    for i, line in enumerate(content):
        if 'ELEMENTS/CELLS' in line:
            break
    for j in range(nElements):
        nNodes = int(content[i + j + 1].split()[1])
        nodes = []
        for k in range(nNodes):
            nodes.append(int(content[i + 1 + j].split()[3 + k]) - 1)
        mesh.createCell(nodes)

    if verbose:
        print("Gambit neutral file imported: ", mesh)

    mesh.createNeighborInfos()
    return mesh


def readMeshIO(fileName, verbose=False):
    """Generic mesh read using meshio. (https://github.com/nschloe/meshio)
    """
    meshio = pg.optImport('meshio')
    _t = meshio.read(fileName)
    mesh = pg.meshtools.convert(_t)
    if verbose is True:
        print(mesh)
    return mesh


def convertHDF5Mesh(h5Mesh, group='mesh', indices='cell_indices',
                    pos='coordinates', cells='topology', marker='values',
                    marker_default=0, dimension=3, verbose=True,
                    useFenicsIndices=False):
    """Converts instance of a hdf5 mesh to a :gimliapi:`GIMLI::Mesh`.

    For full documentation please see :py:mod:`pygimli:meshtools:readHDF5Mesh`.
    """
    # open mesh containing group inside hdf file
    inmesh = h5Mesh.get(group)

    # get node positions
    mesh_pos = inmesh[pos][:]

    # get cells
    if useFenicsIndices:
        # case 1/2: using Fenics specific indices
        # TODO why extra indices? cause this is really slow
        # figure out the nature and purpose of the extra Fenics indices
        mesh_indices = inmesh[indices]
        try:
            mesh_cells = inmesh[cells][mesh_indices]
        except IndexError as IE:
            print('Fenics Indices aren\'t just in arbitrary order in the '
                  'range (0, cellCount) as expected. Needs Fix.')
            raise IE
    else:
        # case 2/2: indices implicit: [0, ... cellCount)
        mesh_cells = inmesh[cells][:]

    # get marker
    try:
        # case 1/3: marker found in hdf file
        mesh_marker = inmesh[marker][:]
    except KeyError:
        if isinstance(marker_default, int):
            # case 2/3: marker not found, given as int
            mesh_marker = np.ones(len(mesh_cells), dtype=int) * marker_default
        else:
            # case 3/3: marker not found, given as array_like
            mesh_marker = marker_default

    # start building pygimli mesh
    mesh = pg.Mesh(dimension)
    for node in mesh_pos:
        mesh.createNode(node)

    for i, cell in enumerate(mesh_cells):
        mesh.createCell(pg.core.IndexArray(cell), marker=int(mesh_marker[i]))

    mesh.createNeighborInfos()

    if verbose:
        print('converted mesh:', mesh)

    return mesh


def readHDF5Mesh(fileName, group='mesh', indices='cell_indices',
                 pos='coordinates', cells='topology', marker='values',
                 marker_default=0, dimension=3, verbose=True,
                 useFenicsIndices=False):
    """Function for loading a mesh from HDF5 file format.

    Returns an instance of :gimliapi:`GIMLI::Mesh` class.
    Default values for keywords are suited for :term:`FEniCS` syntax
    .h5 meshes.

    Requirements: h5py module

    TODO:
        * Fenics hdf5 meshes do not have boundary markers.

    Parameters
    ----------

    fileName: string
        Name of the mesh to be transformed into :term:`pyGIMLi` format.

    group: string ['domains']
        hdf group that contains the mesh information (see other keyword
        arguments). Default is 'domains' for :term:`FEniCS` compatibility.

    indices: string ['cell_indices']
        Key for the part of the hdf file containing the indices of the cells.

    pos: string ['coordinates']
        Key for the part of the hdf file containing the nodepositions.

    cells: string ['topology']
        Key for the part of the hdf file containing the array which defies the
        cells. Usually of shape (cellCount, 3) for 2D meshes or (cellCount, 4)
        for 3D tetrahedra meshes. For each cell the indices of the
        corresponding node indices is given.

    marker: string ['values']
        If marker is part of the hdf data container, the corresponding array
        is used as identifier for the cell markers. If not found, the cell
        markers will be set to marker_default.

    marker_default: int or array [0]
        Default marker if no markers are found in the hdf file. If array, size
        has to match the cellCount of the mesh.

    dimension: int [3]
        Dimension of the input/output mesh, no own check for dimensions yet.
        Fixed on 3 for now.

    Returns
    -------

    mesh:
        :gimliapi:`GIMLI::Mesh`

    """
    h5py = pg.optImport('h5py',
                        requiredFor='import mesh in .h5 data format')
    h5 = h5py.File(fileName, 'r')
    if verbose:
        print('loaded hdf5 mesh:', h5)

    mesh = convertHDF5Mesh(h5, group=group, indices=indices, pos=pos,
                           cells=cells, marker=marker,
                           marker_default=marker_default, dimension=dimension,
                           verbose=verbose, useFenicsIndices=useFenicsIndices)

    h5.close()
    return mesh


def readFenicsHDF5Mesh(fileName, verbose=True, **kwargs):
    """ Reads :term:`FEniCS` mesh from file format .h5 and returns a
    :gimliapi:`GIMLI::Mesh`.
    """
    kwargs.setdefault('group', 'mesh')
    kwargs.setdefault('indices', 'cell_indices')
    kwargs.setdefault('pos', 'coordinates')
    kwargs.setdefault('cells', 'topology')
    kwargs.setdefault('marker', 'values')
    kwargs.setdefault('marker_default', 0)
    mesh = readHDF5Mesh(fileName, dimension=3, verbose=verbose,
                        useFenicsIndices=False, **kwargs)

    return mesh


def exportHDF5Mesh(mesh, exportname, group='mesh', indices='cell_indices',
                   pos='coordinates', cells='topology', marker='values'):
    """Writes given :gimliapi:`GIMLI::Mesh` in a hdf5 format file.

    3D tetrahedral meshes only! Boundary markers are ignored.

    Keywords are explained in :py:mod:`pygimli.meshtools.readHDFS`
    """
    h5py = pg.optImport('h5py',
                        requiredFor='export mesh in .h5 data format')

    if not isinstance(mesh, pg.Mesh):
        mesh = pg.Mesh(mesh)

    # prepare output for writing in hdf data container
    pg_pos = mesh.positions()
    mesh_pos = np.array((np.array(pg.x(pg_pos)), np.array(pg.y(pg_pos)),
                         np.array(pg.z(pg_pos)))).T

    mesh_cells = np.zeros((mesh.cellCount(), 4))  # hard coded for tetrahedrons
    for i, cell in enumerate(mesh.cells()):
        mesh_cells[i] = cell.ids()

    mesh_indices = np.arange(0, mesh.cellCount() + 1, 1, dtype=np.int64)
    mesh_markers = np.array(mesh.cellMarkers())

    with h5py.File(exportname, 'w') as out:
        for grp in np.atleast_1d(group):  # can use more than one group
            # writing indices
            idx_name = '{}/{}'.format(grp, indices)
            out.create_dataset(idx_name, data=mesh_indices, dtype=int)
            # writing node positions
            pos_name = '{}/{}'.format(grp, pos)
            out.create_dataset(pos_name, data=mesh_pos, dtype=float)
            # writing cells via indices
            cells_name = '{}/{}'.format(grp, cells)
            out.create_dataset(cells_name, data=mesh_cells, dtype=int)
            # writing marker
            marker_name = '{}/{}'.format(grp, marker)
            out.create_dataset(marker_name, data=mesh_markers, dtype=int)
            out[grp][cells].attrs['celltype'] = np.string_('tetrahedron')
            out[grp][cells].attrs.create('partition', [0])
    return True


def exportFenicsHDF5Mesh(mesh, exportname):
    """Exports Gimli mesh in HDF5 format suitable for Fenics.

    Equivalent to calling the function
    :py:mod:`pygimli.meshtools.exportHDF5Mesh(mesh, exportname, group=['mesh',
    'domains'], indices='cell_indices', pos='coordinates', cells='topology',
    marker='values')`.

    Parameters
    ----------

    mesh: :gimliapi:GIMLI::Mesh`
        Mesh to be saved.

    exportname: string
        Name under which the mesh is saved.
    """
    return exportHDF5Mesh(mesh, exportname, group=['mesh', 'domains'],
                          indices='cell_indices', pos='coordinates',
                          cells='topology', marker='values')


def readEIDORSMesh(fileName, matlabVarname, verbose=False):
    """Reads finite element model in EIDORS format and returns pygimli mesh.

    Parameters
    ----------
    fileName : str
        name of the .mat file containing the EIDORS model
    matlabVarname : str
        variable name of .mat file in MATLAB workspace
    """
    scipy = pg.optImport("scipy", requiredFor="read EIDORS mesh.")

    def toDict(matobj):
        d = {}
        for name in matobj._fieldnames:
            elem = matobj.__dict__[name]
            if isinstance(elem, scipy.io.matlab.mio5_params.mat_struct):
                d[name] = toDict(elem)
            else:
                d[name] = elem
        return d

    def check_keys(d):
        for key in d:
            if isinstance(d[key], scipy.io.matlab.mio5_params.mat_struct):
                d[key] = toDict(d[key])
        return d

    def loadmat(fileName):
        data = scipy.io.loadmat(fileName, struct_as_record=False,
                                squeeze_me=True)
        return check_keys(data)

    def get_nested(data, *args):
        if args and data:
            element = args[0]
            if element:
                value = data.get(element)
                return value if len(args) == 1 else get_nested(value,
                                                               *args[1:])

    matlab_eidors = loadmat(fileName)
    python_eidors = get_nested(matlab_eidors, matlabVarname)
    # if input eidors data is forward model instead of an image
    if 'nodes' in python_eidors.keys():
        nodes = get_nested(python_eidors, "nodes")
        elems = get_nested(python_eidors, "elems")
        boundary_numbers = get_nested(python_eidors, "boundary_numbers")

    # it is an image with elem_data and fwd_model
    else:
        nodes = get_nested(python_eidors, "fwd_model", "nodes")
        elems = get_nested(python_eidors, "fwd_model", "elems")
        boundary_numbers = get_nested(python_eidors, "fwd_model",
                                      "boundary_numbers")

    dim_nodes = np.size(nodes, 1)
    dim_elems = np.size(elems, 1)

    if verbose:
        print('Reading %s... ' % fileName)
        print('found %s  %s-dimensional nodes... ' % (np.size(nodes, 0),
                                                      dim_nodes))

    if dim_elems == 3 and verbose:
        print('found %s triangles... ' % np.size(elems, 0))
    elif dim_elems == 4 and verbose:
        print('found %s tetrahedrons... ' % np.size(elems, 0))

    if 'elem_data' in python_eidors.keys():
        elem_data = get_nested(python_eidors, "elem_data")
        if verbose:
            print('found %s element data... ' % len(elem_data))
    else:
        if verbose:
            print("found no element data... ")

    region_markers = np.unique(boundary_numbers)
    no_of_regions = len(region_markers)

    if boundary_numbers is not None:
        if verbose:
            print('Found %s unique Regions with Markers' % no_of_regions)
            print('%s' % region_markers)

    if boundary_numbers is None:
        if verbose:
            print('Found no Unique Region with Region Markers')

    # create nodes from eidors model
    mesh = pg.Mesh()

    # if two dimensional eidors model
    if (dim_nodes == 2 and dim_elems == 3):
        if verbose:
            print('converting to %d-D pygimli mesh... ' % dim_nodes)
        for i in range(len(nodes)):
            mesh.createNode(pg.Pos(nodes[i, 0], nodes[i, 1], 0.))
        for i in range(len(elems)):
            mesh.createTriangle(
                mesh.node(int(elems[i, 0]) - 1),
                mesh.node(int(elems[i, 1]) - 1),
                mesh.node(int(elems[i, 2]) - 1), 1)

    # for non-planar 2D models
    if (dim_nodes == 3 and dim_elems == 3):
        if verbose:
            print('converting to pygimli mesh...')
            print('found 3d nodes with 2d elements')
        for i in range(len(nodes)):
            mesh.createNode(pg.Pos(nodes[i, 0], nodes[i, 1], nodes[i, 2]))
        for i in range(len(elems)):
            mesh.createTriangle(
                mesh.node(int(elems[i, 0]) - 1),
                mesh.node(int(elems[i, 1]) - 1),
                mesh.node(int(elems[i, 2]) - 1), 1)

    # if three dimensional eidors model
    if (dim_nodes == 3 and dim_elems == 4):
        if verbose:
            print('converting to %d-D pygimli mesh... ' % dim_nodes)
        for i in range(len(nodes)):
            mesh.createNode(pg.Pos(nodes[i, 0], nodes[i, 1], nodes[i, 2]))
        for i in range(len(elems)):
            mesh.createTetrahedron(
                mesh.node(int(elems[i, 0]) - 1),
                mesh.node(int(elems[i, 1]) - 1),
                mesh.node(int(elems[i, 2]) - 1),
                mesh.node(int(elems[i, 3]) - 1), 1)

    if boundary_numbers is not None:
        mesh.setCellMarkers(boundary_numbers.astype(int))

    return mesh


def readSTL(fileName, binary=False):
    """Read :term:`STL` surface mesh and returns a :gimliapi:`GIMLI::Mesh`.

    Read :term:`STL` surface mesh and returns a :gimliapi:`GIMLI::Mesh`
    of triangle boundary faces. Multiple solids are supported with increasing
    boundary marker.

    TODO: ASCII=False, read binary STL

    Parameters
    ----------

    fileName : str
        name of the .stl file containing the STL surface mesh

    binary : bool [False]
        STL Binary format
    """
    mesh = pg.Mesh(dim=3)
    mesh.importSTL(fileName, isBinary=binary)
    return mesh


def exportSTL(mesh, fileName, binary=False):
    """Write :term:`STL` surface mesh and returns a :gimliapi:`GIMLI::Mesh`.

    Export a three dimensional boundary :gimliapi:`GIMLI::Mesh` into a
    :term:`STL` surface mesh. Boundaries with different marker
    will be separated into different STL solids.

    TODO:
        * ASCII=False, write binary STL
        * QuadrangleFace Boundaries
        * p2 Boundaries

    Parameters
    ----------
    mesh : :gimliapi:`GIMLI::Mesh`
        Mesh to be exported. Only Boundaries of type TriangleFace will be
        exported.

    fileName : str
        name of the .stl file containing the STL surface mesh

    binary : bool [False]
        Write STL binary format. TODO
    """
    marker = pg.unique(pg.sort(mesh.boundaryMarkers()))

    if '.stl' not in fileName:
        fileName = fileName + '.stl'

    fi = open(fileName, 'w')
    for m in marker:
        me = mesh.createSubMesh(mesh.boundaries(mesh.boundaryMarkers() == m))

        fi.write('solid ' + str(m) + '\n')

        for b in me.boundaries():
            n = b.norm()
            fi.write('facet normal %f %f %f\n' % (n[0], n[1], n[2]))
            fi.write('\touter loop\n')
            fi.write('\t\tvertex %f %f %f\n' % (b.node(0).pos()[0],
                                                b.node(0).pos()[1],
                                                b.node(0).pos()[2]))
            fi.write('\t\tvertex %f %f %f\n' % (b.node(1).pos()[0],
                                                b.node(1).pos()[1],
                                                b.node(1).pos()[2]))
            fi.write('\t\tvertex %f %f %f\n' % (b.node(2).pos()[0],
                                                b.node(2).pos()[1],
                                                b.node(2).pos()[2]))
            fi.write('\tendloop\n')
            fi.write('endfacet\n')

        fi.write('endsolid\n')

    fi.close()


def transform2DMeshTo3D(mesh, x, y, z=None):
    """2D mesh into 3D coordinates.

    Transform a 2D mesh into 3D coordinates using a point list (e.g. from GPS)

    Parameters
    ----------
    mesh: :gimliapi:`GIMLI::Mesh`

    x,y: [float]
        array of x/y positions along 2d profile

    z: [float]
        optional height to add (topographical correction on top of flat earth)

    See Also
    --------

    References
    ----------
    """
    # get mesh node positions
    mt, mz = pg.x(mesh.positions()), pg.y(mesh.positions())  # mesh tape and z
    # compute length of reference points along tape
    pt = np.hstack((0., np.cumsum(np.sqrt(np.diff(x)**2 + np.diff(y)**2))))
    #  interpolate node positions from tape to x/y using tape positions
    mx = np.interp(mt, pt, x)
    my = np.interp(mt, pt, y)
    # compute z offset by interpolating z
    if z is None:
        oz = np.zeros(len(mt))
    else:
        oz = np.interp(mt, pt, z)

    # set the positions in the mesh
    for i, node in enumerate(mesh.nodes()):
        node.setPos(pg.Pos(mx[i], my[i], mz[i] + oz[i]))


def rot2DGridToWorld(mesh, start, end):
    """Rotate a 2D mesh into 3D world coordinates.

    todo:: Complete Documentation. ...rotate a given 2D grid in...
    """
    mesh.rotate(pg.degToRad(pg.Pos(-90.0, 0.0, 0.0)))

    src = pg.Pos(0.0, 0.0, 0.0).norm((0.0, 0.0, -10.0),
                                     (10.0, 0.0, -10.0))
    dest = start.norm(start - pg.Pos(0.0, 0.0, 10.0), end)

    rot = pg.getRotation(src, dest)
    mesh.transform(rot)
    mesh.translate(start)


def merge2Meshes(m1, m2, check=True):
    """Merge two meshes into one new mesh and return the combined mesh.

    Merge two meshes into a new mesh and return the combined mesh.
    Note that there is a duplicate check for all nodes which should reuse
    existing node but NO cells or boundaries.

    Parameters
    ----------
    m1: :gimliapi:`GIMLI::Mesh`
        First mesh.
    m2: :gimliapi:`GIMLI::Mesh`
        Second mesh.

    check: bool [True]
        Check for duplicated nodes and mesh entities.

    Returns
    -------
    mesh: :gimliapi:`GIMLI::Mesh`
        Resulting mesh.
    """
    mesh = pg.Mesh(m1)
    mesh.translate(-m1.node(0).pos())
    m3 = pg.Mesh(m2)
    m3.translate(-m1.node(0).pos())

    for c in m3.cells():
        mesh.copyCell(c)

    for b in m3.boundaries():
        mesh.copyBoundary(b, tol=1e-6, check=check)

    for key in list(mesh.dataMap().keys()):
        d = mesh.dataMap()[key]
        d.resize(mesh.cellCount())
        d.setVal(m1.dataMap()[key], 0, m1.cellCount())
        d.setVal(m2.dataMap()[key], m1.cellCount(),
                 m1.cellCount() + m2.cellCount())
        mesh.addData(key, d)

    mesh.translate(m1.node(0).pos())
    mesh.createNeighborInfos(force=True)
    return mesh


def mergeMeshes(meshList, check=True, verbose=False):
    """Merge several meshes into one new mesh and return the new mesh.

    Merge several meshes into one new mesh and return the new mesh.

    Parameters
    ----------
    meshList : [:gimliapi:`GIMLI::Mesh`, ...] | [str, ...]
        List of at least two meshes (or filenames to meshes) to be merged.

    check: bool [True]
        Check for duplicated nodes and mesh entities.

    verbose : bool
        Give some output

    See Also
    --------
    merge2Meshes
    """
    if not isinstance(meshList, list):
        raise Exception("Argument meshList is no list")

    if len(meshList) < 2:
        raise Exception(
            "To few meshes in meshList, at least 2 meshes are needed.")

    if isinstance(meshList[0], str):
        mL = []
        if verbose:
            print("Reading meshes ... ")

        for mFileName in meshList:
            m = pg.Mesh(2)
            m.load(mFileName)
            if verbose:
                print("loaded", mFileName, m)
            mL.append(m)

        meshList = mL
        # meshList = [pg.Mesh(2); m.load(m) ]

    if verbose:
        print("Merging meshes ... ")

    mesh = meshList[0]
    if verbose:
        print(mesh)

    for m in range(1, len(meshList)):
        mesh = merge2Meshes(mesh, meshList[m], check=check)
        if verbose:
            print(mesh)

    return mesh


def createParaMesh(data, **kwargs):
    """Create parameter mesh from list of sensor positions.

    Create parameter mesh from list of sensor positions.
    Uses `:py:func:pygimli.meshtools.createParaMeshPLC` and
    `:py:func:pygimli.meshtools.createMesh` and forwards keyword arguments.

    Args
    ----
    data: DataContainer
        Data container to read sensors positions from.

    Keyword Args
    ------------
        Forwarded to `:py:func:pygimli.meshtools.createParaMeshPLC`

    Returns
    -------
    poly: :gimliapi:`GIMLI::Mesh`
    """
    plc = pg.meshtools.createParaMeshPLC(data, **kwargs)
    kwargs.pop('paraMaxCellSize', 0)
    kwargs.pop('boundaryMaxCellSize', 0)
    smooth = kwargs.pop('smooth', [2, 10])
    mesh = createMesh(plc, **kwargs, smooth=smooth)
    return mesh


def createParaMesh2dGrid(*args, **kwargs):
    """API change here .. use createParaMesh2DGrid instead."""
    pg.deprecated("pls use createParaMesh2DGrid")
    return createParaMesh2DGrid(*args, **kwargs)


def createParaMesh2DGrid(sensors, paraDX=1, paraDZ=1, paraDepth=0, nLayers=11,
                         boundary=-1, paraBoundary=2, **kwargs):
    """Create a grid-style mesh for an inversion parameter mesh.

    Create a grid-style mesh for an inversion parameter mesh.
    Return parameter grid for a given list of sensor positions.
    Uses and forwards arguments to
    :py:mod:`pygimli.meshtools.appendTriangleBoundary`.

    Parameters
    ----------
    sensors : list of Pos objects or data container with sensorPositions
        Sensor positions. Must be sorted in positive x direction
    paraDX : float, optional
        Horizontal distance between sensors, relative regarding sensor
        distance. Value must be greater than 0 otherwise 1 is assumed.
    paraDZ : float, optional
        Vertical distance to the first depth layer, relative regarding sensor
        distance. Value must be greater than 0 otherwise 1 is assumed.
    paraDepth : float, optional
        Maximum depth for parametric domain, 0 (default) means 0.4 * maximum
        sensor range.
    nLayers : int, optional [11]
        Number of depth layers.
    boundary : int, optional [-1]
        Boundary width to be appended for domain prolongation in absolute
        para domain width.
        Values lower than 0 force the boundary to be 4 times para domain width.
    paraBoundary : int, optional [2]
        Offset to the parameter domain boundary in absolute sensor spacing.

    Returns
    -------
    mesh: :gimliapi:`GIMLI::Mesh`

    Examples
    --------
    >>> import pygimli as pg
    >>> import matplotlib.pyplot as plt
    >>>
    >>> from pygimli.meshtools import createParaMesh2DGrid
    >>> mesh = createParaMesh2DGrid(sensors=pg.Vector(range(10)),
    ...                             boundary=5, paraDX=1,
    ...                             paraDZ=1, paraDepth=5)
    >>> ax, _ = pg.show(mesh, markers=True, showMesh=True)
    """
    mesh = pg.Mesh(2)

    # maybe separate x y z and sort
    if isinstance(sensors, np.ndarray) or isinstance(sensors, pg.Vector):
        sensors = [pg.Pos(s, 0) for s in sensors]

    if isinstance(sensors, pg.DataContainer):
        sensors = sensors.sensorPositions()

    sensorX = pg.x(sensors)

    eSpacing = abs(sensorX[1] - sensorX[0])

    xMin = min(sensorX) - paraBoundary * eSpacing
    xMax = max(sensorX) + paraBoundary * eSpacing

    if paraDX == 0:
        paraDX = 1.
    if paraDZ == 0:
        paraDZ = 1.

    dx = paraDX
    dz = paraDZ
    if eSpacing > 0:
        dx = eSpacing * paraDX
        # dz = eSpacing * paraDZ  # not really making sense

    if paraDepth == 0:
        paraDepth = 0.4 * (xMax - xMin)

    # print(xMin, xMax, dx)
    x = pg.utils.grange(xMin, xMax, dx=dx)
    y = -pg.cat([0], pg.utils.grange(dz, paraDepth, n=nLayers, log=True))

    mesh.createGrid(x, y[::-1])
    mesh.setCellMarkers([2] * mesh.cellCount())

    paraXLimits = [xMin, xMax]
    #    paraYLimits = [min(y), max(y)]  # not used

    if boundary < 0:
        boundary = abs((paraXLimits[1] - paraXLimits[0]) * 4.0)

    mesh = pg.meshtools.appendTriangleBoundary(  # circular import?
        mesh, xbound=boundary, ybound=boundary,
        marker=1, addNodes=5, **kwargs)

    return mesh


def extractUpperSurface2dMesh(mesh, zCut=None):
    """Extract 2d mesh from the upper surface of a 3D mesh.

    Useful for showing a quick 2D plot of a 3D parameter distribution
    All cell-based parameters are copied to the new mesh

    Parameters
    ----------
    mesh: :gimliapi:`GIMLI::Mesh`
        Input mesh (3D)
    zCut: float
        z value to distinguish between top and bottom

    Returns
    -------
    mesh2d: :gimliapi:`GIMLI::Mesh`
        output 2D mesh consisting of triangles or quadrangles

    Examples
    --------
    >>> import pygimli as pg
    >>> from pygimli.meshtools import extractUpperSurface2dMesh
    >>> mesh3d = pg.createGrid(5, 4, 3)
    >>> mesh3d["val"] = pg.utils.grange(0, mesh3d.cellCount(), 1)
    >>> mesh2d = extractUpperSurface2dMesh(mesh3d)
    >>> ax, _ = pg.show(mesh2d, "val")
    """
    if mesh.boundaryCount() == 0:
        mesh.createNeighborInfos()

    zCut = zCut or pg.mean(pg.z(mesh))
    bind = [b.id() for b in mesh.boundaries()
            if (b.leftCell() is None or b.rightCell() is None)
            and b.center().z() > zCut and b.shape().norm().z() != 0]
    bMesh = mesh.createSubMesh(mesh.boundaries(bind))

    mesh2d = pg.Mesh(2)
    [mesh2d.createNode(n.pos()) for n in bMesh.nodes()]
    for b in bMesh.boundaries():
        mesh2d.createCell([n.id() for n in b.nodes()])

    # copy data
    cind = np.zeros(len(bind), dtype=int)
    for i, bi in enumerate(bind):
        lc = mesh.boundary(bi).leftCell()
        if lc is not None:
            cind[i] = lc.id()
        else:
            cind[i] = mesh.boundary(bi).rightCell().id()
    # cind = np.array([mesh.boundary(i).leftCell().id() for i in bind])
    for k in mesh.dataKeys():
        mesh2d[k] = mesh[k][cind]

    return mesh2d


if __name__ == "__main__":
    pass<|MERGE_RESOLUTION|>--- conflicted
+++ resolved
@@ -84,12 +84,8 @@
             (isinstance(poly, np.ndarray) and poly.ndim == 2):
         delPLC = pg.Mesh(2)
         delPLC.createNodes(poly)
-<<<<<<< HEAD
         return createMesh(delPLC, switches='-zeY', smooth=smooth,
                           area=area, verbose=verbose, **kwargs)
-=======
-        return createMesh(delPLC, switches='-zeY', **kwargs)
->>>>>>> 9354224e
 
     # poly == Mesh
     if poly.dim() == 2:
