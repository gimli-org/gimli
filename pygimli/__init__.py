# -*- coding: utf-8 -*-
"""
pyGIMLi - An open-source library for modelling and inversion in geophysics
"""
import sys
import locale

from .core.decorators import renamed, singleton, moduleProperty

# Import everything that should be accessible through main namespace.
from .core import (BVector, CVector, DataContainer, DataContainerERT,
                   IVector, Line, Mesh, Plane, Pos,
                   RVector3, Vector, PosList, abs, cat, center, exp, find,
                   interpolate, log, log10, logDropTol, max,
                   mean, median, min, search, setThreadCount, sort,
                   Stopwatch, sum, trans, unique, versionStr, x, y, z, zero)

from .core import isScalar, isArray, isPos, isR3Array, isPosList, isVecField, isComplex, isMatrix

from .core import math # alias all from .core.math.* to pg.math.*
# from .core import matrix # alias all from .core.matrix.* to pg.matrix.*
from .core.matrix import (BlockMatrix, Matrix, SparseMapMatrix, SparseMatrix)

from .core.logger import (_, _d, _g, _r, _y, _b, critical, d, debug,
                          deprecated, renameKwarg, renameArg,
                          error, info, setDebug, setLogLevel, setVerbose, v,
                          verbose, warn)

warning = warn  # convenience

from .core.config import getConfigPath, rc, getCPUCount

from .meshtools import createGrid, interpolate
from .solver import solve
from .utils import boxprint, cache, cut, unique, unit, cmap, randn
from .utils import prettify as pf
def ppf(v): print(pf(v))

<<<<<<< HEAD
from .viewer import show, wait, quiet
from .frameworks import fit, Modelling, Inversion
from .testing import test#, setTestingMode, testingMode
=======
from .viewer import show, wait, noShow, hold

from .frameworks import fit
from .frameworks import Modelling
from .frameworks import Inversion
from .testing import test  #, setTestingMode, testingMode
>>>>>>> c3ecd6be

from .math import matrix  # alias all from .core.matrix.* to pg.matrix.*
from .core.load import (load, optImport, getCachePath,
                        getExampleFile, getExampleData)


def checkAndFixLocaleDecimal_point(verbose=False):  # verbose overwritten
    """
    """
    if locale.localeconv()['decimal_point'] == ',':
        if verbose:
            print("Found locale decimal_point ',' "
                  "and change it to: decimal point '.'")
    try:
        locale.localeconv()['decimal_point']
        locale.setlocale(locale.LC_NUMERIC, 'C')
    except Exception as e:
        print(e)
        print('cannot set locale to decimal point')

    # LC_CTYPE should be something with UTF-8
    # export LC_CTYPE="de_DE.UTF-8"
    # python -c 'import sys; print(sys.stdout.encoding)'


checkAndFixLocaleDecimal_point(verbose=True)
# print(locale.localeconv()['decimal_point'])
# if locale.localeconv()['decimal_point'] == ',':
#   print("Found locale decimal_point ',' and change it to: decimal point '.'")
# try:
#    locale.localeconv()['decimal_point']
#    locale.setlocale(locale.LC_NUMERIC, 'C')
# except:
#    print('cannot set locale to decimal point')


if '--debug' in sys.argv or '-d' in sys.argv:
    setDebug(True)
else:
    setDebug(False)

if '--verbose' in sys.argv or '-v' in sys.argv:
    setVerbose(True)
else:
    setVerbose(False)

# if '--test' in sys.argv or '-t' in sys.argv:
#     setTestingMode(True)
# else:
#     setTestingMode(False)


###############################################################################
# Please leave this block here until the following issue is fixed:
# https://github.com/ContinuumIO/anaconda-issues/issues/1068
# if "conda" in __path__[0]:
#     try:
#         import PyQt5
#         import matplotlib
#         matplotlib.use("qt5agg", warn=False)
#     except ImportError:
#         pass
###############################################################################
__version__ = "0"


def findVersion(cache=True):  # careful: cache is already imported!
    """
    Find current version either generated by versioneer or from local cache
    to avoid extensive git systemcalls.
    """
    import os
    global __version__

    # setDebug(False)
    root = os.path.abspath(os.path.join(__file__, "../../"))
    gitPath = os.path.join(root, '.git')
    gitIndexFile = os.path.join(gitPath, 'index')
    versionCacheFile = os.path.join(getCachePath(), 'VERSION')
    versionPyFile = os.path.abspath(os.path.join(__file__, "_version.py"))

    loadCache = False

    if os.path.exists(versionCacheFile) and os.path.exists(gitIndexFile):
        # if git exists and cache is newer then load cache
        t1 = os.path.getmtime(versionCacheFile)
        t2 = os.path.getmtime(gitIndexFile)
        if t1 > t2:
            loadCache = True

    if os.path.exists(versionCacheFile) and os.path.exists(versionPyFile):
        # if git does not exists and cache is newer then _version.py load cache
        t1 = os.path.getmtime(versionCacheFile)
        t2 = os.path.getmtime(versionPyFile)
        if t1 > t2:
            loadCache = True

    if loadCache is True and cache is True:
        with open(versionCacheFile, 'r') as fi:
            __version__ = fi.read()
            debug('Loaded version info from cache.',
                  versionCacheFile, __version__)
        return __version__

    debug('Fetching version info.')
    from ._version import get_versions
    __versions__ = get_versions()
    __version__ = __versions__['version']

    def _get_branch():
        """Get current git branch."""
        from os.path import exists

        if exists(gitPath):
            from subprocess import check_output
            out = check_output(["git", "--git-dir", gitPath, "rev-parse",
                                "--abbrev-ref", "HEAD"]).decode("utf8")

            branch = out.split("\n")[0]
            if "HEAD" not in branch:
                return branch

        return None

    # def _get_latest_tag():
    #     from os.path import exists

    #     if exists(gitPath):
    #         from subprocess import check_output
    #         out = check_output(["git", "--git-dir", gitPath,
    #             "describe", "--tag"]).decode("utf8")

    #         tag = out.split("\n")[0].split('-')[0]
    #         return tag
    #     return None

    _branch = _get_branch()

    if __versions__["dirty"]:
        __version__ = __version__.replace(".dirty", " (with local changes")

        if _branch:
            __version__ += " on %s branch)" % _branch
        else:
            __version__ += ")"
    elif _branch and "+" in __version__:
        __version__ += " (%s)" % _branch

    if not os.path.exists(versionCacheFile):
        os.makedirs(os.path.dirname(versionCacheFile), exist_ok=True)

    with open(versionCacheFile, 'w') as fi:
        fi.write(__version__)
        debug('Wrote version info to cache:', versionCacheFile, __version__)

    return __version__


# call once to get version from cache, setup or _version.py
findVersion()


def version(cache=True):  # imported cach will be overwritten
    """Shortcut to show and return current version."""
    findVersion(cache=cache)
    if cache is True:
        info('Version (cached): ' + __version__ + " core:" + versionStr())
    else:
        info('Version: ' + __version__ + " core:" + versionStr())
    return __version__


def isNotebook():
    """Determine if run inside jupyther notebook or spyder"""
    import sys
    return 'ipykernel_launcher.py' in sys.argv[0]


__swatch__ = dict()


def tic(msg=None, key=0):
    """Start global timer. Print elapsed time with `toc()`.

    You can start multiple stopwatches with optional identifier.

    Parameters
    ----------
    msg : string, optional
        Print message string just before starting the timer.
    key: dict key
        Identifier for your Stopwatch.
    """
    if msg:
        print(msg)
    try:
        __swatch__[key].start()
    except:
        __swatch__[key] = Stopwatch(start=True)


def toc(msg=None, box=False, reset=False, key=0):
    """Print elapsed time since global timer was started with `tic()`.

    Arguments
    ---------
    msg: string [None]
        Print message string just after printing the elapsed time. If box is
        True, then embed msg into its own box
    box: bool [False]
        Embed the time in an ascii box
    reset: bool [False]
        Reset the stopwatch.
    id: identifier
        Identifier for your Stopwatch.
    """
    if msg:
        if box is True:
            boxprint(msg)
        else:
            print(msg, end=' ')

    seconds = dur(reset=reset, key=key)
    m, s = divmod(seconds, 60)
    h, m = divmod(m, 60)
    if h <= 0 and m <= 0:
        time = pf(s)
    elif h <= 0:
        if m == 1.0:
            time = "%d minute and %.2f" % (m, s)
        else:
            time = "%d minutes and %.2f" % (m, s)
    elif h == 1.0:
        time = "%d hour, %d minutes and %.2f" % (h, m, s)
    else:
        time = "%d hours, %d minutes and %.2f" % (h, m, s)
    p = print if not box else boxprint

    if len(__swatch__.keys()) > 1:
        p("Elapsed time ({0}) is {1} seconds.".format(key, time))
    else:
        p("Elapsed time is {0} seconds.".format(time))


def dur(reset=False, key=0):
    """Return time in seconds since global timer was started with `tic()`."""
    if key in __swatch__:
        return __swatch__[key].duration(reset)
    else:
        warn("No stopwatch for id {0}".format(key))
        return 0.0


# special shortcut pg.plt with lazy evaluation
@moduleProperty
def _plt():
    # import time
    # t0 = time.time()
    import matplotlib.pyplot as plt
    # print('importing plt took ', time.time() - t0)

    from .viewer.mpl import registerShowPendingFigsAtExit, hold
    registerShowPendingFigsAtExit()

    # plt.subplots() resets locale setting to system default .. this went
    # horrible wrong for german 'decimal_point': ','
    # https://github.com/matplotlib/matplotlib/issues/6706
    # Qt5Agg resets it after importing figure;
    # TkAgg resets it after importing pyplot.
    # until its fixed we should maybe silently initialize the qt5agg backend &
    # refix the locale afterwards. If someone have a plan to do.

    checkAndFixLocaleDecimal_point(verbose=False)

    # Set global hold if mpl inline backend is used (as in Jupyter Notebooks)
    if 'inline' in plt.get_backend():
        hold(True)

    return plt<|MERGE_RESOLUTION|>--- conflicted
+++ resolved
@@ -36,18 +36,12 @@
 from .utils import prettify as pf
 def ppf(v): print(pf(v))
 
-<<<<<<< HEAD
-from .viewer import show, wait, quiet
-from .frameworks import fit, Modelling, Inversion
-from .testing import test#, setTestingMode, testingMode
-=======
 from .viewer import show, wait, noShow, hold
 
 from .frameworks import fit
 from .frameworks import Modelling
 from .frameworks import Inversion
 from .testing import test  #, setTestingMode, testingMode
->>>>>>> c3ecd6be
 
 from .math import matrix  # alias all from .core.matrix.* to pg.matrix.*
 from .core.load import (load, optImport, getCachePath,
