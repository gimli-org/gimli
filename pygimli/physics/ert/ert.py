--- conflicted
+++ resolved
@@ -772,15 +772,9 @@
         seed = kwargs.pop('seed', None)
         sr = kwargs.pop('sr', self.sr)
 
-<<<<<<< HEAD
         #segfaults with self.fop (test & fix)
         fop = self.createForwardOperator(useBert=self.useBert,
                                          sr=sr, verbose=verbose)
-=======
-        # segfaults with self.fop (test & fix)
-        fop = self.createForwardOperator(
-            useBert=self.useBert, sr=self.sr, verbose=self.verbose)
->>>>>>> f8069084
         fop.data = scheme
         fop.setMesh(mesh, ignoreRegionManager=True)
 
