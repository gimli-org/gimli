## PRE Build
set(TARGET_NAME pygimli)

CONFIGURE_FILE(getwheelname.py.in
    ${CMAKE_CURRENT_BINARY_DIR}/getwheelname.py @ONLY
)
execute_process(COMMAND "${Python_EXECUTABLE}" getwheelname.py
    RESULT_VARIABLE STATUS
    OUTPUT_VARIABLE PY_WHEELFILE
    WORKING_DIRECTORY "${CMAKE_CURRENT_BINARY_DIR}"
    ERROR_QUIET
)

set(WHEELFILE ${PY_WHEELFILE})

if (STATUS EQUAL 1)
    cprint(yellow "Can't determine wheel filenname. Skipping wheel build. "
                  "If you want to build wheels? python -m pip install wheel")
else()

    cprint(green "********** Prepare wheel build for: ${TARGET_NAME} ***********")

    function(get_versions versionstring major minor patch)
        string(REGEX REPLACE "^([vV])([0-9]*)([.][0-9]*[.][0-9]*-?.*)$" "\\2" numbers ${versionstring} )
        set(major ${numbers} PARENT_SCOPE)
        string(REGEX REPLACE "^([vV][0-9]*[.])([0-9]*)([.][0-9]*-?.*)$" "\\2" numbers ${versionstring} )
        set(minor ${numbers} PARENT_SCOPE)
        string(REGEX REPLACE "^([vV][0-9]*[.][0-9]*[.])([0-9]*)(-?.*)$" "\\2" numbers ${versionstring} )
        set(patch ${numbers} PARENT_SCOPE)
    endfunction()

    get_versions(${GIMLI_GIT_TAG} major minor patch)
    set(PGCORE_VERSION_WHL ${major}.${minor})

    message(STATUS "Detected Python wheel filename: ${WHEELFILE}")
    CONFIGURE_FILE(setup.py.in
        ${CMAKE_CURRENT_BINARY_DIR}/setup.py @ONLY
    )

    message(STATUS "Copying python files to ${CMAKE_CURRENT_BINARY_DIR}/${TARGET_NAME}/${TARGET_NAME}")
    file(GLOB_RECURSE PYGIMLI_FILES RELATIVE
        ${CMAKE_CURRENT_SOURCE_DIR}
        ${CMAKE_CURRENT_SOURCE_DIR}/*.py)
    foreach (filename ${PYGIMLI_FILES})
        #message(STATUS "Copying ${filename} to ${CMAKE_CURRENT_BINARY_DIR}/${TARGET_NAME}/${TARGET_NAME}/${target}")
        configure_file("${filename}" "${CMAKE_CURRENT_BINARY_DIR}/${TARGET_NAME}/${filename}" COPYONLY)
    endforeach (filename)

    add_custom_target(whl${TARGET_NAME}PackageBuild DEPENDS whlpgcore
        COMMAND "${Python_EXECUTABLE}" -m pip wheel --quiet . --wheel-dir=${WHEELHOUSE} --find-links ${WHEELHOUSE}
        WORKING_DIRECTORY "${CMAKE_CURRENT_BINARY_DIR}"
        COMMENT "Building python wheel package for ${TARGET_NAME}"
    )

    add_custom_target(whl${TARGET_NAME} DEPENDS whl${TARGET_NAME}PackageBuild)

    ## test the wheel: make whlTest
    # update the environment with VIRTUAL_ENV variable (mimic the activate script) and search again
    add_custom_target(whl${TARGET_NAME}TestInstall DEPENDS whl${TARGET_NAME} DEPENDS whlpgcoreTestRun
        COMMAND "${Python3_EXECUTABLE}" -m pip uninstall -y ${TARGET_NAME}
<<<<<<< HEAD
        COMMAND "${Python3_EXECUTABLE}" -m pip --quiet install ${WHEELHOUSE}/${PY_WHEELFILE} --find-links=${WHEELHOUSE}
=======
        COMMAND "${Python3_EXECUTABLE}" -m pip install ${TARGET_NAME} --quiet --find-links=${WHEELHOUSE}
>>>>>>> 7bbb67f4
        COMMENT "Installing ${TARGET_NAME} in virtual test environment"
    )
    add_custom_target(whl${TARGET_NAME}TestRun DEPENDS whl${TARGET_NAME}TestInstall
        COMMAND ${Python3_EXECUTABLE} -c "import pygimli as pg; pg.version(cache=False)"
        VERBATIM
        COMMENT "Testing ${TARGET_NAME} installation in virtual test environment. ${Python3_EXECUTABLE} -c \'import pygimli as pg; pg.version()\'"
    )
    add_custom_target(whl${TARGET_NAME}Test DEPENDS whl${TARGET_NAME}TestRun)

    add_custom_target(whlTest DEPENDS whl${TARGET_NAME}TestRun)
    add_custom_target(whl DEPENDS whl${TARGET_NAME})

    ## deploy the wheel: make whlpygimliDeploy
    add_custom_target(whl${TARGET_NAME}Deploy DEPENDS whl${TARGET_NAME}Test
        COMMAND "${Python_EXECUTABLE}" -m twine check ${WHEELHOUSE}/${WHEELFILE}
        COMMAND "${Python_EXECUTABLE}" -m twine upload --repository pypi ${WHEELHOUSE}/${WHEELFILE}
        WORKING_DIRECTORY "${CMAKE_BINARY_DIR}"
        COMMENT "Upload python wheel package ${WHEELFILE} to 'pypi' repository"
    )
endif()<|MERGE_RESOLUTION|>--- conflicted
+++ resolved
@@ -58,11 +58,7 @@
     # update the environment with VIRTUAL_ENV variable (mimic the activate script) and search again
     add_custom_target(whl${TARGET_NAME}TestInstall DEPENDS whl${TARGET_NAME} DEPENDS whlpgcoreTestRun
         COMMAND "${Python3_EXECUTABLE}" -m pip uninstall -y ${TARGET_NAME}
-<<<<<<< HEAD
-        COMMAND "${Python3_EXECUTABLE}" -m pip --quiet install ${WHEELHOUSE}/${PY_WHEELFILE} --find-links=${WHEELHOUSE}
-=======
         COMMAND "${Python3_EXECUTABLE}" -m pip install ${TARGET_NAME} --quiet --find-links=${WHEELHOUSE}
->>>>>>> 7bbb67f4
         COMMENT "Installing ${TARGET_NAME} in virtual test environment"
     )
     add_custom_target(whl${TARGET_NAME}TestRun DEPENDS whl${TARGET_NAME}TestInstall
