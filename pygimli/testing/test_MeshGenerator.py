#!/usr/bin/env python
# -*- coding: utf-8 -*-
import sys

import unittest
import numpy as np
import pygimli as pg


class TestMeshGenerator(unittest.TestCase):

    def test_meshAccess(self):

        x = [.5, 1, 2, 3, 42]
        y = [.5, 1, 2, 3]
        z = [.5, 1, 3]

        mesh = pg.createGrid(x, y, z)


    def test_meshGenRValueProblem(self):
        """
        """
        dx = 100
        x = np.arange(-1000, 1001, dx)
        z = np.arange(-800, 1, dx)
        grid = pg.meshtools.createGrid(x=x, y=x, z=z)
        print(grid)
        print(grid.bb())


    def test_triangle(self):
        plc = pg.meshtools.createRectangle()
        mesh = pg.meshtools.createMesh(plc)
        self.assertEqual(mesh.nodeCount(), 4)
        self.assertEqual(mesh.cellCount(), 2)
        self.assertEqual(mesh.boundaryCount(), 5)


    def test_triangle_MAC(self):
        """ There seems to be an issue on Mac for higher quality, which produce
            different meshes on mac vs. Linux/Windows. Needs observation and/or
            clarfication."""
        import pygimli as pg
        import pygimli.meshtools as mt
        plc = mt.createCircle(nSegments=24)
        l = mt.createLine(start=[0, -1], end=[0, -0.1], boundaryMarker=2)
        mesh = mt.createMesh([plc, l], area=0.1, quality=30)
        #print(mesh)
        # On Linux and Mac: Mesh: Nodes: 43 Cells: 60 Boundaries: 102
        self.assertEqual(mesh.nodeCount(), 43)

        mesh = mt.createMesh([plc, l], area=0.1, quality=32)
        #print(mesh)
        if sys.platform == "darwin":
            # On Mac: Mesh: Nodes: 46 Cells: 66 Boundaries: 111
            self.assertEqual(mesh.nodeCount(), 46)
        else:
            # On Linux Mesh: Nodes: 43 Cells: 60 Boundaries: 102 (same as for quality=30)
            self.assertEqual(mesh.nodeCount(), 43)


    def test_createGrid(self):
        mesh = pg.createGrid(3)
        self.assertEqual(mesh.xmax(), 2.0)
        mesh = pg.createGrid(3, 3)
        self.assertEqual(mesh.ymax(), 2.0)
        mesh = pg.createGrid(3, 3, 3)
        self.assertEqual(mesh.zmax(), 2.0)
        # mesh = pg.meshtools.createMesh1D(10, 1)
        # print(mesh)
        # self.assertEqual(mesh.cellCount(), 10.0)


    def test_createMesh1D(self):

        mesh = pg.meshtools.createMesh1D(10, 1)
        self.assertEqual(mesh.cellCount(), 10.0)
        self.assertEqual(mesh.xmax(), 10.0)

        mesh = pg.meshtools.createMesh1D(nCells=10)
        self.assertEqual(mesh.cellCount(), 10.0)

        mesh = pg.meshtools.createMesh1D(nCells=5, nProperties=2)
        self.assertEqual(mesh.cellCount(), 10.0)

        mesh = pg.meshtools.createMesh1D(5, 2)
        self.assertEqual(mesh.cellCount(), 10.0)

        mesh = pg.meshtools.createMesh1D(10)
        self.assertEqual(mesh.cellCount(), 10.0)


    def test_createMesh1DBlock(self):

        mesh = pg.meshtools.createMesh1DBlock(nLayers=5)
        self.assertEqual(mesh.cellCount(), 9.0)

        mesh = pg.meshtools.createMesh1DBlock(5)
        self.assertEqual(mesh.cellCount(), 9.0)

        mesh = pg.meshtools.createMesh1DBlock(5, 1)
        self.assertEqual(mesh.cellCount(), 9.0)

        mesh = pg.meshtools.createMesh1DBlock(nLayers=4, nProperties=2)
        self.assertEqual(mesh.cellCount(), 11.0)

        mesh = pg.meshtools.createMesh1DBlock(4, 2)
        self.assertEqual(mesh.cellCount(), 11.0)


    def test_createMesh2D(self):

        mesh = pg.meshtools.createMesh2D(xDim=5, yDim=2)
        self.assertEqual(mesh.cellCount(), 10.0)

        mesh = pg.meshtools.createMesh2D(5, 2)
        self.assertEqual(mesh.cellCount(), 10.0)

        mesh = pg.meshtools.createMesh2D(np.linspace(0, 1, 6),np.linspace(0, 1, 3))
        self.assertEqual(mesh.cellCount(), 10.0)


    def test_createMesh3D(self):

        mesh = pg.meshtools.createMesh3D(xDim=5, yDim=3, zDim=2)
        self.assertEqual(mesh.cellCount(), 30.0)


<<<<<<< HEAD
=======
    def test_createMesh3DExtrude(self):

        m3 = pg.meshtools.createMesh3D(xDim=1, yDim=1, zDim=1)
        self.assertEqual(pg.meshtools.checkMeshConsistency(m3), True)

        m2 = pg.meshtools.createMesh2D(xDim=2, yDim=2)
        self.assertEqual(pg.meshtools.checkMeshConsistency(m2), True)

        m3 = pg.meshtools.createMesh3D(m2, [0, 1])
        self.assertEqual(pg.meshtools.checkMeshConsistency(m3), True)
        # # print(m3)
        # print(m3)

        # for b in m3.boundaries():
        #     if b.marker() != 0:

        #         print(b.outside(), b.rightCell(), b.leftCell())
        #         if b.leftCell() is None:
        #             pg._r(b)
        #         #     #self.assertEqual(b.outside(), True)
        #         #     print(b)
        #         #     print(b.marker(), b.outside(), b.norm())
        #         #self.assertEqual(b.outside(), True)




>>>>>>> 9354224e
    def test_createPartMesh(self):
        mesh = pg.meshtools.createMesh1D(np.linspace(0, 1, 10))
        self.assertEqual(mesh.cellCount(), 9)

        mesh2 = mesh.createMeshByCellIdx(
            pg.find(pg.x(mesh.cellCenters()) < 0.5))
        self.assertEqual(mesh2.cellCount(), 4)
        self.assertEqual(mesh2.cellCenters()[-1][0] < 0.5, True)


    def test_MeshCreatePolyList(self):
        pos = [[0, 0], [1, 0], [1, -1], [0, -1]]
        poly = pg.meshtools.createPolygon(pos, isClosed=0)
        mesh = pg.meshtools.createMesh(poly, quality=20, area=0.001)
        self.assertEqual(mesh.nodeCount(), 4)
        self.assertEqual(mesh.cellCount(), 0)
        poly = pg.meshtools.createPolygon(pos, isClosed=1)
        mesh = pg.meshtools.createMesh(poly, quality=0, area=0.)
        self.assertEqual(mesh.nodeCount(), 4)
        self.assertEqual(mesh.cellCount(), 2)
        self.assertEqual(mesh.boundaryCount(), 5)


    def test_MeshCreateSecNodes(self):
        x = [0, 1, 2, 3, 42]
        y = [0, 1, 2, 3]
        z = [0, 1, 3]

        mesh = pg.createGrid(x, y, z)
        mesh.createSecondaryNodes(n=1)
        self.assertEqual(mesh.secondaryNodeCount(), mesh.boundaryCount() + \
                                                    (len(x)-1)*len(y)*len(z) + \
                                                    (len(y)-1)*len(z)*len(x) + \
                                                    (len(z)-1)*len(x)*len(y))

    def test_MeshStr(self):
        mesh= pg.createGrid(2,2,2)
        #print(mesh.node(0))


    def test_MeshDataAccess(self):
        mesh = pg.Mesh()
        a = pg.Vector(10, 1.0)
        b = [pg.Vector(10, 1.0)]*3
        c = np.array(b).T

        mesh['a'] = a
        mesh['b'] = b
        mesh['v'] = c
        mesh['vs'] = [c, c, c]

        # pg.core.setDeepDebug(True)
        # pg.core.setDeepDebug(False)

        np.testing.assert_array_equal(mesh['a'], a)
        np.testing.assert_array_equal(mesh['b'], b)
        np.testing.assert_array_equal(mesh['v'], c)
        np.testing.assert_array_equal(mesh['vs'], [c, c, c])

        #mesh['c'] = pg.PosList(10, [1.0, 0., 0.0])


    def test_findCell(self):
        """Fix for fail """
        np.random.seed(1337)
        x = np.linspace(-2, 2, 5)
        m1 = pg.createGrid(x, x)

        m2 = pg.Mesh(m1)
        dx = m2.h()[0]
        for n in m2.nodes():
            if not n.onBoundary():
                n.setPos(n.pos() + [np.random.randn()*dx/8, np.random.randn()*dx/8, .0])

        pos = [2.0, -1.875]
        np.testing.assert_equal(m2.findCell(pos) != None, True)
        #pg._g(m2.findCell(pos) != None)

        # ax =  pg.show(m2)[0]
        # ax.plot(2.0, -1.875, 'o')

        # for c in m2.cells():
        #     if c.shape().touch(pos):
        #         print(c.shape().isInside(pos))
        #         print(c.shape().isInside(pos, True))


    def test_appendTetrahedron(self):
        grid = pg.meshtools.createGrid(5,5,5)
        mesh = pg.meshtools.appendBoundary(grid, xbound=5, ybound=5, zbound=5,
                                 isSubSurface=False)
        ax, _ = pg.show(mesh, mesh.cellMarkers(), showMesh=True,
                        filter={'clip':{}})


    def test_meshBMS(self):
        # text bms version v3 which stores geometry flag
        mesh = pg.Mesh(2, isGeometry=True)

        import tempfile as tmp
        _, fn = tmp.mkstemp()

        mesh.save(fn)
        mesh2 = pg.load(fn+'.bms', verbose=True)

        self.assertEqual(mesh.isGeometry(), mesh2.isGeometry())

<<<<<<< HEAD

    def test_meshBMSStream(self):
        """ Test mesh streaming for serialization."""
        mesh = pg.meshtools.createGrid(2)
        mesh['test node data'] = pg.Vector(mesh.nodeCount(), 33.0)
        mesh['test cell data'] = pg.Vector(mesh.cellCount(), 42.0)
        import tempfile as tmp
        _, fn = tmp.mkstemp()

        def compare(m1, m2):
            self.assertEqual(m1.dimension(), m2.dimension())
            self.assertEqual(m1.isGeometry(), m2.isGeometry())
            self.assertEqual(m1['test cell data'], m2['test cell data'])
            self.assertEqual(hash(m1), hash(m2))

        mesh.save(fn)
        mesh2 = pg.load(fn + '.bms', verbose=True)
        compare(mesh, mesh2)

        ms = mesh.serialize()
        mesh3 = pg.Mesh()
        mesh3.deserialize(ms)
        compare(mesh, mesh3)

        import pickle
        p = pickle.dumps(mesh)
        mesh4 = pickle.loads(p)
        compare(mesh, mesh4)


=======
>>>>>>> 9354224e
    def test_VTK_DataRead(self):
        grid = pg.createGrid(np.arange(4), np.arange(3), np.arange(2))
        cM = np.arange(grid.cellCount())
        grid.setCellMarkers(cM)

        #grid['n-field'] = np.ones((4, grid.nodeCount()))
        grid['c-field'] = np.ones((4, grid.cellCount()))

        import tempfile as tmp
        _, fn = tmp.mkstemp(suffix='.vtk')


        fn = "l.vtk"
        grid.exportVTK(fn)
        mesh = pg.load(fn)

        np.testing.assert_array_equal(mesh.cellMarkers(), cM)
        np.testing.assert_array_equal(mesh['Marker'], cM)

        mesh = pg.meshtools.readMeshIO(fn)
        np.testing.assert_array_equal(mesh['Marker'], cM)

        fn = pg.getExampleFile('meshes/test_tetgen_dataCol.vtk')
        mesh = pg.load(fn)
        np.testing.assert_array_equal(mesh.cellMarkers(), cM)
        np.testing.assert_array_equal(mesh['Marker'], cM)

        mesh = pg.meshtools.readMeshIO(fn)
        np.testing.assert_array_equal(mesh['Marker'], cM)

        # pg._g('pg import vtk')
        # print(mesh)
        # print(mesh["Marker"])
        # print(mesh.cellMarkers())

        # pg._g('pg import tetgen vtk')
        # mesh = pg.load("grid1.vtk")
        # print(mesh)
        # print(mesh["Marker"])
        # print(mesh.cellMarkers())

        # pg._g('meshio import vtk')
        # print(mesh)
        # print(mesh["Marker"])
        # #print(mesh.cellMarkers())

        # pg._g('meshio import tetgen vtk')
        # mesh = pg.meshtools.readMeshIO("grid1.vtk")
        # print(mesh)
        # print(mesh["Marker"])


    def test_VTK_ExportVTU(self):
        """ Test to fix export bug
        """
        mesh = pg.createGrid(4,4,4)
        mesh.exportBoundaryVTU("bounds.vtu")


    def test_SimpleMeshExport(self):

        mesh = pg.createGrid(3, 3)
        verts = mesh.positions()
        cellIds = [c.ids() for c in mesh.cells()]

        mesh2 = pg.Mesh(2)
        [mesh2.createNode(v) for v in verts]
        [mesh2.createCell(c) for c in cellIds]

        np.testing.assert_array_equal(mesh2.nodeCount(), mesh.nodeCount())
        np.testing.assert_array_equal(mesh2.cellCount(), mesh.cellCount())


if __name__ == '__main__':
    # pg.setDeepDebug(1)

    # t = TestMeshGenerator()
    # t.test_MeshDataAccess()
    # sys.exit()
    # t.test_meshAccess()
    # t.test_createGrid()
    # exit()

    unittest.main()<|MERGE_RESOLUTION|>--- conflicted
+++ resolved
@@ -120,6 +120,16 @@
         mesh = pg.meshtools.createMesh2D(np.linspace(0, 1, 6),np.linspace(0, 1, 3))
         self.assertEqual(mesh.cellCount(), 10.0)
 
+        phi = 0.025*2*np.pi
+        m = pg.meshtools.createGrid([1, 2], degree=phi/(2*np.pi)*360, h=0)
+        m.show(markers=True, showMesh=True)
+        for b in m.boundaries():
+            if b.marker() != 0:
+                if b.leftCell() is None:
+                    pg._r(b)
+
+        self.assertEqual(pg.meshtools.checkMeshConsistency(m), True)
+
 
     def test_createMesh3D(self):
 
@@ -127,8 +137,6 @@
         self.assertEqual(mesh.cellCount(), 30.0)
 
 
-<<<<<<< HEAD
-=======
     def test_createMesh3DExtrude(self):
 
         m3 = pg.meshtools.createMesh3D(xDim=1, yDim=1, zDim=1)
@@ -154,9 +162,18 @@
         #         #self.assertEqual(b.outside(), True)
 
 
-
-
->>>>>>> 9354224e
+    def test_createMesh3D_Frustums(self):
+        slice = 0.025
+
+        mesh = pg.meshtools.createFrustums([1, 1.2], phi=slice*2*np.pi, h=0)
+
+        #mesh.show(markers=True, showMesh=True)
+        pg.meshtools.checkMeshConsistency(mesh)
+
+        for b in mesh.boundaries():
+            if b.leftCell() is None:
+                print(b)
+
     def test_createPartMesh(self):
         mesh = pg.meshtools.createMesh1D(np.linspace(0, 1, 10))
         self.assertEqual(mesh.cellCount(), 9)
@@ -264,7 +281,6 @@
 
         self.assertEqual(mesh.isGeometry(), mesh2.isGeometry())
 
-<<<<<<< HEAD
 
     def test_meshBMSStream(self):
         """ Test mesh streaming for serialization."""
@@ -295,8 +311,6 @@
         compare(mesh, mesh4)
 
 
-=======
->>>>>>> 9354224e
     def test_VTK_DataRead(self):
         grid = pg.createGrid(np.arange(4), np.arange(3), np.arange(2))
         cM = np.arange(grid.cellCount())
