--- conflicted
+++ resolved
@@ -318,25 +318,6 @@
         np.testing.assert_equal(len(a < b), 10)
         np.testing.assert_equal(len(a > b), 10)
 
-<<<<<<< HEAD
-
-class TestMatrixMethods(unittest.TestCase):
-
-    def testSparseMatrixBasics(self):
-        A = pg.SparseMapMatrix(3,3)
-        for i in range(A.size()):
-            A.setVal(i,i, 1.0)
-
-        np.testing.assert_equal(A + 2.0 * A == 
-                                A + A * 2.0, True)
-
-        ## check to ignore np.*.__mul__ in case A has __rmul__ function
-        np.testing.assert_equal(A + np.float64(2.0) * A == 
-                                A + A * np.float64(2.0), True)
-
-            
-        
-=======
     def testUFunc(self):
         t = pg.Vector(5, 1)
         
@@ -356,7 +337,20 @@
         np.testing.assert_equal(np.int64(2) + M, 2+np.array(M))
         np.testing.assert_equal(M + np.int64(2), 2+np.array(M))
 
->>>>>>> 7382677d
+
+class TestMatrixMethods(unittest.TestCase):
+
+    def testSparseMatrixBasics(self):
+        A = pg.SparseMapMatrix(3,3)
+        for i in range(A.size()):
+            A.setVal(i,i, 1.0)
+
+        np.testing.assert_equal(A + 2.0 * A == 
+                                A + A * 2.0, True)
+
+        ## check to ignore np.*.__mul__ in case A has __rmul__ function
+        np.testing.assert_equal(A + np.float64(2.0) * A == 
+                                A + A * np.float64(2.0), True)
 
     def testRMatrixIndex(self):
         A = pg.Matrix(3,4)
