#!/usr/bin/env python
# -*- coding: utf-8 -*-
import sys

import numpy as np
import matplotlib.pyplot as plt

import pygimli as pg
import pygimli.meshtools as mt


def testShowVariants():
    # Create geometry definition for the modelling domain
    world = mt.createWorld(start=[-10, 0], end=[10, -16],
                        layers=[-8], worldMarker=False)

    # Create a heterogeneous block
    block = mt.createRectangle(start=[-6, -3.5], end=[6, -6.0],
                            marker=4,  boundaryMarker=10, area=0.1)

    circ = mt.createCircle(pos=[0, -11], radius=2, boundaryMarker=11, isHole=True)

    # Merge geometrical entities
    geom = world + block + circ
    mesh = mt.createMesh(geom)

    fig, axs = plt.subplots(3,5)
    
    pg.show(geom, ax=axs[0][0])
    axs[0][0].set_title('plc, (default)')
    pg.show(geom, fillRegion=False, ax=axs[0][1])
    axs[0][1].set_title('plc, fillRegion=False')
    pg.show(geom, showBoundary=False, ax=axs[0][2])
    axs[0][2].set_title('plc, showBoundary=False')
    pg.show(geom, markers=True, ax=axs[0][3])
    axs[0][3].set_title('plc, markers=True')
    pg.show(mesh, ax=axs[0][4], showBoundary=False)
    axs[0][4].set_title('mesh, showBoundary=False')

    pg.show(mesh, ax=axs[1][0])
    axs[1][0].set_title('mesh, (default)')
    pg.show(mesh, mesh.cellMarkers(), label='Cell markers', ax=axs[1][1])
    axs[1][1].set_title('mesh, cells, (default)')
    pg.show(mesh, markers=True, ax=axs[1][2])
    axs[1][2].set_title('mesh, cells, markers=True')
    pg.show(mesh, mesh.cellMarkers(), label='Cell markers', showMesh=True, ax=axs[1][3])
    axs[1][3].set_title('mesh, cells, showMesh=True')
    pg.show(mesh, mesh.cellMarkers(), label='Cell markers', showBoundary=False, ax=axs[1][4])
    axs[1][4].set_title('mesh, cells, showBoundary=False')

    pg.show(mesh, pg.x(mesh), label='Nodes (x)', ax=axs[2][0])
    axs[2][0].set_title('mesh, nodes, (default)')
    pg.show(mesh, pg.x(mesh), label='Nodes (x)', showMesh=True, ax=axs[2][1])
    axs[2][1].set_title('mesh, nodes, showMesh=True')
    pg.show(mesh, pg.x(mesh), label='Nodes (x)', showBoundary=True, ax=axs[2][2])
    axs[2][2].set_title('mesh, nodes, showBoundary=True')
    pg.show(mesh, pg.y(mesh.cellCenters()), label='Cell center (y)',
            tri=True, shading='flat', ax=axs[2][3])
    axs[2][3].set_title('mesh, cells, tri=True, shading=flat')
    pg.show(mesh, pg.y(mesh.cellCenters()), label='Cell center (y)',
            tri=True, shading='gouraud', ax=axs[2][4])
    axs[2][4].set_title('mesh, cells, tri=True, shading=gouraud')
    ##pg.show(mesh, mesh.cellMarker(), label(markers), axs[1][1])
    axs[2][4].figure.tight_layout()
    fig.tight_layout()

def testColorbar():

    grid = pg.createGrid(x=np.linspace(10., 110., 11)-5, 
                         y=np.linspace(0., 20, 2))

    fig, axs = plt.subplots(nrows=3, ncols=3, figsize=((10,6)))
    ax, cbar = pg.show(grid, data=pg.x(grid.cellCenter()), 
                       label='log x',
                       ax=axs[0][0], showMesh=True, cMap='Paired', logScale=True)
    ax, cbar = pg.show(grid, data=pg.x(grid.cellCenter())+5., 
                       label='log x',
                       ax=axs[1][0], showMesh=True, cMap='Paired', logScale=True)
    pg.viewer.mpl.setMappableData(cbar.mappable, pg.x(grid.cellCenter()))

    ax, cbar = pg.show(grid, data=pg.x(grid.cellCenter()), logScale=True,
                       ax=axs[2][0], showMesh=True, cMap='Paired')
    ###########################################################################
    ax, cbar = pg.show(grid, data=pg.x(grid.cellCenter()), 
                       label='lin x, cMap=Paired',
                       ax=axs[0][1], logScale=False, cMap='Paired')
    ax, cbar = pg.show(grid, data=pg.x(grid.cellCenter())+5, 
                       label='lin x, cMap=Paired (same like above)',
                       ax=axs[1][1], logScale=False, cMap='Paired')
    
    ##!!// thisfails and changes cmap
    pg.viewer.mpl.setMappableData(cbar.mappable, pg.x(grid.cellCenter()))



    ###########################################################################
    grid = pg.createGrid(x=np.linspace(10., 110., 11)-25, 
                         y=np.linspace(0., 20, 2))
    ax, cbar = pg.show(grid, data=pg.x(grid.cellCenter()), 
                        label='log with neg. x',
                       ax=axs[0][2], showMesh=True, cMap='Paired', logScale=True)
    ax, cbar = pg.show(grid, data=pg.x(grid.cellCenter())-45, 
                       label='log with neg. x',
                       ax=axs[1][2], showMesh=True, cMap='Paired', logScale=True)
    pg.viewer.mpl.setMappableData(cbar.mappable, pg.x(grid.cellCenter()))
    ax.figure.tight_layout()

    pg.show(grid, pg.x(grid.cellCenter()), tri=True, shading='gouraud',
            cMap='Spectral_r', logScale=False, cMin=0.01, cMax=10,
            levels=[10, 55, 100],
            orientation="vertical",
            colorBar=True)
            
    pg.show(grid, pg.x(grid.cellCenter()), tri=True, shading='gouraud',
            cMap='Spectral_r', logScale=True, cMin=0.01, cMax=10,
            levels=[10, 55, 100],
            orientation="vertical",
            colorBar=True)

    pg.show(grid, pg.x(grid.cellCenter()), tri=True, shading='gouraud',
            cMap='Spectral_r', logScale=False, cMin=0.01, cMax=10,
            levels=[10, 55, 100],
            orientation="horizontal",
            colorBar=True)
            


def testColRange():
    n = 5
    mesh = pg.createGrid(n, n)

    fig, ax = plt.subplots(2,3, figsize=(8,8))

    ax[0][0].set_title("pyGIMLi (CellData)")
    data = np.arange(mesh.cellCount())
    pg.show(mesh, data, ax=ax[0][0], label='default (nLevs=5, nCols=256)')
    pg.show(mesh, data, ax=ax[1][0], nCols=4, nLevs=5, label="nLevs=5 nCols=4, \n(aka. poor man's contour)")

    ax[0][1].set_title("pyGIMLi (CellData) shading='gouraud'")
    data = np.arange(mesh.cellCount())
    pg.show(mesh, data, ax=ax[0][1], shading='gouraud', label='default (nLevs=5, nCols=256)')
    pg.show(mesh, data, ax=ax[1][1], shading='gouraud', nCols=4, nLevs=5, label="nLevs=5 nCols=4, \n(aka. poor man's contour)")

    ax[0][2].set_title("pyGIMLi (NodeData)")
    data = np.arange(mesh.nodeCount())
    pg.show(mesh, data, ax=ax[0][2],
            label='default (nLevs=5, nCols=4)')
    pg.show(mesh, data, ax=ax[1][2], nCols=12, nLevs=4,
            label='nLevs=4, nCols=12')

    for a in ax.flatten():
        a.yaxis.set_visible(False)
        a.xaxis.set_visible(False)

    fig.tight_layout()

def testCBarLevels():
    """
    Expectations
    ------------
    axs[0, 0]: show regions with plc
        Show needs to deliver the regions with Set3 colormap. Each tick on the
        colobar should be in the middle of the related color section.

    axs[1, 0]: show regions with mesh
        really the same thing as on axs[0, 0] but with mesh.

    ax[0, 1]: show mesh with cell data
        if nLevs is given i would expect that the colormap then is levelled.
        currently that is not the fact. but at least its the full range. labels
        need to be at begin/end of each color section.

    ax[1, 1]: show mesh with node data
        the colorbar range misses parts of its full range. labels need to be
        at begin/end of each color section.
    """
    # create a geometry
    world = mt.createWorld(
        start=[-10, 0], end=[10, -16], layers=[-8], worldMarker=False
        )

    block = mt.createRectangle(
        start=[-6, -3.5], end=[6, -6.0], marker=4, boundaryMarker=10, area=0.1
        )

    circ = mt.createCircle(pos=[0, -11], marker=5, radius=2, boundaryMarker=11)

    poly = mt.mergePLC([world, block, circ])
    mesh = mt.createMesh(poly, quality=34)

    # create random data
    rhomap = [[1, 10], [2, 4], [4, 20], [5, 8]]
    # map data to cell/node count
    cell_data = pg.solver.parseArgToArray(rhomap, mesh.cellCount(), mesh)
    node_data = mt.cellDataToNodeData(mesh, cell_data)

    # plot everything
    fig, axs = pg.plt.subplots(2, 2, figsize=(20, 10))

    pg.show(poly, ax=axs[0, 0])

    pg.show(mesh, ax=axs[1, 0], markers=True)

    pg.show(mesh, cell_data, ax=axs[0, 1], colorBar=True, nLevs=7)

    pg.show(mesh, node_data, ax=axs[1, 1], colorBar=True, nLevs=7)


def testShowPV():
    """
        import pygimli as pg
        from pygimli.testing.test_show import testShowPV
<<<<<<< HEAD
=======

>>>>>>> 7c47375a
        import pyvista as pv
        print(pv.__version__)
        import panel as pnl
        print(pnl.__version__)
<<<<<<< HEAD
        
=======

>>>>>>> 7c47375a
        testShowPV()
    """
    m1 = mt.createCube()
    m1.setBoundaryMarkers(range(m1.boundaryCount()))
    
    m2 = mt.createCube(boundaryMarker=8)
    m2.scale(0.5)
    
    pg.rc['view3D'] = 'pyvista'
    print('Show Boundary:', m1)
    pg.show(m1+m2, bc='#DDDDFF', alpha=0.5)
    m1 = mt.createMesh(m1+m2, area=0.1)

    print('Show Cells:', m1)
    m1.setCellMarkers(range(m1.cellCount()))
    pg.show(m1, showMesh=True)

    print('Show Markers with vtk filters:', m1)
    ax, _ = pg.show(m1, markers=True, filter={'clip':{'origin':(0, 0, 0)},},)
        
    print('Show Field (x)')
    pg.show(m1, data=pg.x(m1), label='x', cMap='Spectral_r')

    print('Show TetP2 Field (x)')
    m2 = mt.createGrid(4,4,4)
    m2 = mt.refineHex2Tet(m2)
    m2 = m2.createP2()
    pg.show(m2, data=pg.z(m2), showMesh=True, label='x', cMap='Spectral_r')
    
    print('Show Streams (x)')
    u = pg.x(m1)
    vel = -pg.solver.grad(m1, u)
        
    ax,_ = pg.show(m1, data=u, label='x', alpha=0.2, hold=True)
    pg.viewer.pv.drawStreamLines(ax, m1, vel, radius=0.01,
                                 source_radius=0.5,
                                 source_center=[-.5, -0., -0.])
    pg.viewer.pv.drawSlice(ax, m1, data=u, label='x', normal=[0,1,0])
    ax.show()


def testPVBackends():
    m1 = mt.createCube()
    
    # pg.rc['view3D'] = 'fallback'
    # pg.show(m1)

    pg.rc['view3D'] = 'pyvista'
    print('Panel')
    pg.show(m1, backend='panel')
    print('Pythreejs')
    pg.show(m1, backend='pythreejs')
    print('ipyvtklink')
    pg.show(m1, backend='ipyvtklink')


def testCoverage():
    grid = pg.createGrid(10,10)
    cov = pg.y(grid.cellCenters()).array()
    cov[-9:] = 0 # remove first row
    data = pg.Vector(grid.cellCount(), 1.0)
    pg.show(grid, data, coverage=cov)


if __name__ == '__main__':
    if len(sys.argv) > 1:
        locals()[sys.argv[1]]()
    else:
        # testShowVariants()
        #testColorbar()
        testShowPV()
        #testCBarLevels()
        # testColRange()
        # testCoverage()
    <|MERGE_RESOLUTION|>--- conflicted
+++ resolved
@@ -210,19 +210,10 @@
     """
         import pygimli as pg
         from pygimli.testing.test_show import testShowPV
-<<<<<<< HEAD
-=======
-
->>>>>>> 7c47375a
         import pyvista as pv
         print(pv.__version__)
         import panel as pnl
         print(pnl.__version__)
-<<<<<<< HEAD
-        
-=======
-
->>>>>>> 7c47375a
         testShowPV()
     """
     m1 = mt.createCube()
