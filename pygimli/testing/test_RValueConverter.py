--- conflicted
+++ resolved
@@ -111,11 +111,8 @@
         self.assertEqual(a.size(), len(x))
         self.assertEqual(pg.sum(a), sum(x))
 
-<<<<<<< HEAD
         x = np.arange(10, dtype=np.compat.long)
-=======
-        x = np.arange(10, dtype=int)
->>>>>>> ac1d9a93
+
         a = pg.IVector(x)
         self.assertEqual(a.size(), len(x))
         self.assertEqual(pg.sum(a), sum(x))
@@ -145,11 +142,7 @@
         self.assertEqual(a.size(), len(x))
         self.assertEqual(pg.sum(a), sum(x))
 
-<<<<<<< HEAD
         x = np.arange(10, dtype=np.compat.long)
-=======
-        x = np.arange(10, dtype=int)
->>>>>>> ac1d9a93
         a = pg.Vector(x)
 
         self.assertEqual(a.size(), len(x))
