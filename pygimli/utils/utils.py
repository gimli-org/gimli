#!/usr/bin/env python
# -*- coding: utf-8 -*-
"""Collection of several utility functions."""

from __future__ import print_function
import sys
from math import floor, sqrt

import numpy as np

import pygimli as pg

class ProgressBar(object):
    """Animated text-based progressbar.

    Animated text-based progressbar for intensive loops. Should work in the
    console and in the IPython Notebook.

    Todo
    ----
     * optional: 'estimated time' instead of 'x of y complete'

    Parameters
    ----------
    its : int
        Number of iterations of the process.
    width : int
        Width of the ProgressBar, default is 80.
    sign : str
        Sign used to fill the bar.

    Examples
    --------
    >>> from pygimli.utils import ProgressBar
    >>> pBar = ProgressBar(its=20, width=40, sign='+')
    >>> pBar.update(5)
    \r[+++++++++++       30%                 ] 6 of 20 complete
    """

    def __init__(self, its, width=80, sign=":"):
        """Constructor."""
        self.its = int(its)
        self.width = width
        self.sign = sign[0]  # take first character only if sign is longer
        self.pBar = "[]"
        self._amount(0)
        self._swatch = pg.core.Stopwatch()

    def __call__(self, it, msg=""):
        self.update(it, msg)

    @property
    def t(self):
        """Return complete time passed for the whole process."""
        return self._swatch.duration()

    @property
    def tIter(self):
        """Return time passed since last iteration."""
        return self._swatch.stored().last()-self._swatch.stored().last(1)

    def update(self, iteration, msg=""):
        """Update ProgressBar by iteration number starting at 0 with optional
        message."""
        if iteration == 0:
            self._swatch.start()
        self._swatch.store()

        self._setbar(iteration + 1)
        if len(msg) >= 1:
            self.pBar += " (" + msg + ")"
        print("\r" + self.pBar, end="")
        sys.stdout.flush()
        if iteration == self.its-1:
            print()

    def _setbar(self, elapsed_it):
        """Reset pBar based on current iteration number."""
        self._amount((elapsed_it / float(self.its)) * 100.0)
        self.pBar += " %d of %s complete" % (elapsed_it, self.its)

    def _amount(self, new_amount):
        """Calculate amount by which to update the pBar."""
        pct_done = int(round((new_amount / 100.0) * 100.0))
        full_width = self.width - 2
        num_signs = int(round((pct_done / 100.0) * full_width))
        self.pBar = "[" + self.sign * num_signs + \
            " " * (full_width - num_signs) + "]"
        pct_place = (len(self.pBar) // 2) - len(str(pct_done))
        pct_string = " %d%% " % pct_done
        self.pBar = self.pBar[0:pct_place] + \
            (pct_string + self.pBar[pct_place + len(pct_string):])


def boxprint(s, width=80, sym="#"):
    """Print string centered in a box.

    Examples
    --------
    >>> from pygimli.utils import boxprint
    >>> boxprint("This is centered in a box.", width=40, sym='+')
    ++++++++++++++++++++++++++++++++++++++++
    +      This is centered in a box.      +
    ++++++++++++++++++++++++++++++++++++++++
    """
    row = sym * width
    centered = str(s).center(width - 2)
    print("\n".join((row, centered.join((sym, sym)), row)))


def trimDocString(docstring):
    """Return properly formatted docstring.

    From: https://www.python.org/dev/peps/pep-0257/

    Examples
    --------
    >>> from pygimli.utils import trimDocString
    >>> docstring = '    This is a string with indention and whitespace.   '
    >>> trimDocString(docstring).replace('with', 'without')
    'This is a string without indention and whitespace.'
    """
    if not docstring:
        return ''
    # Convert tabs to spaces (following the normal Python rules)
    # and split into a list of lines:
    lines = docstring.expandtabs().splitlines()
    # Determine minimum indentation (first line doesn't count):
    indent = 2**16 - 1
    for line in lines[1:]:
        stripped = line.lstrip()
        if stripped:
            indent = min(indent, len(line) - len(stripped))
    # Remove indentation (first line is special):
    trimmed = [lines[0].strip()]
    if indent < 2**16 - 1:
        for line in lines[1:]:
            trimmed.append(line[indent:].rstrip())
    # Strip off trailing and leading blank lines:
    while trimmed and not trimmed[-1]:
        trimmed.pop()
    while trimmed and not trimmed[0]:
        trimmed.pop(0)
    # Return a single string:
    return '\n'.join(trimmed)


def unicodeToAscii(text):
    """TODO DOCUMENTME."""
    if isinstance(text, str):
        return text.encode("iso-8859-1", "ignore")
    else:
        return text


def logDropTol(p, dropTol=1e-3):
    """Create logarithmic scaled copy of p.

    Examples
    --------
    >>> from pygimli.utils import logDropTol
    >>> x = logDropTol((-10, -1, 0, 1, 100))
    >>> print(x.array())
    [-4. -3.  0.  3.  5.]
    """
    tmp = pg.Vector(p)

    tmp = pg.abs(tmp / dropTol)
    tmp.setVal(1.0, pg.find(tmp < 1.0))

    tmp = pg.log10(tmp)
    tmp *= pg.math.sign(p)
    return tmp


def prettify(value, roundValue=False, mathtex=False):
    """Return prettified string for value .. if possible."""
    if isinstance(value, dict):
        import json
        # class CustomEncoder(json.JSONEncoder):
        #     def __init__(self, *args, **kwargs):
        #         super().__init__(*args, **kwargs)

        #     def _iterencode(self, o):
        #         try:
        #             return super()._iterencode(o)
        #         except:
        #             return "{0} is not JSON serializable".format(type(o))
        try:
            return json.dumps(value, indent=4)
        except Exception as e:
            pg.warning('prettify fails:', e)
            return str(value)
    elif isinstance(value, np.int64) or pg.isScalar(value):
        return prettyFloat(value, roundValue, mathtex)

    pg.warn("Don't know how to prettify the string representation for: ",
            value, type(value))
    return value

<<<<<<< HEAD
def prettyFloat(value, roundValue=None, mathtex=False):
=======
def prettyFloat(value, roundValue=None):
>>>>>>> f396e60d
    """Return prettified string for a float value.

    TODO
    ----
        add number for round to
        add test
    """
    ## test-cases:
    # if change things her, look that they are still good (mod-dc-2d)
    if isinstance(roundValue, int) and abs(round(value)-value) < 1e-4 and abs(value) < 1e3 and 0:
        string = str(int(round(value, roundValue)))
    elif abs(value) < 1e-14:
        string = "0"
    elif abs(value) > 1e4 or abs(value) <= 1e-3:
        string = str("%.1e" % value)
    elif abs(value) < 1e-2:
        string = str("%.4f" % round(value, 4))
    # max two values after comma
    # elif abs(value) < 1e-1:
    #     string = str("%.3f" % round(value, 3))
    elif abs(value) < 1e0:
        string = str("%.2f" % round(value, 2))
    elif abs(value) < 1e1:
        string = str("%.2f" % round(value, 2))
    elif abs(value) < 1e2:
        string = str("%.2f" % round(value, 2))
    else:
        string = str("%.0f" % round(value, 2))

    # pg._y(string)
    # print(string.endswith("0") and string[-2] == '.')
    if string.endswith(".0"):
        # pg._r(string.replace(".0", ""))
<<<<<<< HEAD
        string = string.replace(".0", "")
    elif string.endswith(".00"):
        string = string.replace(".00", "")
    elif '.' in string and not 'e' in string and string.endswith("00"):
        string = string[0:len(string)-2]
    elif '.' in string and not 'e' in string and string.endswith("0"):
        # pg._r(string[0:len(string)-1])
        string = string[0:len(string)-1]
    
    if mathtex is True:
        if 'e+' in string:
            string = string.replace('e+', '$\cdot 10^{')
            string+='}$'
        elif 'e-' in string:
            string = string.replace('e-', '$\cdot 10^{-')
            string+='}$'
            
    return string


def prettyTime(t):
    """Return prettified time in seconds as string.
        No months, no leap year.

    TODO
    ----
        * weeks (needed)
        * > 1000 years

    Args
    ----
    t: float
        Time in seconds, should be > 0

    Examples
    --------
    >>> from pygimli.utils import prettyTime
    >>> print(prettyTime(1))
    1 s
    >>> print(prettyTime(3600*24))
    1 day
    >>> print(prettyTime(2*3600*24))
    2 days
    >>> print(prettyTime(365*3600*24))
    1 year
    >>> print(prettyTime(3600))
    1 hour
    >>> print(prettyTime(2*3600))
    2 hours
    >>> print(prettyTime(3660))
    1h1m
    >>> print(prettyTime(1e-3))
    1 ms
    >>> print(prettyTime(1e-6))
    1 µs
    >>> print(prettyTime(1e-9))
    1 ns
    """
    if abs(t) > 1:
        seconds = int(t)
        years, seconds = divmod(seconds, 365*86400)
        days, seconds = divmod(seconds, 86400)
        hours, seconds = divmod(seconds, 3600)
        minutes, seconds = divmod(seconds, 60)
        if years > 0:
            if days >=1:
                return '%dy%dd' % (years, days)
            else:
                if years > 1:
                    return '%d years' % (years,)
                else:
                    return '%d year' % (years,)
        elif days > 0:
            if hours >=1:
                return '%dd%dh' % (days, hours)
            else:
                if days > 1:
                    return '%d days' % (days,)
                else:
                    return '%d day' % (days,)
        elif hours > 0:
            if minutes >=1:
                return '%dh%dm' % (hours, minutes)
            else:
                if hours > 1:
                    return '%d hours' % (hours)
                else:
                    return '%d hour' % (hours)
        elif minutes > 0:
            if seconds >=1:
                return '%dm%ds' % (minutes, seconds)
            else:
                if minutes > 1:
                    return '%d minutes' % (minutes)
                else:
                    return '%d minute' % (minutes)
        else:
            return '%d s' % (seconds,)
=======
        return string.replace(".0", "")
    elif string.endswith(".00"):
        return string.replace(".00", "")
    elif '.' in string and not 'e' in string and string.endswith("00"):
        return string[0:len(string)-2]
    elif '.' in string and not 'e' in string and string.endswith("0"):
        # pg._r(string[0:len(string)-1])
        return string[0:len(string)-1]
>>>>>>> f396e60d
    else:
        if abs(t) >= 1e-3 and abs(t) <= 0.1:
            return prettyFloat(t*1e3) + " ms"
        elif abs(t) >= 1e-6 and abs(t) <= 1e-3:
            return prettyFloat(t*1e6) + " µs"
        elif abs(t) >= 1e-9 and abs(t) <= 1e-6:
            return prettyFloat(t*1e9) + " ns"
        return prettyFloat(t) + " s"

def niceLogspace(vMin, vMax, nDec=10):
    """Create nice logarithmic space from the next decade lower to vMin to
    decade larger then vMax.

    Parameters
    ----------
    vMin : float
        lower limit need to be > 0
    vMax : float
        upper limit need to be >= vMin
    nDec : int
        Amount of logarithmic equidistant steps for one decade

    Examples
    --------
    >>> from pygimli.utils import niceLogspace
    >>> v1 = niceLogspace(vMin=0.1, vMax=0.1, nDec=1)
    >>> print(v1)
    [0.1 1. ]
    >>> v1 = niceLogspace(vMin=0.09, vMax=0.11, nDec=1)
    >>> print(v1)
    [0.01 0.1  1.  ]
    >>> v1 = niceLogspace(vMin=0.09, vMax=0.11, nDec=10)
    >>> print(len(v1))
    21
    >>> print(v1)
    [0.01       0.01258925 0.01584893 0.01995262 0.02511886 0.03162278
     0.03981072 0.05011872 0.06309573 0.07943282 0.1        0.12589254
     0.15848932 0.19952623 0.25118864 0.31622777 0.39810717 0.50118723
     0.63095734 0.79432823 1.        ]
    """
    if vMin > vMax or vMin < 1e-12:
        print("vMin:", vMin, "vMax", vMax)
        raise Exception('vMin > vMax or vMin <= 0.')

    vMin = 10**np.floor(np.log10(vMin))
    vMax = 10**np.ceil(np.log10(vMax))

    if vMax == vMin:
        vMax *= 10

    n = np.log10(vMax / vMin) * nDec + 1

    q = 10.**(1. / nDec)

    return vMin * q**np.arange(n)


def grange(start, end, dx=0, n=0, log=False):
    """Create array with possible increasing spacing.

    Create either array from start step-wise filled with dx until end reached
    [start, end] (like np.array with defined end).
    Fill the array from start to end with n steps.
    [start, end] (like np.linespace)
    Fill the array from start to end with n steps but logarithmic increasing,
    dx will be ignored.

    Parameters
    ----------
    start: float
        First value of the resulting array
    end: float
        Last value of the resulting array
    dx: float
        Linear step length, n will be ignored
    n: int
        Amount of steps
    log: bool
        Logarithmic increasing range of length = n from start to end.
        dx will be ignored.
    Examples
    --------
    >>> from pygimli.utils import grange
    >>> v1 = grange(start=0, end=10, dx=3)
    >>> v2 = grange(start=0, end=10, n=3)
    >>> print(v1)
    4 [0.0, 3.0, 6.0, 9.0]
    >>> print(v2)
    3 [0.0, 5.0, 10.0]

    Returns
    -------
    ret: :gimliapi:`GIMLI::RVector`
        Return resulting array
    """
    s = float(start)
    e = float(end)
    d = float(dx)

    if dx != 0 and not log:
        if end < start and dx > 0:
            # print("grange: decreasing range but increasing dx, swap dx sign")
            d = -d
        if end > start and dx < 0:
            # print("grange: increasing range but decreasing dx, swap dx sign")
            d = -d
        ret = pg.Vector(range(int(floor(abs((e - s) / d)) + 1)))
        ret *= d
        ret += s
        return ret

    elif n > 0:
        if not log:
            return grange(start, end, dx=(e - s) / (n - 1))
        else:
            return pg.core.increasingRange(start, end, n)[1:]
    else:
        raise Exception('Either dx or n have to be given.')


def diff(v):
    """Calculate approximate derivative.

    Calculate approximate derivative from v as d = [v_1-v_0, v2-v_1, ...]

    Parameters
    ----------
    v: array(N) | pg.core.R3Vector(N)
        Array of double values or positions

    Returns
    -------
    d: [type(v)](N-1) |
        derivative array

    Examples
    --------
    >>> import pygimli as pg
    >>> from pygimli.utils import diff
    >>> p = pg.core.R3Vector(4)
    >>> p[0] = [0.0, 0.0]
    >>> p[1] = [0.0, 1.0]
    >>> print(diff(p)[0])
    RVector3: (0.0, 1.0, 0.0)
    >>> print(diff(p)[1])
    RVector3: (0.0, -1.0, 0.0)
    >>> print(diff(p)[2])
    RVector3: (0.0, 0.0, 0.0)
    >>> p = pg.Vector(3)
    >>> p[0] = 0.0
    >>> p[1] = 1.0
    >>> p[2] = 2.0
    >>> print(diff(p))
    2 [1.0, 1.0]
    """
    d = None

    if isinstance(v, np.ndarray):
        if v.ndim == 2:
            if v.shape[1] < 4:
                # v = pg.core.R3Vector(v.T)
                vt = v.copy()
                v = pg.core.R3Vector(len(vt))
                for i, vi in enumerate(vt):
                    v.setVal(pg.RVector3(vi), i)
            else:
                v = pg.core.R3Vector(v)
        else:
            v = pg.Vector(v)
    elif isinstance(v, list):
        v = pg.core.R3Vector(v)

    if isinstance(v, pg.core.R3Vector) or isinstance(v, pg.core.stdVectorRVector3):
        d = pg.core.R3Vector(len(v) - 1)
    else:
        d = pg.Vector(len(v) - 1)

    for i, _ in enumerate(d):
        d[i] = v[i + 1] - v[i]
    return d


def dist(p, c=None):
    """Calculate the distance for each position in p relative to pos c(x,y,z).

    Parameters
    ----------
    p: ndarray(N,1|2|3) | pg.core.R3Vector

        Position array
    c: [x,y,z] [None]
        relative origin. default = [0, 0, 0]

    Returns
    -------
    ndarray(N)
        Distance array

    Examples
    --------
    >>> import pygimli as pg
    >>> from pygimli.utils import dist
    >>> import numpy as np
    >>> p = pg.core.R3Vector(4)
    >>> p[0] = [0.0, 0.0]
    >>> p[1] = [0.0, 1.0]
    >>> print(dist(p))
    [0. 1. 0. 0.]
    >>> x = pg.Vector(4, 0)
    >>> y = pg.Vector(4, 1)
    >>> print(dist(np.array([x, y]).T))
    [1. 1. 1. 1.]
    """
    if c is None:
        c = pg.RVector3(0.0, 0.0, 0.0)

    d = np.zeros(len(p))
    pI = None
    for i, _ in enumerate(p):
        if isinstance(p[i], pg.Pos):
            pI = p[i]
        elif pg.isScalar(p[i]):
            pI = pg.Pos(p[i], 0.0)
        elif pg.isArray(p[i], 1):
            pI = pg.Pos(p[i][0], 0.0)
        else:
            pI = pg.Pos(p[i])
        d[i] = (pI - c).abs()

    return d


def cumDist(p):
    """The progressive, i.e., cumulative length for a path p.

    d = [0.0, d[0]+ | p[1]-p[0] |, d[1] + | p[2]-p[1] | + ...]

    Parameters
    ----------
    p : ndarray(N,2) | ndarray(N,3) | pg.core.R3Vector
        Position array

    Returns
    -------
    d : ndarray(N)
        Distance array

    Examples
    --------
    >>> import pygimli as pg
    >>> from pygimli.utils import cumDist
    >>> import numpy as np
    >>> p = pg.core.R3Vector(4)
    >>> p[0] = [0.0, 0.0]
    >>> p[1] = [0.0, 1.0]
    >>> p[2] = [0.0, 1.0]
    >>> p[3] = [0.0, 0.0]
    >>> print(cumDist(p))
    [0. 1. 1. 2.]
    """
    d = np.zeros(len(p))
    d[1:] = np.cumsum(dist(diff(p)))
    return d

def cut(v, n=2):
    """Cuts the array v into n parts"""
    N = len(v)
    Nc = N//n
    cv = [v[i*Nc:(i+1)*Nc] for i in range(n)]
    return cv

def randn(n, seed=None):
    """Create n normally distributed random numbers with optional seed.

    Parameters
    ----------
    n: long
        length of random numbers array.
    seed: int[None]
        Optional seed for random number generator

    Returns
    -------
    r: np.array
        Random numbers.

    Examples
    --------
    >>> import numpy as np
    >>> from pygimli.utils import randn
    >>> a = randn(5, seed=1337)
    >>> b = randn(5)
    >>> c = randn(5, seed=1337)
    >>> print(np.array_equal(a, b))
    False
    >>> print(np.array_equal(a, c))
    True
    """
    if seed is not None:
        np.random.seed(seed)

    if isinstance(n, tuple):
        return np.random.randn(n[0], n[1])
    return np.random.randn(n)


def rand(n, minVal=0.0, maxVal=1.0, seed=None):
    """Create RVector of length n with normally distributed random numbers."""
    if seed is not None:
        np.random.seed(seed)
    return np.random.rand(n) * (maxVal - minVal) + minVal


def getIndex(seq, f):
    """TODO DOCUMENTME."""
    pg.error('getIndex in use?')
    # DEPRECATED_SLOW
    idx = []
    if isinstance(seq, pg.Vector):
        for i, _ in enumerate(seq):
            v = seq[i]
            if f(v):
                idx.append(i)
    else:
        for i, d in enumerate(seq):
            if f(d):
                idx.append(i)
    return idx


def filterIndex(seq, idx):
    """TODO DOCUMENTME."""
    pg.error('filterIndex in use?')
    if isinstance(seq, pg.Vector):
        # return seq(idx)
        ret = pg.Vector(len(idx))
    else:
        ret = list(range(len(idx)))

    for i, ix in enumerate(idx):
        ret[i] = seq[ix]

    return ret


def findNearest(x, y, xp, yp, radius=-1):
    """TODO DOCUMENTME."""
    idx = 0
    minDist = 1e9
    startPointDist = pg.Vector(len(x))
    for i, _ in enumerate(x):
        startPointDist[i] = sqrt((x[i] - xp) * (x[i] - xp) + (y[i] - yp) * (y[
            i] - yp))

        if startPointDist[i] < minDist and startPointDist[i] > radius:
            minDist = startPointDist[i]
            idx = i
    return idx, startPointDist[idx]


def unique_everseen(iterable, key=None):
    """Return iterator of unique elements ever seen with preserving order.

    Return iterator of unique elements ever seen with preserving order.

    From: https://docs.python.org/3/library/itertools.html#itertools-recipes

    Examples
    --------
    >>> from pygimli.utils import unique_everseen
    >>> s1 = 'AAAABBBCCDAABBB'
    >>> s2 = 'ABBCcAD'
    >>> list(unique_everseen(s1))
    ['A', 'B', 'C', 'D']
    >>> list(unique_everseen(s2, key=str.lower))
    ['A', 'B', 'C', 'D']

    See also
    --------
    unique, unique_rows
    """
    try:
        from itertools import ifilterfalse
    except BaseException as _:
        from itertools import filterfalse

    seen = set()
    seen_add = seen.add
    if key is None:
        try:
            for element in ifilterfalse(seen.__contains__, iterable):
                seen_add(element)
                yield element
        except BaseException as _:
            for element in filterfalse(seen.__contains__, iterable):
                seen_add(element)
                yield element
    else:
        for element in iterable:
            k = key(element)
            if k not in seen:
                seen_add(k)
                yield element


def unique(a):
    """Return list of unique elements ever seen with preserving order.

    Examples
    --------
    >>> from pygimli.utils import unique
    >>> unique((1,1,2,2,3,1))
    [1, 2, 3]

    See also
    --------
    unique_everseen, unique_rows
    """
    return list(unique_everseen(a))


def unique_rows(array):
    """Return unique rows in a 2D array.

    Examples
    --------
    >>> from pygimli.utils import unique_rows
    >>> import numpy as np
    >>> A = np.array(([1,2,3],[3,2,1],[1,2,3]))
    >>> unique_rows(A)
    array([[1, 2, 3],
           [3, 2, 1]])
    """
    b = array.ravel().view(
        np.dtype((np.void, array.dtype.itemsize * array.shape[1])))
    _, unique_idx = np.unique(b, return_index=True)

    return array[np.sort(unique_idx)]
    # A_1D = A.dot(np.append(A.max(0)[::-1].cumprod()[::-1][1:], 1))
    # sort_idx = A_1D.argsort()
    # mask = np.append(True, np.diff(A_1D[sort_idx]) !=0 )
    # return A[sort_idx[np.nonzero(mask)[0][np.bincount(mask.cumsum()-1)==1]]]


def uniqueRows(data, precition=2):
    """Equivalent of Matlabs unique(data, 'rows') with tolerance check.

    Additionally returns forward and reverse indices

    Examples
    --------
    >>> from pygimli.utils.utils import uniqueRows
    >>> import numpy as np
    >>> A = np.array(([1,2,3],[3,2,1],[1,2,3]))
    >>> unA, ia, ib = uniqueRows(A)
    >>> np.all(A[ia] == unA)
    True
    >>> np.all(unA[ib] == A)
    True
    """
    fak = 100**precition
    dFix = np.fix(data * fak) / fak + 0.0
    dtype = np.dtype((np.void, dFix.dtype.itemsize * dFix.shape[1]))
    b = np.ascontiguousarray(dFix).view(dtype)
    _, ia = np.unique(b, return_index=True)
    _, ib = np.unique(b, return_inverse=True)
    return np.unique(b).view(dFix.dtype).reshape(-1, dFix.shape[1]), ia, ib


def uniqueAndSum(indices, to_sum, return_index=False, verbose=False):
    """Sum double values found by indices in a various number of arrays.

    Returns the sorted unique elements of a column_stacked array of indices.
    Another column_stacked array is returned with values at the unique
    indices, while values at double indices are properly summed.

    Parameters
    ----------
    ar : array_like
        Input array. This will be flattened if it is not already 1-D.
    to_sum : array_like
        Input array to be summed over axis 0. Other existing axes will be
        broadcasted remain untouched.
    return_index : bool, optional
        If True, also return the indices of `ar` (along the specified axis,
        if provided, or in the flattened array) that result in the unique
        array.

    Returns
    -------
    unique : ndarray
        The sorted unique values.
    summed_array : ndarray
        The summed array, whereas all values for a specific index is the sum
        over all corresponding nonunique values.
    unique_indices : ndarray, optional
        The indices of the first occurrences of the unique values in the
        original array. Only provided if `return_index` is True.

    Examples
    --------
    >>> import numpy as np
    >>> from pygimli.utils import uniqueAndSum
    >>> idx1 = np.array([0, 0, 1, 1, 2, 2])
    >>> idx2 = np.array([0, 0, 1, 2, 3, 3])
    >>> # indices at positions 0 and 1 and at positions 5 and 6 are not unique
    >>> to_sort = np.column_stack((idx1, idx2))
    >>> # its possible to stack more than two array
    >>> # you need for example 3 array to find unique node positions in a mesh
    >>> values = np.arange(0.1, 0.7, 0.1)
    >>> print(values)
    [0.1 0.2 0.3 0.4 0.5 0.6]
    >>> # some values to be summed together (for example attributes of nodes)
    >>> unique_idx, summed_vals = uniqueAndSum(to_sort, values)
    >>> print(unique_idx)
    [[0 0]
     [1 1]
     [1 2]
     [2 3]]
    >>> print(summed_vals)
    [0.3 0.3 0.4 1.1]
    """
    flag_mult = len(indices) != indices.size
    if verbose:
        print('Get {} indices for sorting'.format(np.shape(indices)))
    if flag_mult:
        ar = indices.ravel().view(
            np.dtype((np.void,
                      indices.dtype.itemsize * indices.shape[1]))).flatten()
    else:
        ar = np.asanyarray(indices).flatten()

    to_sum = np.asanyarray(to_sum)

    if ar.size == 0:
        ret = (ar, )
        ret += (to_sum)
        if return_index:
            ret += (np.empty(0, np.bool), )
        return ret
    if verbose:
        print('Performing argsort...')
    perm = ar.argsort(kind='mergesort')
    aux = ar[perm]
    flag = np.concatenate(([True], aux[1:] != aux[:-1]))
    if flag_mult:
        ret = (indices[perm[flag]], )

    else:
        ret = (aux[flag], )  # unique indices
    if verbose:
        print('Identified {} unique indices'.format(np.shape(ret)))
    if verbose:
        print('Performing reduceat...')
    summed = np.add.reduceat(to_sum[perm], np.nonzero(flag)[0])

    ret += (summed, )  # summed values

    if return_index:
        ret += (perm[flag], )  # optional: indices

    return ret


def filterLinesByCommentStr(lines, comment_str='#'):
    """
    Filter all lines from a file.readlines output which begins with one of the
    symbols in the comment_str.
    """
    comment_line_idx = []
    for i, line in enumerate(lines):
        if line[0] in comment_str:
            comment_line_idx.append(i)
    for j in comment_line_idx[::-1]:
        del lines[j]
    return lines<|MERGE_RESOLUTION|>--- conflicted
+++ resolved
@@ -198,11 +198,7 @@
             value, type(value))
     return value
 
-<<<<<<< HEAD
 def prettyFloat(value, roundValue=None, mathtex=False):
-=======
-def prettyFloat(value, roundValue=None):
->>>>>>> f396e60d
     """Return prettified string for a float value.
 
     TODO
@@ -236,7 +232,6 @@
     # print(string.endswith("0") and string[-2] == '.')
     if string.endswith(".0"):
         # pg._r(string.replace(".0", ""))
-<<<<<<< HEAD
         string = string.replace(".0", "")
     elif string.endswith(".00"):
         string = string.replace(".00", "")
@@ -335,16 +330,6 @@
                     return '%d minute' % (minutes)
         else:
             return '%d s' % (seconds,)
-=======
-        return string.replace(".0", "")
-    elif string.endswith(".00"):
-        return string.replace(".00", "")
-    elif '.' in string and not 'e' in string and string.endswith("00"):
-        return string[0:len(string)-2]
-    elif '.' in string and not 'e' in string and string.endswith("0"):
-        # pg._r(string[0:len(string)-1])
-        return string[0:len(string)-1]
->>>>>>> f396e60d
     else:
         if abs(t) >= 1e-3 and abs(t) <= 0.1:
             return prettyFloat(t*1e3) + " ms"
