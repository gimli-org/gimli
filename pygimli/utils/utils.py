--- conflicted
+++ resolved
@@ -50,13 +50,8 @@
         self.sign = sign[0]  # take first character only if sign is longer
         self.pBar = "[]"
         self._amount(0)
-<<<<<<< HEAD
         self._swatch = pg.core.Stopwatch()
         self._nbProgress = None
-=======
-        self.nbProgress = None
-        self._iter = -1
->>>>>>> 70ef3735
 
         if pg.isNotebook():
             tqdm = pg.optImport('tqdm', requiredFor="use a nice progressbar in jupyter notebook")
@@ -88,11 +83,7 @@
 
         if self._nbProgress is not None:
             ## TODO maybe catch if someone don't call with iteration steps == 1, why ever
-<<<<<<< HEAD
             self._nbProgress.update(n=1)
-=======
-            self.nbProgress.update(n=iteration-self._iter)
->>>>>>> 70ef3735
         else:
             self._setbar(iteration + 1)
             if len(msg) >= 1:
