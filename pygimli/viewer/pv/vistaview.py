#!/usr/bin/env python
# -*- coding: utf-8 -*-
"""Plot 3D mesh."""

import pygimli as pg

pyvista = pg.optImport("pyvista", requiredFor="properly visualize 3D data")
trame = pg.optImport(
    "trame",
    requiredFor="use interactive 3D visualizations within Jupyter notebooks",
)

if pyvista is None:
    view3Dcallback = "showMesh3DFallback"
else:
    view3Dcallback = "showMesh3DVista"
    vers_users = pyvista.__version__
    vers_userf = float(pyvista.__version__[::-1].replace(".", "", 1)[::-1])
    vers_needs = "0.34.0"
    vers_needf = 0.340

    if vers_userf < vers_needf:
        pg.warn("Please consider updating PyVista to at least {}".format(vers_needs))

    from .draw import drawModel


def showMesh3D(mesh, data, **kwargs):
    """Calling the defined function to show the 3D object."""
    if pg.rc["view3D"] == "fallback":
        return showMesh3DFallback(mesh, data, **kwargs)

    return globals()[view3Dcallback](mesh, data, **kwargs)


def showMesh3DFallback(mesh, data, **kwargs):
    """Plot the 3D object sketchy."""
    ax = kwargs.pop("ax", None)
    import matplotlib.pyplot as plt
    from mpl_toolkits.mplot3d import Axes3D

    if ax is None or not isinstance(ax, Axes3D):
        fig = plt.figure()
<<<<<<< HEAD
        ax = fig.add_subplot(projection='3d', proj_type="persp")
        #ax = fig.add_subplot(projection='3d', proj_type="ortho")
=======
        ax = fig.add_subplot(projection="3d", proj_type="persp")
        # ax = fig.add_subplot(projection='3d', proj_type="ortho")
>>>>>>> 5991b6ac

    if mesh.boundaryCount() > 0:
        x, y, tri, z, dataIndex = pg.viewer.mpl.createTriangles(mesh)
        ax.plot_trisurf(x, y, tri, z)
    else:
        if mesh.nodeCount() < 1e4:
            x = pg.x(mesh.positions())
            y = pg.y(mesh.positions())
            z = pg.z(mesh.positions())
            ax.scatter(x, y, z, "ko")
    ax.set_title("Fallback, install pyvista for proper 3D visualization")

    return ax, None


def showMesh3DVista(mesh, data=None, **kwargs):
    """Make use of the actual 3D visualization tool kit.

    Parameters
    ----------
    data: pg.Vector or np.ndarray
        Dictionary of cell values, sorted by key. The values need to be
        numpy arrays.

    Returns
    -------
    plotter: pyvista.Plotter
        The plotter from pyvista.
    gui: Show3D [None]
        The small gui based on pyvista. Note that this is returned as 'None'
        if gui is passed as 'False'.

    Note
    ----
    Not having PyQt5 installed results in displaying the first key
    (and values) from the dictionary.
    """
    # for compatibility remove show kwargs that are not needed
    kwargs.pop("figsize", False)

    hold = kwargs.pop("hold", False)
    cMap = kwargs.pop("cMap", "viridis")
    notebook = kwargs.pop("notebook", pg.isNotebook())

    # For sphinx builds and non-interactive agg backend
    if not notebook and not pg.viewer.mpl.isInteractive():
        notebook = False
        kwargs["backend"] = None

    gui = kwargs.pop("gui", False)

    # GUI tmp deactivated
    if gui:
        pg.error("pyqt show gui currently not maintained")
        return None

    backend = kwargs.pop("backend", "client")

    plotter = drawModel(
        kwargs.pop("ax", None), mesh, data, notebook=notebook, cMap=cMap, **kwargs
    )

    # seems top be broken on some machines
    if kwargs.get("aa", False):
        plotter.enable_anti_aliasing()

    if notebook is True:
        # monkeypatch show of this plotter instance so we can use multiple
        # backends and only plotter.show() .. whoever this needs.
        plotter.__show = plotter.show
        plotter.show = lambda *args, **kwargs: plotter.__show(
            *args, jupyter_backend=backend, **kwargs
        )
    elif pg.viewer.mpl.isInteractive():
        plotter.__show = plotter.show
        plotter.show = (
            lambda *args, **kwargs: plotter.__show(*args, **kwargs)
            if pg.viewer.mpl.isInteractive() or pyvista.BUILDING_GALLERY
            else False
        )

    if hold is False:
        plotter.show()

    # , None to keep compatibility
    return plotter, None<|MERGE_RESOLUTION|>--- conflicted
+++ resolved
@@ -41,13 +41,8 @@
 
     if ax is None or not isinstance(ax, Axes3D):
         fig = plt.figure()
-<<<<<<< HEAD
         ax = fig.add_subplot(projection='3d', proj_type="persp")
         #ax = fig.add_subplot(projection='3d', proj_type="ortho")
-=======
-        ax = fig.add_subplot(projection="3d", proj_type="persp")
-        # ax = fig.add_subplot(projection='3d', proj_type="ortho")
->>>>>>> 5991b6ac
 
     if mesh.boundaryCount() > 0:
         x, y, tri, z, dataIndex = pg.viewer.mpl.createTriangles(mesh)
