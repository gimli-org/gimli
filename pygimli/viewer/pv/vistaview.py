#!/usr/bin/env python
# -*- coding: utf-8 -*-
"""Plot 3D mesh."""

import pygimli as pg

pyvista = pg.optImport("pyvista", requiredFor="properly visualize 3D data")
trame = pg.optImport(
    "trame",
    requiredFor="use interactive 3D visualizations within Jupyter notebooks",
)

if pyvista is None:
    view3Dcallback = "showMesh3DFallback"
else:
    view3Dcallback = "showMesh3DVista"
    vers_users = pyvista.__version__
    vers_userf = float(pyvista.__version__[::-1].replace(".", "", 1)[::-1])
    vers_needs = "0.34.0"
    vers_needf = 0.340

    if vers_userf < vers_needf:
        pg.warn("Please consider updating PyVista to at least {}".format(vers_needs))

    from .draw import drawModel


def showMesh3D(mesh, data, **kwargs):
    """Calling the defined function to show the 3D object."""
    if pg.rc["view3D"] == "fallback":
        return showMesh3DFallback(mesh, data, **kwargs)

    return globals()[view3Dcallback](mesh, data, **kwargs)


def showMesh3DFallback(mesh, data, **kwargs):
    """Plot the 3D object sketchy."""
    ax = kwargs.pop("ax", None)
    import matplotlib.pyplot as plt
    from mpl_toolkits.mplot3d import Axes3D

    if ax is None or not isinstance(ax, Axes3D):
        fig = plt.figure()
        ax = fig.add_subplot(projection='3d', proj_type="persp")
        #ax = fig.add_subplot(projection='3d', proj_type="ortho")
<<<<<<< HEAD
        
=======

>>>>>>> d1ab58ee
    if mesh.boundaryCount() > 0:
        x, y, tri, z, dataIndex = pg.viewer.mpl.createTriangles(mesh)
        ax.plot_trisurf(x, y, tri, z)
    else:
        if mesh.nodeCount() < 1e4:
            x = pg.x(mesh.positions())
            y = pg.y(mesh.positions())
            z = pg.z(mesh.positions())
            ax.scatter(x, y, z, "ko")
    ax.set_title("Fallback, install pyvista for proper 3D visualization")

    return ax, None


def showMesh3DVista(mesh, data=None, **kwargs):
    """Make use of the actual 3D visualization tool kit.

    Parameters
    ----------
    data: pg.Vector or np.ndarray
        Dictionary of cell values, sorted by key. The values need to be
        numpy arrays.

    Returns
    -------
    plotter: pyvista.Plotter
        The plotter from pyvista.
    gui: Show3D [None]
        The small gui based on pyvista. Note that this is returned as 'None'
        if gui is passed as 'False'.

    Note
    ----
    Not having PyQt5 installed results in displaying the first key
    (and values) from the dictionary.
    """
    # for compatibility remove show kwargs that are not needed
    kwargs.pop("figsize", False)

    hold = kwargs.pop("hold", False)
    cMap = kwargs.pop("cMap", "viridis")
    notebook = kwargs.pop("notebook", pg.isNotebook())

    # For sphinx builds and non-interactive agg backend
    if not notebook and not pg.viewer.mpl.isInteractive():
        notebook = False
        kwargs["backend"] = None

    gui = kwargs.pop("gui", False)

    # GUI tmp deactivated
    if gui:
        pg.error("pyqt show gui currently not maintained")
        return None

    backend = kwargs.pop("backend", "client")

    plotter = drawModel(
        kwargs.pop("ax", None), mesh, data, notebook=notebook, cMap=cMap, **kwargs
    )

    # seems top be broken on some machines
    if kwargs.get("aa", False):
        plotter.enable_anti_aliasing()

    if notebook is True:
        # monkeypatch show of this plotter instance so we can use multiple
        # backends and only plotter.show() .. whoever this needs.
        plotter.__show = plotter.show
        plotter.show = lambda *args, **kwargs: plotter.__show(
            *args, jupyter_backend=backend, **kwargs
        )
    elif pg.viewer.mpl.isInteractive():
        plotter.__show = plotter.show
        plotter.show = (
            lambda *args, **kwargs: plotter.__show(*args, **kwargs)
            if pg.viewer.mpl.isInteractive() or pyvista.BUILDING_GALLERY
            else False
        )
    else:
        ## on default skipp showing if forced, e.g., by test with show=False
        plotter.__show = plotter.show
        plotter.show = (
            lambda *args, **kwargs: plotter.__show(*args, **kwargs)
            if pg.rc['pyvista.backend'] is not None else False
        )

    if hold is False:
        plotter.show()

    # , None to keep compatibility
    return plotter, None<|MERGE_RESOLUTION|>--- conflicted
+++ resolved
@@ -43,11 +43,7 @@
         fig = plt.figure()
         ax = fig.add_subplot(projection='3d', proj_type="persp")
         #ax = fig.add_subplot(projection='3d', proj_type="ortho")
-<<<<<<< HEAD
         
-=======
-
->>>>>>> d1ab58ee
     if mesh.boundaryCount() > 0:
         x, y, tri, z, dataIndex = pg.viewer.mpl.createTriangles(mesh)
         ax.plot_trisurf(x, y, tri, z)
