--- conflicted
+++ resolved
@@ -378,36 +378,27 @@
             data = np.arange(len(uniquemarkers))[uniqueidx]
 
     if isinstance(data, str):
-<<<<<<< HEAD
-        if data in mesh.dataKeys():
-            data = mesh[data]
-            # elif 0:  # maybe check x, y, z, cellMarker etc.
+        # if data in mesh.dataKeys():
+        #     data = mesh[data]
+        #     # elif 0:  # maybe check x, y, z, cellMarker etc.
+        # else:
+        #     pg.error(f"Could not retrieve data from key {data}")
+        #     return None, None
+        if mesh.haveData(data):
+            #print(factor)
+            data = mesh[data]# * factor
         else:
-            pg.error(f"Could not retrieve data from key {data}")
-            return None, None
+            raise IndexError("Mesh does not contain field ", data)
     elif callable(data):
         data = data(mesh.positions())
-=======
-        if mesh.haveData(data):
-            print(factor)
-            data = mesh[data] * factor
-        else:
-            raise IndexError("Mesh does not contain field ", data)
->>>>>>> 6d42186f
 
     if data is None:
         showMesh = True
         mesh.createNeighborInfos()
         if showBoundary is None:
             showBoundary = True
-<<<<<<< HEAD
-
-    # elif isinstance(data, pg.core.stdVectorRVector3):
+    # elif isinstance(data, pg.core.stdVectorRVector3): /no such datatype??
     #     drawSensors(ax, data, **kwargs)
-=======
-    elif isinstance(data, pg.core.stdVectorRVector3):
-        drawSensors(ax, data, **kwargs)
->>>>>>> 6d42186f
     elif isinstance(data, pg.PosVector):
         drawStreams(ax, mesh, data, **kwargs)
     else:
@@ -886,7 +877,6 @@
                                                               animate,
                                                               interval=interval,
                                                               frames=len(data))
-<<<<<<< HEAD
 
     if ffmpeg is not None:
         __Animation_Keeper__.save(ffmpeg +'.mp4',
@@ -896,12 +886,9 @@
                               )
 
     return __Animation_Keeper__
-=======
-    return __Animation_Keeper__
 
 def __Mesh__show__(self, data=None, **kwargs):
     """Show the mesh with all possible keyword arguments."""
     return showMesh(self, data=data, **kwargs)
 
-pg.Mesh.show = __Mesh__show__
->>>>>>> 6d42186f
+pg.Mesh.show = __Mesh__show__