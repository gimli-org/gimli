--- conflicted
+++ resolved
@@ -342,7 +342,6 @@
         kwargs["boundaryMarkers"] = kwargs.get("boundaryMarkers", True)
 
         if mesh.cellCount() > 0:
-<<<<<<< HEAD
             if uniquemarkers is None:
                 uniquemarkers, uniqueidx = np.unique(
                     np.array(mesh.cellMarkers()), return_inverse=True)
@@ -352,13 +351,6 @@
                 cMap = "Set3"
             cMap = pg.plt.cm.get_cmap(cMap, len(uniquemarkers))
             
-=======
-            uniquemarkers, uniqueidx = np.unique(
-                np.array(mesh.cellMarkers()), return_inverse=True)
-
-            label = label or "Cell markers"
-            cMap = pg.plt.cm.get_cmap("Set3", len(uniquemarkers))
->>>>>>> c36fca94
             kwargs["logScale"] = False
             kwargs["cMin"] = -0.5
             kwargs["cMax"] = len(uniquemarkers) - 0.5
@@ -509,13 +501,6 @@
             gci.set_antialiased(True)
             gci.set_linewidth(0.3)
             gci.set_edgecolor(kwargs.pop('color', "0.1"))
-<<<<<<< HEAD
-            drawMesh(ax, mesh, **kwargs)
-        else:
-            pg.viewer.mpl.drawSelectedMeshBoundaries(
-                ax, mesh.boundaries(), color=kwargs.pop('color', "0.1"),
-                linewidth=0.3)
-=======
             #drawMesh(ax, mesh, lw=0.3, **kwargs)
         #else:
         drawMesh(ax, mesh, lw=0.3, **kwargs)
@@ -523,7 +508,6 @@
         #         mesh.boundaries(), 
         #         color=kwargs.pop('color', "0.1"),
         #         linewidth=kwargs.pop('lw', 0.3))
->>>>>>> c36fca94
 
     if bool(showBoundary) is True:
         b = mesh.boundaries(mesh.boundaryMarkers() != 0)
@@ -787,7 +771,6 @@
 
     plt.ioff()
 
-<<<<<<< HEAD
     interval = kwargs.pop('interval', 20)
     swapAxes = kwargs.get('swapAxes', False)
 
@@ -803,12 +786,6 @@
         if flux is not None:
             pg.show(mesh, flux[0], ax=ax)
 
-=======
-    plc = kwargs.pop("plc", None)
-    pg.show(mesh, data[0], ax=ax, figsize=figsize, **kwargs)
-    if flux is not None:
-        pg.show(mesh, flux[0], ax=ax)
->>>>>>> c36fca94
 
     try:
         times = mesh['times']
