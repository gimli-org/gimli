--- conflicted
+++ resolved
@@ -149,12 +149,7 @@
         ax.set_yticklabels(labels)
 
 
-<<<<<<< HEAD
-def adjustWorldAxes(ax, useDepth:bool=True,
-                    xl='$x$ in m', yl=None):
-=======
 def adjustWorldAxes(ax, useDepth:bool=True, xl:str='$x$ in m', yl:str=None):
->>>>>>> d45aaa3c
     """Set some common default properties for an axe."""
     if yl is None:
         if useDepth is True:
