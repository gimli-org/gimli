#!/usr/bin/env python
# -*- coding: utf-8 -*-
"""Define special colorbar behavior."""
import numpy as np
from matplotlib.colors import LogNorm, Normalize
from matplotlib.colorbar import ColorbarBase

from packaging import version

import pygimli as pg
from . import saveFigure, updateAxes
from . utils import prettyFloat
from pygimli.core.logger import renameKwarg


def autolevel(z, nLevs, logScale=None, zMin=None, zMax=None):
    """Create nLevs bins for the data array z based on matplotlib ticker.

    Examples
    --------
    >>> import numpy as np
    >>> from pygimli.viewer.mpl import autolevel
    >>> x = np.linspace(1, 10, 100)
    >>> autolevel(x, 3)
    array([ 1. ,  5.5, 10. ])
    >>> x = np.linspace(1, 1000, 100)
    >>> autolevel(x, 4, logScale=True)
    array([   1.,   10.,  100., 1000.])
    """
    import matplotlib.ticker as ticker
    locator = None

    if logScale:
        locator = ticker.LogLocator()
    else:
        locator = ticker.LinearLocator(numticks=nLevs)
        # locator = ticker.MaxNLocator(nBins=nLevs + 1)
        # locator = ticker.MaxNLocator(nBins='auto')

    if zMin is None:
        zMin = min(z)
        if logScale is True and zMin < 3e-16:
            zMin = pg.core.epsilon(abs(z))

    if zMax is None:
        zMax = max(z)

    # print('autolevel: ', z)
    # print('autolevel:', zMin, zMax, min(z), max(z))
    if logScale:
        ## logscale ticker behaves weird
        levs = np.geomspace(zMin, zMax, nLevs)
    else:
        levs = locator.tick_values(zMin, zMax)
    #print(levs)
    return levs


def cmapFromName(cmapname='jet', ncols=256, bad=None, **kwargs):
    """Get a colormap either from name or from keyworld list.

    See http://matplotlib.org/examples/color/colormaps_reference.html

    Parameters
    ----------
    cmapname : str
        Name for the colormap.

    ncols : int
        Amount of colors.

    bad : [r,g,b,a]
        Default color for bad values [nan, inf] [white]

    ** kwargs :
        cMap : str
            Name for the colormap
        cmap : str
            colormap name (old)
    Returns
    -------
    cMap:
        matplotlib Colormap
    """
    import matplotlib as mpl
    if not bad:
        bad = [1.0, 1.0, 1.0, 0.0]

    renameKwarg('cmap', 'cMap', kwargs)

    cMapName = kwargs.pop('cMap', cmapname)

    cMap = None
    if cMapName is None:
        cMapName = 'viridis'

    if cMapName == 'b2r':
        pg.warn("Don't use manual b2r cMap, use MPL internal 'RdBu' instead.")
        cMap = "RdBu_r"
    else:
        try:
            import copy
            cMap = copy.copy(mpl.cm.get_cmap(cMapName, ncols))
        except BaseException as e:
            pg.warn("Could not retrieve colormap ", cMapName, e)

    cMap.set_bad(bad)
    return cMap


def findAndMaskBestClim(dataIn, cMin=None, cMax=None, dropColLimitsPerc=5,
                        logScale=False):
    """TODO Documentme."""
    data = np.asarray(dataIn)

    if min(data) < 0:
        logScale = False
    if logScale:
        data = np.log10(data)

    xHist = np.histogram(data, bins=100)[1]

    if cMin is None:
        cMin = xHist[dropColLimitsPerc]
        if logScale:
            cMin = pow(10.0, cMin)

    if cMax is None:
        cMax = xHist[100 - dropColLimitsPerc]
        if logScale:
            cMax = pow(10.0, cMax)

    if logScale:
        data = pow(10.0, data)

    data[np.where(data < cMin)] = cMin
    data[np.where(data > cMax)] = cMax

    return data, cMin, cMax


def updateColorBar(cbar, gci=None, cMin=None, cMax=None, cMap=None,
                   logScale=None, nCols=256, nLevs=5, levels=None,
                   label=None, **kwargs):
    """Update colorbar values.

    Update limits and label of a given colorbar.

    Parameters
    ----------
    cbar: matplotlib colorbar

    gci : matplotlib graphical instance

    cMin: float

    cMax: float

    cLog: bool

    cMap: matplotlib colormap

    nCols: int [None]
        Number of colors. If not set its number of levels.
    nLevs: int
        Number of color levels for the colorbar,
        can be different from the number of colors.
    levels: iterable
        Levels for the colorbar, overwrite nLevs.
    label: str
        Colorbar name.
    """
    import matplotlib as mpl
<<<<<<< HEAD
    # print('update colorbar: ', cMin, cMax, cMap,
    #         logScale, ', nCols:', nCols, nLevs, ', label:', label, levels)
=======
    # pg._g('update colorbar: ', cbar, gci, cMin, cMax, cMap,
    #        logScale, ', nCols:', nCols, nLevs, ', label:', label, levels)
>>>>>>> c47d073b

    if gci is not None:
        if min(gci.get_array()) < 1e12:
            norm = mpl.colors.Normalize(vmin=min(gci.get_array()),
                                        vmax=max(gci.get_array()))
            gci.set_norm(norm)

        if cbar is not None:
            cbar.on_mappable_changed(gci)
            # cbar.update_normal(gci)
        mappable = gci
    else:
        mappable = cbar.mappable

    if levels is not None:
        nLevs = len(levels)

    if cMap is not None:
        if isinstance(cMap, str):
            if nCols is None:
                nCols = nLevs

            cMap = cmapFromName(cMap, ncols=nCols,
                                bad=[1.0, 1.0, 1.0, 0.0]
                                )
            # does not work. why??
            # cMap.set_under('yellow')
            # cMap.set_over('cyan')

        # mappable.get_norm().clip=False
        mappable.set_cmap(cMap)

    needLevelUpdate = False

    if levels is not None:
        cMin = levels[0]
        cMax = levels[-1]
        needLevelUpdate = True

    if cMin is not None or cMax is not None or nLevs is not None:
        needLevelUpdate = True

    if logScale is not None:
        needLevelUpdate = True

        if cMin is None:
            cMin = mappable.get_clim()[0]
        if cMax is None:
            cMax = mappable.get_clim()[1]

        if logScale:
            if cMin < 1e-12:
                cMin = min(filter(lambda _x: _x > 0.0,
                                  mappable.get_array()))

            norm = mpl.colors.LogNorm(vmin=cMin, vmax=cMax)
        else:
            norm = mpl.colors.Normalize(vmin=cMin, vmax=cMax)

        mappable.set_norm(norm)

    if needLevelUpdate:
        if cbar is not None:
            setCbarLevels(cbar, cMin, cMax, nLevs, levels)
            if label is not None:
                cbar.set_label(label)
        else:
            setCbarLevels(mappable, cMin, cMax, nLevs, levels)
    

    return cbar


def createColorBar(gci, orientation='horizontal', size=0.2, pad=None,
                   **kwargs):
    """Create a Colorbar.

    Shortcut to create a matplotlib colorbar within the ax for a given
    patchset. The colorbar is stored in the axes object as __cBar__
    to avoid duplicates.

    Parameters
    ----------
    gci: matplotlib graphical instance

    orientation: string

    size: float

    pad: float

    **kwargs :
        onlyColorSet: bool (False)
            If set to true, only the gci aka mappable values are changed and no
            colorBar will be created.

        Forwarded to updateColorBar

    """
    from mpl_toolkits.axes_grid1 import make_axes_locatable
    cbarTarget = pg.plt
    cax = None
    divider = None
    #    if hasattr(patches, 'figure'):
    #       cbarTarget = patches.figure

    ax = kwargs.pop('ax', None)
    if ax is None:

        try:
            if hasattr(gci, 'axes'):
                ax = gci.axes
            elif hasattr(gci, 'get_axes'):
                ax = gci.get_axes()
            elif hasattr(gci, 'ax'):  # deprecated since MPL 3.3
                ax = gci.ax
        except:
            pass

    cbar = None
    if hasattr(ax, '__cBar__'):
        # update colorbar is broken and will not work as supposed so we need
        # to remove them for now
        ax.__cBar__.remove()
        delattr(ax, '__cBar__')
        pass

    if hasattr(ax, '__cBar__'):
        cbar = ax.__cBar__
        # pg._y('update', kwargs)
        updateColorBar(cbar, gci, **kwargs)
    else:

        if kwargs.pop('onlyColorSet', False) == False:
            # pg._y(kwargs)

            divider = make_axes_locatable(ax)

            if divider:
                if orientation == 'horizontal':
                    if pad is None:
                        pad = 0.5
                    cax = divider.append_axes("bottom", size=size, pad=pad)

<<<<<<< HEAD
        # store the cbar into the axes to reuse it on the next call
        ax.__cBar__ = cbar
=======
                else:
                    if pad is None:
                        pad = 0.1
                    cax = divider.append_axes("right", size=size, pad=pad)
>>>>>>> c47d073b

            cbar = cbarTarget.colorbar(gci, cax=cax, orientation=orientation)

            #store the cbar into the axes to reuse it on the next call
            ax.__cBar__ = cbar
            updateColorBar(cbar, **kwargs)
        else:
            updateColorBar(None, gci=gci, **kwargs)
            

    return cbar


def createColorBarOnly(cMin=1, cMax=100, logScale=False, cMap=None, nLevs=5,
                       label=None, orientation='horizontal', savefig=None,
                       ax=None, **kwargs):
    """Create figure with a colorbar.

    Create figure with a colorbar.

    Parameters
    ----------
    **kwargs:
        Forwarded to mpl.colorbar.ColorbarBase.

    Returns
    -------
    fig:
        The created figure.

    Examples
    --------
    >>> # import pygimli as pg
    >>> # from pygimli.viewer.mpl import createColorBarOnly
    >>> # createColorBarOnly(cMin=0.2, cMax=5, logScale=False,
    >>> #                   cMap='b2r',
    >>> #                   nLevs=7,
    >>> #                   label=r'Ratio',
    >>> #                   orientation='horizontal')
    >>> # pg.wait()
    """
    if ax is None:
        fig = pg.plt.figure()
        if orientation == 'horizontal':
            ax = fig.add_axes([0.035, 0.6, 0.93, 0.05])
        else:
            ax = fig.add_axes([0.30, 0.02, 0.22, 0.96])

    norm = None
    if cMin > 0 and logScale is True:
        norm = LogNorm(vmin=cMin, vmax=cMax)
    else:
        norm = Normalize(vmin=cMin, vmax=cMax)

    cmap = cmapFromName(cMap)
    kwargs.pop('colorBar', False)  # often False for multiple plots
    aspect = kwargs.pop('aspect', None)
    levels = kwargs.pop('levels', None)
    cbar = ColorbarBase(ax, norm=norm, cmap=cmap,
                        orientation=orientation, **kwargs)

    #        cbar.labelpad = -20
    #        cbar.ax.yaxis.set_label_position('left')
    if levels is not None:
        kwargs['levels'] = levels

    if aspect is not None:
        ax.set_aspect(aspect)

    updateColorBar(cbar, cMin=cMin, cMax=cMax, nLevs=nLevs, label=label,
                   **kwargs)

    # updateColorBar(cbar, **kwargs)

    if savefig is not None:
        saveFigure(fig, savefig)

    return ax


def setCbarLevels(cbar, cMin=None, cMax=None, nLevs=5, levels=None):
    """Set colorbar levels given a number of levels and min/max values.
    """
    import matplotlib as mpl
    import matplotlib.ticker as ticker
<<<<<<< HEAD
=======
    
    if hasattr(cbar, 'mappable'):
        mappable = cbar.mappable
    else:
        # cbar might be a mappable itself
        mappable = cbar
>>>>>>> c47d073b

    if cMin is None:
        cMin = mappable.get_clim()[0]
        
    if cMax is None:
        cMax = mappable.get_clim()[1]
        
    if cMin == cMax:

        cMin *= 0.999
        cMax *= 1.001

    norm = None
    if hasattr(mappable, 'mappable'):
        norm = mappable.norm
    elif hasattr(mappable, 'norm'):
        norm = mappable.norm

    # norm.clip = True

    if levels is not None:
        cbarLevels = levels
    else:
        if isinstance(norm, mpl.colors.LogNorm):
            cbarLevels = np.logspace(np.log10(cMin), np.log10(cMax), nLevs)
        else:
            # if cMax < cMin:
            cbarLevels = np.linspace(cMin, cMax, nLevs)

    # FIXME: [10.1, 10.2, 10.3] mapped to [10 10 10]

    if np.all(np.array(cbarLevels) < 1e-2):  # roundValue not used at all!
        pg.debug("All values smaller than 1e-4, avoiding additional rounding.")
        roundValue = False
    else:
        roundValue = True

    # cbarLevelsString = []
    # for i in cbarLevels:
    #     cbarLevelsString.append(prettyFloat(i, roundValue))

<<<<<<< HEAD
    if hasattr(cbar, 'mappable'):
        cbar.mappable.set_clim(vmin=cMin, vmax=cMax)
=======
    mappable.set_clim(vmin=cMin, vmax=cMax)
>>>>>>> c47d073b


    if hasattr(cbar, 'set_ticks'):
        # cbar is a ColorBar with ticks
        cbar.set_ticks(cbarLevels)
        # cbar.set_ticklabels(cbarLevelsString)
        cbar.draw_all()

        # necessary since mpl 3.0
        cbar.ax.minorticks_off()

        @ticker.FuncFormatter
        def pfMajorFormatter(x, pos):
            return prettyFloat(x) % x

        try:  # mpl 3.5
            if cbar.orientation == 'horizontal':
                cbar.ax.xaxis.set_major_formatter(pfMajorFormatter)
            else:
                cbar.ax.yaxis.set_major_formatter(pfMajorFormatter)
        except Exception as e:
            pg.warn(e)


def setMappableData(mappable, dataIn, cMin=None, cMax=None, logScale=None,
                    **kwargs):
    """Change the data values for a given mappable."""
    import matplotlib as mpl
    data = dataIn
    if not isinstance(data, np.ma.core.MaskedArray):
        data = np.array(dataIn)

    # set bad value color to white
    if mappable.get_cmap() is not None:
        try:
            import copy
            # from mpl 3.3
            # cm_ = copy.copy(mappable.get_cmap()).set_bad([1.0, 1.0, 1.0, 0.])
            # mappable.set_cmap(cm_)
            pass
        except:
            # old prior mpl 3.3  # not needed anymore
            mappable.get_cmap().set_bad([1.0, 1.0, 1.0, 0.0])

    if cMin is None:
        cMin = data.min()
    if cMax is None:
        cMax = data.max()

    oldLog = None
    if cMin <= 0.0:
        oldLog = isinstance(mappable.norm, mpl.colors.LogNorm)
        if oldLog is True or logScale is True:
            if cMax > 0:
                cMin = min(data[data > 0.0])
                data = np.ma.masked_array(data, data <= 0.0)
            else:
                # if all data are negative switch to lin scale
                return setMappableData(mappable, dataIn, cMin, cMax,
                                       logScale=False, **kwargs)

    if logScale is True:
        mappable.set_norm(mpl.colors.LogNorm(vmin=cMin, vmax=cMax))
    elif logScale is False:
        mappable.set_norm(mpl.colors.Normalize(vmin=cMin, vmax=cMax))

    # pg._g(oldLog, logScale, cMin, cMax, mappable.norm, data)
    mappable.set_array(data)
    mappable.set_clim(cMin, cMax)

    if mappable.colorbar is not None:
        updateColorBar(mappable.colorbar, cMin=cMin, cMax=cMax, **kwargs)


def addCoverageAlpha(patches, coverage, dropThreshold=0.4):
    """Add alpha values to the colors of a polygon collection.

    Parameters
    ----------

    patches : 2D mpl mappable

    coverage : array
        coverage values. Maximum coverage mean no opaqueness.

    dropThreshold : float
        relative minimum coverage
    """
    patches.set_antialiaseds(True)
    # generate individual color values here
    patches.update_scalarmappable()

    cols = patches.get_facecolor()

    C = np.asarray(coverage)
    #    print(np.min(C), np.max(C))

    if (np.min(C) < 0.) | (np.max(C) > 1.) | (np.max(C) < 0.5):

        nn, hh = np.histogram(C, 50)
        nnn = nn.cumsum(axis=0) / float(len(C))

        #        print("min-max nnn ", min(nnn), max(nnn))
        mi = hh[np.min(np.where(nnn > 0.02)[0])]

        if np.min(nnn) > dropThreshold:
            ma = np.max(C)
        else:
            ma = hh[np.max(np.where(nnn < dropThreshold)[0])]
#            mi = hh[min(np.where(nnn > 0.2)[0])]
#            ma = hh[max(np.where(nnn < 0.7)[0])]

        C = (C - mi) / (ma - mi)
        C[np.where(C < 0.)] = 0.0
        C[np.where(C > 0.95)] = 1.0

#    else:
#        print('taking the values directly')
    import matplotlib as mpl
    if version.parse(mpl.__version__) >= version.parse("3.4"):
        patches.set_alpha(C)
        patches.set_snap(True)
    else:
        cols[:, 3] = C
        patches.set_facecolors(cols)

    if hasattr(patches, 'ax'):
        updateAxes(patches.ax)
    elif hasattr(patches, 'get_axes'):
        updateAxes(patches.get_axes())<|MERGE_RESOLUTION|>--- conflicted
+++ resolved
@@ -171,13 +171,8 @@
         Colorbar name.
     """
     import matplotlib as mpl
-<<<<<<< HEAD
-    # print('update colorbar: ', cMin, cMax, cMap,
-    #         logScale, ', nCols:', nCols, nLevs, ', label:', label, levels)
-=======
     # pg._g('update colorbar: ', cbar, gci, cMin, cMax, cMap,
     #        logScale, ', nCols:', nCols, nLevs, ', label:', label, levels)
->>>>>>> c47d073b
 
     if gci is not None:
         if min(gci.get_array()) < 1e12:
@@ -322,15 +317,10 @@
                         pad = 0.5
                     cax = divider.append_axes("bottom", size=size, pad=pad)
 
-<<<<<<< HEAD
-        # store the cbar into the axes to reuse it on the next call
-        ax.__cBar__ = cbar
-=======
                 else:
                     if pad is None:
                         pad = 0.1
                     cax = divider.append_axes("right", size=size, pad=pad)
->>>>>>> c47d073b
 
             cbar = cbarTarget.colorbar(gci, cax=cax, orientation=orientation)
 
@@ -416,15 +406,12 @@
     """
     import matplotlib as mpl
     import matplotlib.ticker as ticker
-<<<<<<< HEAD
-=======
-    
+
     if hasattr(cbar, 'mappable'):
         mappable = cbar.mappable
     else:
         # cbar might be a mappable itself
         mappable = cbar
->>>>>>> c47d073b
 
     if cMin is None:
         cMin = mappable.get_clim()[0]
@@ -466,12 +453,7 @@
     # for i in cbarLevels:
     #     cbarLevelsString.append(prettyFloat(i, roundValue))
 
-<<<<<<< HEAD
-    if hasattr(cbar, 'mappable'):
-        cbar.mappable.set_clim(vmin=cMin, vmax=cMax)
-=======
     mappable.set_clim(vmin=cMin, vmax=cMax)
->>>>>>> c47d073b
 
 
     if hasattr(cbar, 'set_ticks'):
