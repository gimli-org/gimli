# -*- coding: utf-8 -*-
"""
Extensions to the core DataContainer class[es].
"""
import numpy as np
from . logger import deprecated, info, warn, critical, verbose
from . _pygimli_ import (RVector3, RVector, IndexArray,
                        DataContainer, DataContainerERT)

def __DataContainer_str(self):
    return "Data: Sensors: " + str(self.sensorCount()) + " data: " + \
<<<<<<< HEAD
        str(self.size()) + ", nonzero entries: " + \
        str([d for d in self.dataMap().keys() if self.isSensorIndex(d) or 
             self.haveData(d)])
DataContainer.__str__ = __DataContainer_str
=======
        str(self.size()) + ", nonzero entries: " +\
        str([d for d in self.dataMap().keys() if self.haveData(d)])
DataContainer.__repr__ =__DataContainer_str
>>>>>>> bb685a8c


def __DataContainer_setSensors(self, sensors):
    """Set Sensor positions.

    Set all sensor positions.
    This is just syntactic sugar for setSensorPositions.

    Parameters
    ----------
    sensors: iterable
        Iterable that can be converted into a pg.Pos.

    Tests
    -----
    >>> import pygimli as pg
    >>> d = pg.DataContainerERT()
    >>> d.setSensors(pg.utils.grange(0.0, 3, n=4))
    >>> assert d.sensorCount() == 4
    """
    for i, s in enumerate(sensors):
        nS = s
        if isinstance(s, float) or isinstance(s, int):
            nS = RVector3(s, 0.0)

        if i > self.sensorCount():
            self.createSensor(nS)
        else:
            self.setSensorPosition(i, nS)

DataContainer.setSensors = __DataContainer_setSensors

def __DC_setVal(self, key, val):
    if len(val) >  self.size():
        verbose("DataContainer resized to:", len(val))
        self.resize(len(val))
    self.set(key, val)
DataContainer.__setitem__ = __DC_setVal

def __DC_getVal(self, key):
    if self.isSensorIndex(key):
        return np.array(self(key), dtype=int)
    #return self(key).array() // d['a'][2] = 0.0, would be impossible
    return self(key)
DataContainer.__getitem__ = __DC_getVal


def __DataContainerERT_addFourPointData(self, *args, 
                                        indexAsSensors=False, **kwargs):
    """Add a new data point to the end of the dataContainer.

    Add a new 4 point measurement to the end of the dataContainer and increase
    the data size by one. The index of the new data point is returned.

    Parameters
    ----------
    *args: [int]
        At least four index values for A, B, M and N.
    indexAsSensors: bool [False]
        The indices A, B, M and N are additionally interpreted as sensor position in [m, 0, 0]. 
    **kwargs: dict
        Named values for the data configuration.

    Returns
    -------
    ret: int
        Index of this new data point.

    Examples
    --------
    >>> import pygimli as pg
    >>> d = pg.DataContainerERT()
    >>> d.setSensors(pg.utils.grange(0, 3, n=4))
    >>> d.addFourPointData(0,1,2,3)
    0
    >>> d.addFourPointData([3,2,1,0], rhoa=1.0)
    1
    >>> print(d)
    Data: Sensors: 4 data: 2, nonzero entries: ['a', 'b', 'm', 'n', 'rhoa', 'valid']
    >>> print(d('rhoa'))
    2 [0.0, 1.0]
    """
    try:
        if len(args) == 1:
            a, b, m, n = args[0][:]
        else:
            [a, b, m, n] = args

        if indexAsSensors:
            a = self.createSensor([float(a), 0.0, 0.0])
            b = self.createSensor([float(b), 0.0, 0.0])
            m = self.createSensor([float(m), 0.0, 0.0])
            n = self.createSensor([float(n), 0.0, 0.0])
        idx = self.createFourPointData(self.size(), a, b, m, n)


    except Exception as e:
        print(e)
        print("args:", args, len(args))
        critical("Can't interpret arguments:", *args)

    for k, v in kwargs.items():
        if not self.haveData(k):
            self.add(k)
        self.ref(k)[idx] = v
    return idx

DataContainerERT.addFourPointData = __DataContainerERT_addFourPointData<|MERGE_RESOLUTION|>--- conflicted
+++ resolved
@@ -9,16 +9,10 @@
 
 def __DataContainer_str(self):
     return "Data: Sensors: " + str(self.sensorCount()) + " data: " + \
-<<<<<<< HEAD
         str(self.size()) + ", nonzero entries: " + \
         str([d for d in self.dataMap().keys() if self.isSensorIndex(d) or 
              self.haveData(d)])
-DataContainer.__str__ = __DataContainer_str
-=======
-        str(self.size()) + ", nonzero entries: " +\
-        str([d for d in self.dataMap().keys() if self.haveData(d)])
 DataContainer.__repr__ =__DataContainer_str
->>>>>>> bb685a8c
 
 
 def __DataContainer_setSensors(self, sensors):
