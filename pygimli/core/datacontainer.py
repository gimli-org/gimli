--- conflicted
+++ resolved
@@ -52,7 +52,6 @@
 def __DataContainer_copy(self):
     return type(self)(self)
 
-
 DataContainer.copy = __DataContainer_copy
 
 
@@ -67,22 +66,15 @@
 
     self.set(key, val)
 
-
 DataContainer.__setitem__ = __DC_setVal
 
 
 def __DC_getVal(self, key):
     if self.isSensorIndex(key):
         return np.array(self(key), dtype=int)
-<<<<<<< HEAD
-    #return self(key).array() // d['a'][2] = 0.0, would be impossible
-    return self.ref(key)
-=======
     # return self(key).array() // d['a'][2] = 0.0, would be impossible
     return self(key)
 
-
->>>>>>> 6a67c417
 DataContainer.__getitem__ = __DC_getVal
 
 
@@ -92,7 +84,6 @@
             (not yVari(sen) and max(abs(y(sen))) < 1e-8)):
         swapYZ(sen)
         self.setSensorPositions(sen)
-
 
 DataContainer.ensure2D = __DataContainer_ensure2D
 
