--- conflicted
+++ resolved
@@ -142,7 +142,6 @@
 
     Multiple arrays via matrix will be saved too.
     """
-<<<<<<< HEAD
     def _matchSize(val, v=None):
         if v is not None:
             _v = v
@@ -181,6 +180,8 @@
         val = _matchSize(val)
         #.eval(mesh.positions())
 
+    if isinstance(val, (float, int)):  # single value
+        val = RVector(self.cellCount(), val)
     # print(key, len(val), isR3Array(val))
 
 
@@ -190,16 +191,6 @@
     if (isinstance(val, list) and len(val) > 0) and \
        isinstance(val[0], (RVector, np.ndarray)) or \
         (isinstance(val, np.ndarray) and (val.ndim == 2 or val.ndim == 3)):
-=======
-    if isinstance(val, (float, int)):  # single value
-        val = RVector(self.cellCount(), val)
-
-    if isR3Array(val):  # vectorial property
-        return self.addData(key, val)
-    # list of vectors
-    if isinstance(val, list) and isinstance(val[0], (RVector, np.ndarray)) or \
-        val.ndim == 2 or val.ndim == 3:
->>>>>>> c36fca94
 
         maxDigit = ceil(np.log10(len(val)))
 
@@ -213,7 +204,6 @@
             else:
                 self.addData(key, val)
         except:
-<<<<<<< HEAD
             return
             print('key:', key)
             print('val:', val)
@@ -223,11 +213,6 @@
             except:
                 pass
             error('Could not add data.')
-=======
-            ValueError('Could not add data with key ' + key +
-                     " of shape " + str(np.shape(val)))
-
->>>>>>> c36fca94
 Mesh.__setitem__ = __Mesh_setVal
 
 
