# -*- coding: utf-8 -*-
"""
Import and extensions of the core Mesh class.
"""
import numpy as np
from math import ceil
from .core import (cat, HexahedronShape, Line, RSparseMapMatrix,
<<<<<<< HEAD
                        Mesh, MeshEntity, Node, Boundary, RVector, Pos,
                        PolygonFace, TetrahedronShape, TriangleFace)
from .logger import deprecated, error, info, warn, critical, _r

from .base import isScalar, isArray, isPos, isR3Array, isComplex

from ..meshtools import mergePLC, exportPLC, interpolateAlongCurve, interpolate
=======
                   Mesh, MeshEntity, Node, Boundary, RVector, RVector3,
                   PolygonFace, TetrahedronShape, TriangleFace)
from .logger import deprecated, error, info, warn, critical
from .base import isScalar, isArray, isPos, isR3Array, isComplex
from ..meshtools import mergePLC, exportPLC, interpolateAlongCurve
>>>>>>> 6407a3d9


def __Mesh_unique_dataKeys(self):
    """Return unique data keys"""
    uniqueNames = {}
    for d in self.dataMap().keys():

        uName = d
        if '_x' in d:
            uName = uName[0:d.find('_x')]

        if '_y' in d or '_z' in d:
            continue

        if '#' in d:
            uName = uName[0:d.find('#')]

        if not uName in uniqueNames:
            uniqueNames[uName] = []

        uniqueNames[uName].append(d)
    return uniqueNames

Mesh.dataKeys = __Mesh_unique_dataKeys


def __Mesh_getData__(self):
    ret = {}
    # print(self)
    for k, v in self.dataMap():
        # print(k, v)
        if '_y' in k or '_z' in k:
            continue
        
        name = k

        if '_x' in name:
            name = k[0:name.find('_x')]
            v = np.asarray([v, self[name + '_y'], self[name + '_z']]).T

        if '#' in name:
            name = name[0:name.find('#')]

            if name not in ret:
                ret[name] = [np.asarray(v)]
            else:
                ret[name].append(np.asarray(v))

            #print('\t', name, ret[name].shape)
        else:
            ret[name] = v
        
    for k , v in ret.items():
        ret[k] = np.asarray(v)
        # print(k, ret[k].shape)

    return ret
        

Mesh.dataDict = __Mesh_getData__


def __Mesh_str(self):
    st = "Mesh: Nodes: " + str(self.nodeCount()) + " Cells: " + str(
        self.cellCount()) + " Boundaries: " + str(self.boundaryCount())

    if (self.secondaryNodeCount() > 0):
        st += " secNodes: " + str(self.secondaryNodeCount())

    if len(list(self.dataMap().keys())) > 0:
        st += "\nMesh contains data:\n"

        data = self.dataDict()
        #uniqueNames = self.dataKeys()

        for d, v in data.items():
            if len(v) > 1:
                st += f'\t{d} :{v.shape}'
            else:
                st += f'\t{d}'

            st += '\n'

        st = st.rstrip(', ')

    return st

Mesh.__repr__ =__Mesh_str


def __addPLCs__(self, other):
    if isR3Array(other):
        m = Mesh(dim=self.dim(), isGeometry=True)
        [m.createNode(n) for n in other]
        other = m

    if self.isGeometry() and other.isGeometry():
        return mergePLC([self, other])
    else:
        error("Addition is only supported for PLCs, i.e. meshs without cells.")

Mesh.__add__ = __addPLCs__


def __MeshEntity_str(self):
    """Give mesh entity infos."""
    s = self.__repr__()
    s += '\tID: ' + str(self.id()) + \
         ', Marker: ' + str(self.marker()) + \
         ', Size: ' + str(self.size()) + '\n'

    if isinstance(self, PolygonFace) and len(self.nodes()) > 5:
        s += '\t' + str(self.nodeCount()) + " Nodes.\n"
    else:
        for n in self.nodes():
            s += '\t' + str(n.id()) + " " + str(n.pos()) + "\n"
    return s

MeshEntity.__str__ =__MeshEntity_str


def __Node_str(self):
    """Give node infos."""
    s = '\tID: ' + str(self.id()) + \
         ', Marker: ' + str(self.marker())
    s += '\t' + str(self.pos()) + '\n'
    return s
Node.__repr__ =__Node_str


def __Mesh_setVal(self, key, val):
    """Index access to the mesh data.

    Multiple arrays via matrix will be saved too.
    """
    def _matchSize(val, v=None):
        if v is not None:
            _v = v
        else:
            _v = val.values

        if len(_v) == self.nodeCount() or \
            len(_v) == self.cellCount() or \
             len(_v) == self.boundaryCount():
            return _v
        else:
            return interpolate(val.mesh, _v.T, self.positions()).T
            # FIXME
            # return np.asarray(val.qpInterpMatrix(self.positions()) * _v)

    ## find values from special objects
    #_r(type(val), hasattr(val, 'history'))

    if hasattr(val, 'history') and hasattr(val, 'values'):
        # print(key, 'history:', len(val.history), len(val.values))

        # print(val.history[0].shape)
        # print(_matchSize(val, val.history[0]).shape)

        v = [_matchSize(val, _v) for _v in val.history]
        v.append(_matchSize(val))
        val = v
        # print(np.asarray(v).shape)
        # print(_matchSize(val).shape)

        # val = np.asarray(v).shape
        # print(len(val), val[0].shape)
        # print(key, len(val), isR3Array(val))
    elif hasattr(val, 'values'):
        _r(key ,val.shape)
        val = _matchSize(val)
        #.eval(mesh.positions())

    # print(key, len(val), isR3Array(val))


    if isR3Array(val):
        return self.addData(key, val)

    if (isinstance(val, list) and len(val) > 0) and \
       isinstance(val[0], (RVector, np.ndarray)) or \
        (isinstance(val, np.ndarray) and (val.ndim == 2 or val.ndim == 3)):

        #print(val.ndim)
        maxDigit = ceil(np.log10(len(val)))

        for i, v in enumerate(val):
            #print(i, v, maxDigit, '{}#{}'.format(key, str(i).zfill(maxDigit)))

            self.addData('{}#{}'.format(key, str(i).zfill(maxDigit)),
                         np.asarray(v))
    else:

        try:
            self.addData(key, val)
        except:
            print('key:', key)
            print('val:', val)
            
            try:
                print(val.shape)
            except:
                pass
            error('Could not add data.')

Mesh.__setitem__ = __Mesh_setVal


def __Mesh_getVal(self, key):
    """Index access to the mesh data"""
    if self.haveData(key):
        return self.data(key)
    else:

        uniqueNames = {}
        for d in self.dataMap().keys():
            #print(d)
            if '_y' in d or '_z' in d:
                continue

            uName = d

            if '_x' in uName:
                uName = uName[0:uName.find('_x')]
                d1 = self.data(d)
                d2 = self.data(d.replace('_x', '_y'))
                d3 = self.data(d.replace('_x', '_z'))
                dat = np.array([d1, d2, d3]).T
            else:
                dat = self.data(d)

            if '#' in uName:
                uName = uName[0:uName.find('#')]

            if not uName in uniqueNames:
                uniqueNames[uName] = []

            uniqueNames[uName].append(dat)

        if key in uniqueNames:
            if len(uniqueNames[key]) == 1:
                return uniqueNames[key][0]
            try:
                return np.array(uniqueNames[key])
            except:
                return uniqueNames[key]

        critical(NameError, 'The mesh does not have the requested data:', key,
                    '. Available:', uniqueNames)


Mesh.__getitem__ = __Mesh_getVal


def __MeshBoundingBox__(self):
    bb = self.boundingBox()
    mi = Pos([bb.min()[i] for i in range(3)])
    ma = Pos([bb.max()[i] for i in range(3)])
    return [mi, ma]

Mesh.bb = __MeshBoundingBox__


def __MeshGetCellMarker__(self):
    deprecated(msg='Mesh::cellMarker()', hint='Mesh::cellMarkers()')
    return self.cellMarkers()


def __MeshSetCellMarker__(self, m):
    deprecated(msg='Mesh::setCellMarker()', hint='Mesh::setCellMarkers()')
    return self.setCellMarkers(m)


def __MeshHoleMarkers__(self):
    return self.holeMarker()

Mesh.cellMarker = __MeshGetCellMarker__
Mesh.setCellMarker = __MeshSetCellMarker__
Mesh.holeMarkers = __MeshHoleMarkers__


def __createSecondaryNodes__(self, n=3, verbose=False):
    """Create `n` equally distributed secondary nodes on the mesh boundaries.
    This is useful to increase the accuracy of traveltime calculations.

    Parameters
    ----------
    n : int
        Number of secondary nodes (the default is 3).
    verbose : bool
        Optionally output number of added nodes.

    Returns
    -------
    pg.Mesh
        Copy of the given mesh with secondary nodes.
    """
    self.createNeighborInfos()

    if self.boundary(0).nodeCount() != self.boundary(0).allNodeCount():
        warn("Mesh already contains secondary nodes. Not adding any more.")
    else:
        if self.dim() == 2:
            for b in self.boundaries():
                A = b.node(0).pos()
                B = b.node(1).pos()
                line = Line(A, B)
                for i in range(n):
                    sn = self.createSecondaryNode(line.at((i + 1) / (n + 1)))
                    b.addSecondaryNode(sn)
        elif self.dim() == 3:
            for b in self.boundaries():
                bs = b.shape()
                for sx in range(n):
                    nMax = n
                    if isinstance(b, TriangleFace):
                        nMax = n - sx
                    for sy in range(nMax):
                        if isinstance(b, TriangleFace):
                            pos = bs.xyz([(sx + 1) / (n + 2),
                                          (sy + 1) / (n + 2)])
                        else:
                            pos = bs.xyz([(sx + 1) / (n + 1),
                                          (sy + 1) / (n + 1)])

                        sn = self.createSecondaryNode(pos)
                        b.addSecondaryNode(sn)

            for c in self.cells():
                # add secondary nodes to the edges of 3 Entities

                edges = []
                if isinstance(c.shape(), HexahedronShape):
                    #   7------6
                    #  /|     /|
                    # 4------5 |
                    # | 3----|-2
                    # |/     |/
                    # 0------1
                    edges.append([c.shape().node(0), c.shape().node(1)])
                    edges.append([c.shape().node(1), c.shape().node(2)])
                    edges.append([c.shape().node(2), c.shape().node(3)])
                    edges.append([c.shape().node(3), c.shape().node(0)])

                    edges.append([c.shape().node(0), c.shape().node(4)])
                    edges.append([c.shape().node(1), c.shape().node(5)])
                    edges.append([c.shape().node(2), c.shape().node(6)])
                    edges.append([c.shape().node(3), c.shape().node(7)])

                    edges.append([c.shape().node(4), c.shape().node(5)])
                    edges.append([c.shape().node(5), c.shape().node(6)])
                    edges.append([c.shape().node(6), c.shape().node(7)])
                    edges.append([c.shape().node(7), c.shape().node(4)])
                elif isinstance(c.shape(), TetrahedronShape):
                    edges.append([c.shape().node(0), c.shape().node(1)])
                    edges.append([c.shape().node(0), c.shape().node(2)])
                    edges.append([c.shape().node(0), c.shape().node(3)])

                    edges.append([c.shape().node(1), c.shape().node(2)])
                    edges.append([c.shape().node(2), c.shape().node(3)])
                    edges.append([c.shape().node(3), c.shape().node(1)])
                else:
                    print(c)
                    warn('cell type unknown')

                for e in edges:
                    line = Line(e[0].pos(), e[1].pos())
                    for i in range(n):
                        sn = self.createSecondaryNode(line.at((i+1)/(n+1)),
                                                      tol=1e-6)
                        c.addSecondaryNode(sn)
        else:
            warn("Unknown dimension. Don't know what to do.")

    if verbose:
        info("Added %d secondary nodes." % self.secondaryNodeCount())

Mesh.createSecondaryNodes = __createSecondaryNodes__

def __createMeshWithSecondaryNodes__(self, n=3, verbose=False):
    m = Mesh(self)
    m.createSecondaryNodes(n, verbose)
    return m

Mesh.createMeshWithSecondaryNodes = __createMeshWithSecondaryNodes__

__Mesh_deform__ = Mesh.deform
<<<<<<< HEAD
def __deform__(self, u, magnify=1.0):
=======

def __deform__(self, eps, mag=1.0):
>>>>>>> 6407a3d9
    v = None
    dof = self.nodeCount()
    if hasattr(u, 'values'):
        if len(u.values) != self.nodeCount():
            if hasattr(u, 'eval'):
                u = u.eval(self.positions())
        else:
            u = u.values

    if hasattr(u, 'ndim') and u.ndim == 1:
        v = u
    elif len(u) == self.dim():
        if len(u[0]) == dof:
            if self.dim() == 2:
                v = cat(u[0], u[1])
            elif self.dim() == 3:
                v = cat(cat(u[0], u[1]), u[2])
            else:
                v = u[0]
        else:
            print(self)
            print(len(u), len(u[0]))
            error('Size of displacement does not match mesh nodes size.')
    elif len(u) == self.nodeCount() and u.ndim == 2:
        v = u.reshape(self.nodeCount() * u.shape[1], order='F')

    return __Mesh_deform__(self, v, magnify)

Mesh.deform = __deform__

Mesh.exportPLC = exportPLC

# just to keep backward compatibility 20191120
Mesh.createNeighbourInfos = Mesh.createNeighborInfos
Mesh.xmin = Mesh.xMin
Mesh.ymin = Mesh.yMin
Mesh.zmin = Mesh.zMin
Mesh.xmax = Mesh.xMax
Mesh.ymax = Mesh.yMax
Mesh.zmax = Mesh.zMax


def __Boundary_outside__(self):
    """Is the boundary is on the outside of the mesh."""
    return self.leftCell() is not None and self.rightCell() is None

Boundary.outside = __Boundary_outside__

<<<<<<< HEAD
def __Node_on_boundary(self, outside=True):
    """Is the node is on an boundary (i.e. marker != 0). 
    Or is on and outside boundary-"""
    for b in self.boundSet():
        if outside is True and b.outside():
            return True
        if b.marker() != 0:
            return True
    return False

Node.onBoundary = __Node_on_boundary
=======
>>>>>>> 6407a3d9

def __Mesh_h__(self):
    """ Returns the maximal node distance for each cell.

    TODO
    ----
        * different name since this is not cell size for p2 cells
    """
    return np.array([c.shape().h() for c in self.cells()])

Mesh.h = __Mesh_h__


def __Mesh_findPaths__(self, bounds):
    """Find paths of connected boundaries

    Returns
    -------
    List of list of ids of connected nodes
    """
    import pygimli as pg

    scipy = pg.optImport('scipy')
    scipy.sparse = pg.optImport('scipy.sparse')

    S = pg.core.SparseMapMatrix()
    for b in bounds:
        # S[b.shape().node(0).id(), b.shape().node(1).id()] = 1
        # S[b.shape().node(1).id(), b.shape().node(0).id()] = 1
        S.addVal(b.shape().node(1).id(), b.shape().node(0).id(), 2.0)
        S.addVal(b.shape().node(0).id(), b.shape().node(1).id(), 1.0)

    S = scipy.sparse.dok_matrix(pg.utils.toCOO(S))

    # print(S.shape)
    # print(S)
    paths = []

    def followPath(path, S, rID):
        # print('start', rID)
        row = S[rID]
        while 1:
            cID = list(row.keys())[0][1]
            # print('row', rID, 'col', cID)
            # print('add', cID)
            path.append(cID)
            S.pop((rID, cID))
            S.pop((cID, rID))
            # print('pop-r', (rID, cID))

            col = S[:, cID]

            if len(col) == 1:
                rID = list(col.keys())[0][0]
                path.append(rID)
                # print('add', rID)
                # print('pop-c', (rID, cID))
                S.pop((rID, cID))
                S.pop((cID, rID))
                row = S[rID]
                if len(row) != 1:
                    break
            else:
                break

    ## first look for single starting
    for i in range(S.shape[0]):
        rID = i
        row = S[rID]

        if len(row) == 1:
            #single starting
            path = []
            paths.append(path)
            # starting node
            path.append(rID)
            followPath(path, S, rID)

    ## remaining are closed
    for i in range(S.shape[0]):
        rID = i
        row = S[rID]

        if len(row) == 2:
            path = []
            paths.append(path)
            # starting node
            path.append(rID)
            followPath(path, S, rID)


    return paths

Mesh.findPaths = __Mesh_findPaths__


def __Mesh_cutBoundary__(self, marker, boundaryMarker=None):
    """Cut the mesh along a given inner boundary.

    Cut the mesh along a given boundary and convert this inner boundary to an outer. 
    There will be new nodes to cut the connection between neighbouring cells. 
    The new boundary can have an optional boundaryMarker.

    Restrictions
    ------------
        * 2D p1
        * one connected path at once
        * end node needs to be inside the mesh

    TODO
    ----
        * remove restrictions

    Arguments
    ---------
    mesh: :gimliapi:`GIMLI::Mesh`
        2D
    marker: int
        Marker for the boundary to be cut.
    boundaryMarker: None
        If set to None, boundaryMarker set to marker.

    Example
    -------
    >>> import pygimli as pg
    >>> import pygimli.meshtools as mt
    >>> plc = mt.createCircle(nSegments=24)
    >>> l1 = mt.createLine(start=[0, -1], end=[0, -0.1], boundaryMarker=2)
    >>> l2 = mt.createLine(start=[-0.3, 0.25], end=[0.3, 0.25], boundaryMarker=3)
    >>> mesh = mt.createMesh([plc, l1, l2], area=0.1, quality=32.0)
    >>> fig, axs= pg.plt.subplots(1, 2)
    >>> ax ,_ = pg.show(mesh, boundaryMarkers=True, ax=axs[0])
    >>> oldNodeCount = mesh.nodeCount()
    >>> print(mesh)
    Mesh: Nodes: 50 Cells: 74 Boundaries: 123
    >>> mesh.cutBoundary(marker=2, boundaryMarker=4)
    >>> mesh.cutBoundary(marker=3, boundaryMarker=5)
    >>> print(mesh)
    Mesh: Nodes: 54 Cells: 74 Boundaries: 128
    >>> ## just move the new nodes a little to see the cuts
    >>> for n in range(oldNodeCount, mesh.nodeCount()):
    ...     no = mesh.node(n)
    ...     for b in no.boundSet():
    ...         if b.marker() == 4 or b.marker() == 5:
    ...              no.translate(b.norm()*-0.1)
    ...              break;
    >>> ax, _ = pg.show(mesh, data=range(mesh.cellCount()),
    ...                 boundaryMarkers=True, colorBar=False,
    ...                 showMesh=True, boundaryProps={'lw':2}, ax=axs[1])
    >>> for b in mesh.boundaries():
    ...     if b.marker() != 0:
    ...         c = b.center()
    ...         n = b.norm()
    ...         _ = ax.annotate('', xytext=(c[0], c[1]),
    ...                    xy=((c+n/30.)[0], (c+n/30.)[1]),
    ...                    arrowprops=dict(arrowstyle="-|>", lw=1),
    ...                     )
    """
    import pygimli as pg
    if boundaryMarker is None:
        boundaryMarker = marker

    mesh = self
    def replaceNode_(mesh, c, n1, n2, marker, lastC=None):
        if c is None or n1.id() not in c.ids():
            return
        # pg._y('check in cell', c.id(), n1.id(), n2.id())

        toBeReplaced = []
        for i in range(c.boundaryCount()):
            b = c.boundary(i)
            if b is not None and n1.id() in b.ids():
                # pg._y('\tbound: ', b.id(), ':',
                #         b.node(0).id(), b.node(1).id(), "ma:", b.marker())

                if b.marker() != marker:
                    lC = b.leftCell()
                    rC = b.rightCell()
                    # rcS = None
                    # if rC is not None:
                    #     rcS = rC.id()
                    # lcS = None
                    # if lC is not None:
                    #     lcS = lC.id()

                    # pg._y('\tNeigh: {0} : {1}'.format(lcS, rcS))
                    # pg._r("add:", b.id())
                    toBeReplaced.append(b)

                    if lC != c and lC is not None and lC != lastC:
                        # pg._r("follow up left:", lC.id())
                        replaceNode_(mesh, lC, n1, n2, marker, c)

                    if rC != c and rC is not None and rC != lastC:
                        # pg._r("follow up right:", rC.id())
                        replaceNode_(mesh, rC, n1, n2, marker, c)

        for b in toBeReplaced:
            nIds = [n2.id() if n == n1.id() else n for n in b.ids()]
            # pg._r('replace in boundary', b.id(), ':', n1.id(), n2.id())
            b.setNodes(mesh.nodes(nIds))

        # pg._r('replace in cell:', c.id(), ':', n1.id(), n2.id())
        nIds = [n2.id() if n == n1.id() else n for n in c.ids()]
        c.setNodes(mesh.nodes(nIds))

    paths = mesh.findPaths(mesh.findBoundaryByMarker(marker))
    if len(paths) == 0:
        pg.error("did not found path for marker: {0}".format(marker))

    newNodes = []

    if len(paths[0]) == 0:
        pg.error("did not found path for marker: {0}".format(marker))

    ## step 1 . fix direction along the path
    for i in range(len(paths[0])-1):
        nA1 = mesh.node(paths[0][i])
        nB1 = mesh.node(paths[0][i+1])
        b = pg.core.findBoundary(nA1, nB1)

        if b.node(0) != nA1:
            b.swapNorm()

        lC = b.leftCell()
        rC = b.rightCell()
        if rC is None or lC is None:
            pg.error('Path is not inside the mesh')
            return

    ## add new nodes and decouple cells along the path
    rightCells = []
    for i in range(len(paths[0])-1):

        nA1 = mesh.node(paths[0][i])
        nB1 = mesh.node(paths[0][i+1])
        b = pg.core.findBoundary(nA1, nB1)

        lC = b.leftCell()
        rC = b.rightCell()

        # pg._y(b.node(0).id(), b.node(1).id(), 'N', nA1.id(), nB1.id(), ':', lC.id(), rC.id())

        ### only if on outer boundary .. need check!!
        if i == 0:
            ## check the first node
            onOtherBoundary = False
            for _b in nA1.boundSet():
                if _b.marker() > 0 and _b.marker() != marker:
                    onOtherBoundary = True
            
            if onOtherBoundary == False:
                # there is no other (or outer) boundary on the first node so we skip them
                newNodes.append(nA1)
                b.setRightCell(None)
                rightCells.append(rC)
                continue
            
        nA2 = mesh.createNode(nA1.pos(), nA1.marker())
        newNodes.append(nA2)

        if rC is not None:
            b.setRightCell(None)
            rightCells.append(rC)
            replaceNode_(mesh, rC, nA1, nA2, marker=b.marker())

    newNodes.append(mesh.node(paths[0][-1]))

    for i in range(len(newNodes)-1):
        b = mesh.createBoundary([newNodes[i+1].id(), newNodes[i].id()],
                                marker=boundaryMarker)
        b.setLeftCell(rightCells[i])

Mesh.cutBoundary = __Mesh_cutBoundary__


def __Mesh__align__(self, pnts):
    """Align 2D mesh along 3D coordinates.

    Align a xy-mesh along xyz-coordinates. x and y coordinates of the 2D mesh will be interpolated to x and y of pnts, where depth y from the mesh will become z and preserves its values.

    TODO
    ....
        * handle z coordinate if pnts contain z

    Args
    ....
    mesh: :gimliapi:`GIMLI::Mesh`
        2D mesh, assumed to be aligned along x-axis. Depth is y-axis.
    pnts: [[x,y],] | [[dx, x, y],]
        * `shape[1] == 2`: Points that will be interpreted as xyz coordinates.
        * `shape[1] == 3`: interpreted as dx, x, y. Dx should start with <=0 max dx should be larger than `mesh.xmax() - mesh.xmin()`
    """
    if self.dim() != 2:
        pg.critical("Only 2D meshes can be aligned to 3D coordinates")

    A = None

    pnts = np.asarray(pnts)
    if pnts.ndim == 2:
        if pnts.shape[1] == 2:

            A = np.zeros((pnts.shape[0], 3))

            from ..utils import cumDist
            A[:,0] = cumDist(pnts[:,0:2])
            A[:,1] = pnts[:,0]
            A[:,2] = pnts[:,1]

        elif pnts.shape[1] == 3:
            A = pnts

    if A is None:
        print(pnts)
        pg.critical("Can't, interprete ptns.")

    tn = [n.pos()[0] for n in self.nodes()]
    zn = [n.pos()[1] for n in self.nodes()]

    p = interpolateAlongCurve(A[:,1:3], tn, tCurve=A[:,0])

    for i, n in enumerate(self.nodes()):
        n.setPos((p[i][0], p[i][1], zn[i]))

    self.geometryChanged()

Mesh.align = __Mesh__align__


def __Mesh__swapOrientation__(self):
    """Swap orientation from one right-hand-side type into another.

    - xyz (right, up, up) with z pointing upwards
    - NED (North, East, Down) with z pointing downwards
    """
    self.swapCoordinates(0, 1)  # exchange x and y
    self.scale([1, 1, -1])  # revert z

Mesh.swapOrientation = __Mesh__swapOrientation__


def __Mesh__copy(self):
    """Return copy of a mesh."""
    return Mesh(self)

Mesh.copy = __Mesh__copy


def __Mesh__NED__(self):
    """Return NED copy of mesh."""
    newmesh = self.copy()
    newmesh.swapOrientation()
    return newmesh

Mesh.NED = __Mesh__NED__


def __Mesh__midpoint__(self):
    """Return midpoint."""
    return sum(self.bb()) / 2

Mesh.midpoint = __Mesh__midpoint__


def __Mesh__extent__(self, axis=None):
    """Return extent of mesh.

    Parameters
    ----------
    axis : str|int
        axis along to measure the extent
        0|'x' : x direction
        1|'y' : y direction
        2|'z' : z direction
        None|'max' : maximum of x, y, z
        -1|'d' : diagonal

    Example
    -------
    >>> import numpy as np
    >>> import pygimli.meshtools as mt
    >>> m = mt.createGrid(3, 4, 2)
    >>> print(m.extent())
    3.0
    >>> print(m.extent('x'))
    2.0
    >>> print(m.extent(2))
    1.0
    >>> print(np.round(m.extent('d'), 2))
    3.74
    """
    bb = self.bb()
    dist = bb[1]- bb[0]
    if isinstance(axis, str):
        sa0 = axis.lower()[0]
        if sa0 == "m":
            axis = None
        else:
            axis = "dxyz".find(sa0) - 1

    if axis is None:
        return max(np.abs(dist))
    elif axis < 0:
        return dist.abs()
    else:
        return abs(dist[axis])

Mesh.extent = __Mesh__extent__


def __Mesh__populate__(self, prop:str, value):
    """Fill property of mesh with values from map or vector."""
    from pygimli.solver import parseMapToCellArray
    if isinstance(value, dict):
        self[prop] =  parseMapToCellArray(value, self)
    elif hasattr(value, '__iter__'):
        if hasattr(value[0], '__iter__'):
            self[prop] =  parseMapToCellArray(value, self)
        elif len(value) == self.cellCount():
            self[prop] = value
        else:
            raise Exception("Length mismatch!")

Mesh.populate = __Mesh__populate__


def __Mesh__innerBoundaryCenters__(self):
    """Center of all inner boundaries (C1-constraints)."""
    return [b.center() for b in self.boundaries() if not b.outside()]

Mesh.innerBoundaryCenters = __Mesh__innerBoundaryCenters__<|MERGE_RESOLUTION|>--- conflicted
+++ resolved
@@ -5,21 +5,14 @@
 import numpy as np
 from math import ceil
 from .core import (cat, HexahedronShape, Line, RSparseMapMatrix,
-<<<<<<< HEAD
-                        Mesh, MeshEntity, Node, Boundary, RVector, Pos,
-                        PolygonFace, TetrahedronShape, TriangleFace)
+                   Mesh, MeshEntity, Node, Boundary, RVector, Pos,
+                   PolygonFace, TetrahedronShape, TriangleFace)
+                   
 from .logger import deprecated, error, info, warn, critical, _r
 
 from .base import isScalar, isArray, isPos, isR3Array, isComplex
 
 from ..meshtools import mergePLC, exportPLC, interpolateAlongCurve, interpolate
-=======
-                   Mesh, MeshEntity, Node, Boundary, RVector, RVector3,
-                   PolygonFace, TetrahedronShape, TriangleFace)
-from .logger import deprecated, error, info, warn, critical
-from .base import isScalar, isArray, isPos, isR3Array, isComplex
-from ..meshtools import mergePLC, exportPLC, interpolateAlongCurve
->>>>>>> 6407a3d9
 
 
 def __Mesh_unique_dataKeys(self):
@@ -42,7 +35,6 @@
 
         uniqueNames[uName].append(d)
     return uniqueNames
-
 Mesh.dataKeys = __Mesh_unique_dataKeys
 
 
@@ -77,8 +69,6 @@
         # print(k, ret[k].shape)
 
     return ret
-        
-
 Mesh.dataDict = __Mesh_getData__
 
 
@@ -106,7 +96,6 @@
         st = st.rstrip(', ')
 
     return st
-
 Mesh.__repr__ =__Mesh_str
 
 
@@ -120,7 +109,6 @@
         return mergePLC([self, other])
     else:
         error("Addition is only supported for PLCs, i.e. meshs without cells.")
-
 Mesh.__add__ = __addPLCs__
 
 
@@ -137,7 +125,6 @@
         for n in self.nodes():
             s += '\t' + str(n.id()) + " " + str(n.pos()) + "\n"
     return s
-
 MeshEntity.__str__ =__MeshEntity_str
 
 
@@ -224,7 +211,6 @@
             except:
                 pass
             error('Could not add data.')
-
 Mesh.__setitem__ = __Mesh_setVal
 
 
@@ -407,12 +393,7 @@
 Mesh.createMeshWithSecondaryNodes = __createMeshWithSecondaryNodes__
 
 __Mesh_deform__ = Mesh.deform
-<<<<<<< HEAD
 def __deform__(self, u, magnify=1.0):
-=======
-
-def __deform__(self, eps, mag=1.0):
->>>>>>> 6407a3d9
     v = None
     dof = self.nodeCount()
     if hasattr(u, 'values'):
@@ -461,7 +442,6 @@
 
 Boundary.outside = __Boundary_outside__
 
-<<<<<<< HEAD
 def __Node_on_boundary(self, outside=True):
     """Is the node is on an boundary (i.e. marker != 0). 
     Or is on and outside boundary-"""
@@ -473,8 +453,6 @@
     return False
 
 Node.onBoundary = __Node_on_boundary
-=======
->>>>>>> 6407a3d9
 
 def __Mesh_h__(self):
     """ Returns the maximal node distance for each cell.
