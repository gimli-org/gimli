# -*- coding: utf-8 -*-
"""pyGIMLi - Inversion Frameworks.

Basic inversion frameworks that usually needs a forward operator to run.
"""
import numpy as np
import pygimli as pg

from pygimli.utils import prettyFloat as pf


class Inversion(object):
    """Basic inversion framework.

    Changes to prior Versions (remove me)

        * holds the starting model itself, forward operator only provides a
        method to create the starting model
        fop.createStartModel(dataValues)

    Attributes
    ----------
    verbose : bool
        Give verbose output
    debug : bool
        Give debug output
    startModel : float|array|None
        Holds the current starting model. The starting model can be set via init argument 
        or as propery. If not set explicit, it will be estimated from the forward operator assoiated methods.
        This property will be recalulated for every run call if not set explicit with self.startModel = float|array, or None to reforce autogeneration.
        Note, the run call accept a temporary startModel for the current calucaltion.
    model : array
        Holds the last active model
    maxIter : int [20]
        Maximal interation number.
    stopAtChi1 : bool [True]
        Stop iteration when chi² is one. If set to False the iteration stops
        after maxIter or convergence reached (self.inv.deltaPhiAbortPercent())
    """

    def __init__(self, fop=None, inv=None, **kwargs):
        self._debug = kwargs.pop('debug', False)
        self._verbose = kwargs.pop('verbose', False)

        # If this class or its derived is a Framework the _inv holds another
        # Inversion which allows us (remove me)........
        # this will be probably removed in the future
        self.isFrameWork = False  # check if needed
        self._stopAtChi1 = True

        self._preStep = None
        self._postStep = None

        self._inv = None
        self._fop = None

        ### cache: keep startmodel if set explicit or calculated from FOP, will be recalulated for every run if not set explicit 
        self._startModel = None
        ### flag to keep startModel if set manual by init or self.startModel until self.startModel = None
        self._keepStartModel = False 
        
        self.reset()

        if inv is not None:
            self._inv = inv
            self.isFrameWork = True
        else:
            self._inv = pg.core.RInversion(self._verbose, self._debug)

        self._dataTrans = pg.trans.TransLin()
        self.axs = None  # for showProgress only
        self.maxIter = kwargs.pop('maxIter', 20)

        if fop is not None:
            self.setForwardOperator(fop)

        if "startModel" in kwargs:
            self.startModel = kwargs["startModel"]
        
    def reset(self):
        """Reset function currently called at the beginning of every inversion
        run."""
        # FW: Note that this is called at the beginning of run. I therefore
        # removed the startingModel here to allow explicitly set starting models
        # by the user.
        if self._keepStartModel == False:
            self._startModel = None
        self._model = None
        self._dataVals = None
        self._errorVals = None
        
    @property
    def inv(self):
        return self._inv

    @property
    def fop(self):
        return self._fop

    @fop.setter
    def fop(self, f):
        self.setForwardOperator(f)

    def setForwardOperator(self, fop):
        self._fop = fop
        # we need to initialize the regionmanager by calling it once
        self._fop.regionManager()
        self._inv.setForwardOperator(fop)

    @property
    def verbose(self):
        return self._verbose

    @verbose.setter
    def verbose(self, v):
        self._verbose = v
        self.inv.setVerbose(self._verbose)
        self.fop.setVerbose(self._verbose)

    @property
    def debug(self):
        return self._debug

    @debug.setter
    def debug(self, v):
        self._debug = v
        self.inv.setDoSave(self._debug)

    @property
    def dataTrans(self):
        return self._dataTrans

    @dataTrans.setter
    def dataTrans(self, dt):
        self._dataTrans = dt
        self.inv.setTransData(self._dataTrans)

    @property
    def modelTrans(self):
        return self.fop.modelTrans

    @modelTrans.setter
    def modelTrans(self, mt):
        self.fop.modelTrans = mt  # self._modelTrans # ????

    @property
    def startModel(self):
        """ Gives the current default starting model.

        Returns the current default starting model or
        calls `fop.createStartmodel()` if none is defined.
        """
        if self._startModel is None:
            sm = self.fop.regionManager().createStartModel()
            if len(sm) > 0 and max(abs(np.atleast_1d(sm))) > 0.0:
                self._startModel = sm
                pg.info("Created startmodel from region infos:", sm)
            else:
                pg.verbose("No region infos for startmodel")

        if self._startModel is None:
            sm = self.fop.createStartModel(self.dataVals)
            pg.info("Created startmodel from forward operator:", sm)
            self._startModel = sm
        return self._startModel

    @startModel.setter
    def startModel(self, model):
        """
        model: [float] | float
            Model used as starting model.
            Float value is used as constant model.
        """
        sm = self.convertStartModel(model)
        if sm is None:
            self._keepStartModel = False
        else:
            self._keepStartModel = True
        self._startModel = sm
        
    def convertStartModel(self, model):
        """Convert scalar or array into startmodel with valid range or self.parameterCount, if possible.

        Attributes
        ----------
        model: float|int|array|None

        """
        if model is None:
            return None
        elif isinstance(model, float) or isinstance(model, int):
<<<<<<< HEAD
            self._startModel = np.ones(self.parameterCount) * float(model)
            # pg.info("Startmodel set from given value.", float(model))
=======
            pg.info("Startmodel set from given value.", float(model))
            return np.ones(self.parameterCount) * float(model)
>>>>>>> ca134afe
        elif hasattr(model, '__iter__'):
            if len(model) == self.parameterCount:
                pg.info("Startmodel set from given array.", model)
                return model
            else:
                pg.error("Startmodel size invalid {0} != {1}.".
                         format(len(model), self.parameterCount))
        return None

    @property
    def model(self):
        """The last active model."""
        if self._model is None:
            if hasattr(self.inv, 'model'):
                # inv is RInversion()
                if len(self.inv.model()) > 0:
                    return self.inv.model()
                else:
                    raise pg.critical(
                        "There was no inversion run so there is no last model")
            else:
                return self.inv.model
        return self._model

    @model.setter
    def model(self, m):
        self._model = m

    @property
    def response(self):
        if len(self.inv.response()) > 0:
            return self.inv.response()
        else:
            raise Exception(
                "There was no inversion run so there is no response yet")

    # backward compatibility
    @property
    def dataErrs(self):
        pg.warn('do not use')
        return self._errorVals

    @dataErrs.setter
    def dataErrs(self, v):
        pg.warn('do not use')
        self._errorVals = v

    @property
    def dataVals(self):
        return self._dataVals

    @dataVals.setter
    def dataVals(self, d):
        """Set mandatory data values.

        Values == 0.0. Will be set to Tolerance
        """
        self._dataVals = d

        if self._dataVals is None:
            pg._y(d)
            pg.critical("Inversion framework needs data values to run")

        # zero can be a valid data value
        #
        # if min(abs(self._dataVals)) < 1e-12:
        #     print(self._dataVals)
        #     pg.warn("Found zero data values. \
        #             Setting them to a TOLERANCE value of 1e-12")
        #     pg.fixZero(self._dataVals, 1e-12)

    @property
    def errorVals(self):
        return self._errorVals

    @errorVals.setter
    def errorVals(self, d):
        """Set mandatory error values.

        Values == 0.0. Will be set to Tolerance
        """
        self._errorVals = d

        if self._errorVals is None:
            pg._y(d)
            pg.critical("Inversion framework needs error values to run")

        if min(abs(self._errorVals)) < 1e-12:
            print(self._errorVals)
            pg.warn(
                "Found zero error values. Setting them to fallback value of 1")
            pg.fixZero(self._errorVals, 1)

    @property
    def parameterCount(self):
        pC = self.fop.regionManager().parameterCount()
        if pC == 0:
            pg.warn("Parameter count is 0")
        return pC

    @property
    def robustData(self):
        return self.inv.robustData()

    @robustData.setter
    def robustData(self, v):
        if self.inv is not None:
            self.inv.setRobustData(v)

    @property
    def maxIter(self):
        return self.inv.maxIter()

    @maxIter.setter
    def maxIter(self, v):
        if self.inv is not None:
            self.inv.setMaxIter(v)

    @property
    def stopAtChi1(self):
        return self._stopAtChi1

    @stopAtChi1.setter
    def stopAtChi1(self, b):
        self._stopAtChi1 = b

    @property
    def minDPhi(self):
        return self.inv.deltaPhiAbortPercent()

    @minDPhi.setter
    def minDPhi(self, dPhi):
        return self.setDeltaChiStop(dPhi)

    @property
    def lam(self):
        return self.inv.getLambda()

    @lam.setter
    def lam(self, lam):
        self.inv.setLambda(lam)

    def setDeltaChiStop(self, it):
        self.inv.setDeltaPhiAbortPercent(it)

    def echoStatus(self):
        self.inv.echoStatus()

    def setPostStep(self, p):
        self._postStep = p

    def setPreStep(self, p):
        self._preStep = p

    def setData(self, data):
        # QUESTION_ISNEEDED
        if isinstance(data, pg.DataContainer):
            raise Exception("should not be here .. its Managers job")
            self.fop.setData(data)
        else:
            self.dataVals = data

    def chi2(self, response=None):
        return self.phiData(response) / len(self.dataVals)

    def phiData(self, response=None):
        """ """
        if response is None:
            response = self.response

        dT = self.dataTrans
        dData = (dT.trans(self.dataVals) - dT.trans(response)) / \
            dT.error(self.dataVals, self.errorVals)

        return pg.math.dot(dData, dData)

    def phiModel(self, model=None):
        """ """
        if model is None:
            model = self.model

        rough = self.inv.roughness(model)
        return pg.math.dot(rough, rough)

    def phi(self, model=None, response=None):
        """ """
        phiD = self.phiData(response)
        if self.inv.localRegularization():
            return phiD
        else:
            return phiD + self.phiModel(model) * self.inv.getLambda()

    def relrms(self):
        """Relative root-mean-square misfit of the last run."""
        return self.inv.relrms()

    def absrms(self):
        """Absolute root-mean-square misfit of the last run."""
        return self.inv.absrms()

    def run(self, dataVals, errorVals, **kwargs):
        """Run inversion.

        The inversion will always start from the starting model taken from
        the forward operator.
        If you want to run the inversion from a specified prior model,
        e.g., from a other run, set this model as starting model to the FOP
        (fop.setStartModel).
        Any self.inv.setModel() settings will be overwritten.

        Parameters
        ----------
        dataVals : iterable
            Data values
        errorVals : iterable
            Relative error values. dv / v

        Keyword Arguments
        -----------------
        maxIter : int
            Overwrite class settings for maximal iterations number.
        dPhi : float [1]
            Overwrite class settings for delta data phi aborting criteria.
            Default is 1%
        cType: int[1]
            Set global contraint type for all regions.
        startModel: array
            Temporary starting model for the current inversion run.
        """
        self.reset()
        if self.isFrameWork:
            pg.critical('in use?')
            return self._inv.run(dataVals, errorVals, **kwargs)

        if self.fop is None:
            raise Exception("Need valid forward operator for inversion run.")

        maxIter = kwargs.pop('maxIter', self.maxIter)
        minDPhi = kwargs.pop('dPhi', self.minDPhi)

        self.verbose = kwargs.pop('verbose', self.verbose)
        self.debug = kwargs.pop('debug', self.debug)
        self.robustData = kwargs.pop('robustData', False)

        # pg._g('verbose:',
        #       self.verbose, self.fop.verbose(), self.inv.verbose())
        self.lam = kwargs.pop('lam', 20)

        showProgress = kwargs.pop('showProgress', False)

        self.inv.setTransModel(self.fop.modelTrans)

        self.dataVals = dataVals
        self.errorVals = errorVals

        self.inv.setData(self._dataVals)
        self.inv.setRelativeError(self._errorVals)
        if 'cType' in kwargs:
            self.fop.setRegionProperties('*', cType=kwargs['cType'])

        # temporary set max iter to one for the initial run call
        maxIterTmp = self.maxIter
        self.maxIter = 1

        startModel = self.convertStartModel(kwargs.pop('startModel', None))
        #### we cannot add the following into kwargs.pop, since someone may call with explicit startModel=None
        if startModel is None:
            startModel = self.startModel
        
        if self.verbose:
            pg.info('Starting inversion.')
            print("fop:", self.inv.fop())
            if isinstance(self.dataTrans, pg.trans.TransCumulative):
                print("Data transformation (cumulative):")
                for i in range(self.dataTrans.size()):
                    print("\t", i, self.dataTrans.at(i))
            else:
                print("Data transformation:", self.dataTrans)
            if isinstance(self.modelTrans, pg.trans.TransCumulative):
                print("Model transformation (cumulative):")
                for i in range(self.modelTrans.size()):
                    if i < 10:
                        print("\t", i, self.modelTrans.at(i))
                    else:
                        print(".", end='')
            else:
                print("Model transformation:", self.modelTrans)

            print("min/max (data): {0}/{1}".format(pf(min(self._dataVals)),
                                                   pf(max(self._dataVals))))
            print("min/max (error): {0}%/{1}%".format(
                pf(100*min(self._errorVals)), pf(100*max(self._errorVals))))
            print("min/max (start model): {0}/{1}".format(
                pf(min(startModel)), pf(max(startModel))))

        # To ensure reproduceability of the run() call, inv.start() will
        # reset self.inv.model() to fop.startModel().
<<<<<<< HEAD
        self.fop.setStartModel(self.startModel)
        if kwargs.pop("isReference", False):
            self.inv.setReferenceModel(self.startModel)
            pg.info("Setting starting model as reference!")
=======
        self.fop.setStartModel(startModel)
        self.inv.setReferenceModel(startModel)
>>>>>>> ca134afe

        if self.verbose:
            print("-" * 80)
        if self._preStep and callable(self._preStep):
            self._preStep(0, self)

        self.inv.start()
        self.maxIter = maxIterTmp

        if self._postStep and callable(self._postStep):
            self._postStep(0, self)

        if showProgress:
            self.showProgress(showProgress)

        lastPhi = self.phi()
        self.chi2History = [self.chi2()]
        self.modelHistory = [startModel]

        for i in range(1, maxIter):

            if self._preStep and callable(self._preStep):
                self._preStep(i, self)

            if self.verbose:
                print("-" * 80)
                print("inv.iter", i + 1, "... ", end='')

            try:
                self.inv.oneStep()
            except RuntimeError as e:
                print(e)
                pg.error('One step failed. '
                         'Aborting and going back to last model')

            if np.isnan(self.model).any():
                print(self.model)
                pg.critical('invalid model')

            # resp = self.inv.response()  # NOT USED
            chi2 = self.inv.chi2()

            self.chi2History.append(chi2)
            self.modelHistory.append(self.model)

            if showProgress:
                self.showProgress(showProgress)

            if self._postStep and callable(self._postStep):
                self._postStep(i, self)

            # Do we need to check the following before oder after chi2 calc??
            self.lam = self.lam * self.inv.lambdaFactor()

            if self.robustData:
                self.inv.robustWeighting()

            if self.inv.blockyModel():
                self.inv.constrainBlocky()

            phi = self.phi()
            dPhi = phi/lastPhi

            if self.verbose:
                print("chi² = {0} (dPhi = {1}%) lam: {2}".format(
                    round(chi2, 2), round((1-dPhi)*100, 2), self.lam))

            if chi2 <= 1 and self.stopAtChi1:
                print("\n")
                if self.verbose:
                    pg.boxprint(
                        "Abort criterion reached: chi² <= 1 (%.2f)" % chi2)
                break

            # if dPhi < -minDPhi:
            if (dPhi > (1.0 - minDPhi / 100.0)) and i > 2:  # should be minIter
                if self.verbose:
                    pg.boxprint(
                        "Abort criteria reached: dPhi = {0} (< {1}%)".format(
                            round((1-dPhi)*100, 2), minDPhi))
                break

            lastPhi = phi

        # will never work as expected until we unpack kwargs .. any idea for
        # better strategy?
        # if len(kwargs.keys()) > 0:
        #     print("Warning! unused keyword arguments", kwargs)

        self.model = self.inv.model()
        return self.model

    def showProgress(self, style='all'):
        r"""Showing the inversion progress after every iteration. Can show
        models if `drawModel` method exists. The default fallback is plotting
        the :math:`\chi^2` fit as a function of iterations. Called if
        `showProgress=True` is set for the inversion run.
        """

        if self.fop.drawModel is None:
            style = 'convergence' 

        if self.axs is None:
            axs = None
            if style == 'all' or style is True:
                fig, axs = pg.plt.subplots(1, 2)
            else:
                fig, axs = pg.plt.subplots(1, 1)
            self.axs = axs
        ax = self.axs

        if style == 'Model':
            for other_ax in ax.figure.axes:
                # pg._y(type(other_ax).mro())
                if type(other_ax).mro()[0] == type(ax):
                    # only clear Axes not Colorbars
                    other_ax.clear()

            self.fop.drawModel(ax, self.inv.model())
        elif style == 'all':
            # for other_ax in ax[0].figure.axes:
            #     other_ax.clear()
            for _ax in self.axs:
                _ax.clear()
                try:
                    pg.viewer.mpl.twin(_ax).clear()
                except Exception:
                    pass

            self.fop.drawModel(ax[0], self.inv.model(),
                               label='Model')
            self.fop.drawData(ax[1], self._dataVals, self._errorVals,
                              label='Data')
            self.fop.drawData(ax[1], self.inv.response(),
                              label='Response')

            ax[1].text(
                0.99, 0.005, r"Iter: {0}, rrms: {1}%, $\chi^2$: {2}".format(
                    self.inv.iter(), pf(self.inv.relrms()),
                    pf(self.inv.chi2())),
                transform=ax[1].transAxes,
                horizontalalignment='right',
                verticalalignment='bottom',
                fontsize=8)

            ax[1].figure.tight_layout()

        elif style == 'convergence':
            ax.semilogy(self.inv.iter(), self.inv.chi2(), "ro")
            if self.inv.iter() == 1:
                ax.set_xlabel("Iteration")
                ax.set_ylabel("$\chi^2$")
                ax.autoscale(tight=True)
                ax.axhline(y=1, ls="--")

        pg.plt.pause(0.05)


class MarquardtInversion(Inversion):
    """Marquardt scheme, i.e. local damping with decreasing strength."""

    def __init__(self, fop=None, **kwargs):
        super(MarquardtInversion, self).__init__(fop, **kwargs)
        self.stopAtChi1 = False
        self.inv.setLocalRegularization(True)
        self.inv.setLambdaFactor(0.8)
        self.inv.setDeltaPhiAbortPercent(0.5)

    def run(self, dataVals, errorVals, **kwargs):
        r"""Parameters
        ----------
        **kwargs:
            Forwarded to the parent class.
            See: :py:mod:`pygimli.modelling.Inversion`
        """
        self.fop.regionManager().setConstraintType(0)
        self.fop.setRegionProperties('*', cType=0)

        self.model = super(MarquardtInversion, self).run(dataVals,
                                                         errorVals, **kwargs)
        return self.model


class Block1DInversion(MarquardtInversion):
    """
    Attributes
    ----------
    nLayers : int

    """

    def __init__(self, fop=None, **kwargs):
        # pg.warn("move this to the manager")
        super(Block1DInversion, self).__init__(fop=fop, **kwargs)

    def setForwardOperator(self, fop):
        if not isinstance(fop, pg.frameworks.Block1DModelling):
            pg.critical('Forward operator needs to be an instance of '
                        'pg.modelling.Block1DModelling but is of type:', fop)

        return super(Block1DInversion, self).setForwardOperator(fop)

    def fixLayers(self, fixLayers):
        """Fix layer thicknesses.

        Parameters
        ----------
        fixLayers : bool | [float]
            Fix all layers to the last value or set the fix layer
            thickness for all layers
        """
        if fixLayers is False:
            self.fop.setRegionProperties(0, modelControl=1.0)
        elif fixLayers is not None:
            # how do we fix values without modelControl?
            # maybe set the region to be fixed here
            self.fop.setRegionProperties(0, modelControl=1e6)
            if hasattr(fixLayers, '__iter__'):
                if len(fixLayers) != self.fop.nLayers:
                    print("fixLayers:", fixLayers)
                    pg.error("fixlayers needs to have a length of nLayers-1=" +
                             str(self.fop.nLayers-1))
                self.fop.setRegionProperties(0, startModel=fixLayers)

    def setLayerLimits(self, limits):
        """Set min and max layer thickness.

        Parameters
        ----------
        limits : False | [min, max]
        """
        if limits is False:
            self.fop.setRegionProperties(0, limits=[0.0, 0.0], trans='log')
        else:
            self.fop.setRegionProperties(0, limits=limits, trans='log')

    def setParaLimits(self, limits):
        """Set the limits for each parameter region."""
        for i in range(1, 1 + self.fop.nPara):
            if self.fop.nPara == 1:
                self.fop.setRegionProperties(i, limits=limits, trans='log')
            else:
                self.fop.setRegionProperties(i, limits=limits[i-1],
                                             trans='log')

    def run(self, dataVals, errorVals,
            nLayers=None, fixLayers=None, layerLimits=None, paraLimits=None,
            **kwargs):
        r"""

        Parameters
        ----------
        nLayers : int [4]
            Number of layers.
        fixLayers : bool | [thicknesses]
            See: :py:mod:`pygimli.modelling.Block1DInversion.fixLayers`
            For fixLayers=None, preset or defaults are uses.
        layerLimits : [min, max]
            Limits the thickness off all layers.
            For layerLimits=None, preset or defaults are uses.
        paraLimits : [min, max] | [[min, max],...]
            Limits the range of the model parameter. If you have multiple
            parameters you can set them with a list of limits.

        **kwargs:
            Forwarded to the parent class.
            See: :py:mod:`pygimli.modelling.MarquardtInversion`
        """
        if nLayers is not None:
            self.fop.nLayers = nLayers

        if layerLimits is not None:
            self.setLayerLimits(layerLimits)

        if fixLayers is not None:
            self.fixLayers(fixLayers)

        if paraLimits is not None:
            self.setParaLimits(paraLimits)

        self.model = super(Block1DInversion, self).run(dataVals,
                                                       errorVals, **kwargs)
        return self.model


class MeshInversion(Inversion):
    """
    ** UNUSED ** TO BE REMOVED
    Attributes
    ----------

    zWeight

    """

    def __init__(self, fop=None, **kwargs):
        pg.critical('Obsolete .. to be removed.')
        super(MeshInversion, self).__init__(fop=fop, **kwargs)
        self._zWeight = 1.0

    def setForwardOperator(self, fop):
        if not isinstance(fop, pg.frameworks.MeshModelling):
            pg.critical('Forward operator needs to be an instance of '
                        'pg.modelling.MeshModelling but is of type:', fop)

        return super(MeshInversion, self).setForwardOperator(fop)

    def run(self, dataVals, errorVals, mesh=None, zWeight=None, **kwargs):
        """Run inversion with given data and error values"""
        if mesh is not None:
            self.fop.setMesh(mesh)

        # maybe move this to the fop
        if zWeight is None:
            zWeight = self._zWeight
        self.fop.setRegionProperties('*', zWeight=zWeight)
        # maybe move this to the fop

        pg.debug('run with: ', self.fop.regionProperties())
        # more mesh-related inversion attributes to set?

        # ensure the mesh is generated
        self.fop.mesh()  # not a nice way to ensure something

        self.model = super(MeshInversion, self).run(dataVals,
                                                    errorVals, **kwargs)

        return self.model


class PetroInversion(Inversion):
    def __init__(self, petro, fop=None, **kwargs):
        """
        Parameters
        ----------
        """
        pg.critical('Obsolete .. to be removed.')
        if fop is not None:
            if not isinstance(fop, pg.frameworks.PetroModelling):
                fop = pg.frameworks.PetroModelling(fop, petro)

        super(PetroInversion, self).__init__(fop=fop, **kwargs)

    def setForwardOperator(self, fop):
        if not isinstance(fop, pg.frameworks.PetroModelling):
            pg.critical('Forward operator needs to be an instance of '
                        'pg.modelling.PetroModelling but is of type:', fop)

        return super(PetroInversion, self).setForwardOperator(fop)

    def run(self, dataVals, errorVals, **kwargs):
        """
        """
        if 'limits' in kwargs:
            limits = kwargs.pop('limits')

            if len(self.fop.regionManager().regionIdxs()) > 1:
                pg.critical('implement')
            else:
                self.fop.setRegionProperties('*', limits=limits)

        # ensure the mesh is there
        self.fop.mesh()
        return super(PetroInversion, self).run(dataVals, errorVals, **kwargs)


class LCInversion(Inversion):
    """Quasi-2D Laterally constrained inversion (LCI) framework."""

    def __init__(self, fop=None, **kwargs):

        if fop is not None:
            f = pg.frameworks.LCModelling(fop, **kwargs)

        super(LCInversion, self).__init__(f, **kwargs)
        self.dataTrans = pg.trans.TransLog()
        # self.setDeltaChiStop(0.1)

    def prepare(self, dataVals, errorVals, nLayers=4, **kwargs):
        dataVec = pg.RVector()
        for d in dataVals:
            dataVec = pg.cat(dataVec, d)

        errVec = pg.RVector()
        for e in errorVals:
            errVec = pg.cat(errVec, e)

        self.fop.initJacobian(dataVals=dataVals, nLayers=nLayers,
                              nPar=kwargs.pop('nPar', None))

        # self.fop.initJacobian resets prior set startmodels
        if self._startModel is not None:
            self.fop.setStartModel(self._startModel)

        rC = self.fop.regionManager().regionCount()

        if kwargs.pop('disableLCI', False):
            self.inv.setMarquardtScheme(0.7)
            # self.inv.setLocalRegularization(True)
            for r in self.fop.regionManager().regionIdxs():
                self.fop.setRegionProperties(r, cType=0)
        else:
            # self.inv.stopAtChi1(False)
            cType = kwargs.pop('cType', None)
            if cType is None:
                cType = [1] * rC

            zWeight = kwargs.pop('zWeight', None)
            if zWeight is None:
                zWeight = [0.0] * rC

            self.fop.setRegionProperties('*',
                                         cType=cType,
                                         zWeight=zWeight,
                                         **kwargs)
            self.inv.setReferenceModel(self.fop.startModel())

        return dataVec, errVec

    def run(self, dataVals, errorVals, nLayers=4, **kwargs):
        lam = kwargs.pop('lam', 20)
        dataVec, errVec = self.prepare(dataVals, errorVals, nLayers, **kwargs)
        print('#'*50)
        print(kwargs)
        print('#'*50)
        return super(LCInversion, self).run(dataVec, errVec, lam=lam, **kwargs)<|MERGE_RESOLUTION|>--- conflicted
+++ resolved
@@ -189,13 +189,8 @@
         if model is None:
             return None
         elif isinstance(model, float) or isinstance(model, int):
-<<<<<<< HEAD
-            self._startModel = np.ones(self.parameterCount) * float(model)
             # pg.info("Startmodel set from given value.", float(model))
-=======
-            pg.info("Startmodel set from given value.", float(model))
             return np.ones(self.parameterCount) * float(model)
->>>>>>> ca134afe
         elif hasattr(model, '__iter__'):
             if len(model) == self.parameterCount:
                 pg.info("Startmodel set from given array.", model)
@@ -493,15 +488,10 @@
 
         # To ensure reproduceability of the run() call, inv.start() will
         # reset self.inv.model() to fop.startModel().
-<<<<<<< HEAD
-        self.fop.setStartModel(self.startModel)
+        self.fop.setStartModel(startModel)
         if kwargs.pop("isReference", False):
-            self.inv.setReferenceModel(self.startModel)
+            self.inv.setReferenceModel(startModel)
             pg.info("Setting starting model as reference!")
-=======
-        self.fop.setStartModel(startModel)
-        self.inv.setReferenceModel(startModel)
->>>>>>> ca134afe
 
         if self.verbose:
             print("-" * 80)
