"""Tests for pygimli.meshtools.polytools
"""
import numpy as np
import unittest

import pygimli as pg

import pygimli.meshtools as mt

class TestCreateRectangle(unittest.TestCase):
    def test_region_marker_position_basics(self):
        rect1 = mt.createRectangle(
            start=[0.0, 0.0],
            end=[2.0, -1.0],
            isClosed=True,
            marker=1,
        )
        # by default the region marker should be located at
        # sPos + (ePos - sPos) * 0.2)
        assert rect1.regionMarker()[0].x() == 0.4
        assert rect1.regionMarker()[0].y() == -0.2
        assert rect1.regionMarker()[0].marker() == 1

    def test_region_marker_position_translation_scale(self):
        rect1 = mt.createRectangle(
            pos=[1.0, 2.0],
            size=[2.0, 4],
            isClosed=True,
            marker=20,
        )
        assert rect1.regionMarker()[0].x() == -0.3
        assert rect1.regionMarker()[0].y() == 0.3
        assert rect1.regionMarker()[0].marker() == 20

    def test_region_marker_position_two_ways_v1(self):
        rect1 = mt.createRectangle(
            start=[-2.0, -1.0],
            end=[2.0, 1.0],
            isClosed=True,
            marker=1,
        )

        # scaled version
        rect2 = mt.createRectangle(
            pos=[0.0, 0.0],
            size=[4.0, 2],
            isClosed=True,
            marker=2,
        )
        assert rect1.regionMarker()[0].x() == -1.2
        assert rect1.regionMarker()[0].y() == -0.6

        assert rect1.regionMarker()[0].marker() == 1
        assert rect2.regionMarker()[0].marker() == 2

        assert rect1.regionMarker()[0].x() == rect1.regionMarker()[0].x()
        assert rect2.regionMarker()[0].x() == rect2.regionMarker()[0].x()

        assert rect1.regionMarker()[0].y() == rect1.regionMarker()[0].y()
        assert rect2.regionMarker()[0].y() == rect2.regionMarker()[0].y()

    def test_region_marker_position_two_ways_v2(self):
        rect1 = mt.createRectangle(
            start=[0.0, -1.5],
            end=[4.0, -4.0],
            isClosed=True,
            marker=1,
        )

        # scaled version
        rect2 = mt.createRectangle(
            pos=[2.0, -2.75],
            size=[4.0, 2.5],
            isClosed=True,
            marker=2,
        )
        assert rect1.regionMarker()[0].x() == 4 * 0.2
        assert rect1.regionMarker()[0].y() == -1.5 - 2.5 * 0.2

        assert rect1.regionMarker()[0].marker() == 1
        assert rect2.regionMarker()[0].marker() == 2

        assert rect1.regionMarker()[0].x() == rect1.regionMarker()[0].x()
        assert rect2.regionMarker()[0].x() == rect2.regionMarker()[0].x()

        assert rect1.regionMarker()[0].y() == rect1.regionMarker()[0].y()
        assert rect2.regionMarker()[0].y() == rect2.regionMarker()[0].y()

    def test_region_markerposition_start_end(self):
        rect1 = mt.createRectangle(
            start=[0.0, -1.5],
            end=[4.0, -4.0],
            isClosed=True,
            marker=10,
            markerPosition=[0.0, 0.0],
        )
        assert rect1.regionMarker()[0].x() == 0
        assert rect1.regionMarker()[0].y() == 0

        assert rect1.regionMarker()[0].marker() == 10

    def test_region_markerposition_pos_size(self):
        # scaled version
        rect1 = mt.createRectangle(
            pos=[2.0, -2.75],
            size=[4.0, 2.5],
            isClosed=True,
            marker=5,
            markerPosition=[0.0, 0.0],
        )
        assert rect1.regionMarker()[0].x() == 0
        assert rect1.regionMarker()[0].y() == 0
        assert rect1.regionMarker()[0].marker() == 5


class TestCreateCircle(unittest.TestCase):
    def test_default_create(self):
        circle = mt.createCircle(
            pos=[0.0, 0.0],
            radius=1.0,
            marker=1
        )
        assert abs(circle.regionMarker()[0].dist(circle.node(0).pos()) - 0.001) < 1e-8
        assert circle.regionMarker()[0].marker() == 1

    def test_default_create_with_scaling(self):
        circle = mt.createCircle(
            pos=[0.0, 0.0],
            radius=3.0,
            marker=6
        )
        assert abs(circle.regionMarker()[0].dist(circle.node(0).pos()) - 0.001) < 1e-8
        assert circle.regionMarker()[0].marker() == 6

    def test_create_with_custom_markerPosition(self):
        circle = mt.createCircle(
            pos=[0.0, 0.0],
            radius=3.0,
            marker=9,
            markerPosition=[2.0, -1.0],
        )
        assert circle.regionMarker()[0].x() == 2.0
        assert circle.regionMarker()[0].y() == -1
        assert circle.regionMarker()[0].marker() == 9


class TestCreatePolygon(unittest.TestCase):
    def test_default_create(self):
        polygon = mt.createPolygon(
            [[-1.0, -1.0], [-1.0, 1.0], [1.0, 1.0], [1.0, -1]],
            isClosed=True,
            marker=1,
        )

        assert abs(polygon.regionMarker()[0].dist(polygon.node(0).pos()) - 0.001) < 1e-8
        assert polygon.regionMarker()[0].marker() == 1

    def test_default_create_different_center(self):
        polygon = mt.createPolygon(
            [[0.0, 0.0], [1.0, 0.0], [1.0, -1.0], [0.0, -1]],
            isClosed=True,
            marker=2,
        )
        assert abs(polygon.regionMarker()[0].dist(polygon.node(0).pos()) - 0.001) < 1e-8
        assert polygon.regionMarker()[0].marker() == 2

    def test_create_with_custom_markerPosition(self):
        polygon = mt.createPolygon(
            [[0.0, 0.0], [1.0, 0.0], [1.0, -1.0], [0.0, -1]],
            isClosed=True,
            marker=7,
            markerPosition=[0.1, -0.1],
        )

        assert polygon.regionMarker()[0].x() == 0.1
        assert polygon.regionMarker()[0].y() == -0.1
        assert polygon.regionMarker()[0].marker() == 7

class Test3DMerge(unittest.TestCase):
    def test_cube_cube_same(self):
        c1 = mt.createCube()
        c2 = mt.createCube()
        m = mt.mergePLC3D([c1, c2])
        self.assertEqual(c1.nodeCount(), m.nodeCount())
        self.assertEqual(c1.boundaryCount(), m.boundaryCount())

    def test_cube_cube_equalface(self):
        w = mt.createCube(marker=1)
        c = mt.createCube(marker=2)
        c.translate([c.xmax()-w.xmin(), 0.0])

        w = mt.mergePLC3D([w, c])
        self.assertEqual(w.nodeCount(), 8+4)
        self.assertEqual(w.boundaryCount(), 6+5)

        c = mt.createCube(marker=3)
        c.translate([0.0, w.ymax()-c.ymin(), 0.0])
        w = mt.mergePLC3D([w, c])
        self.assertEqual(w.nodeCount(), 8+4+4)
        self.assertEqual(w.boundaryCount(), 6+5+5)

        c = mt.createCube(marker=4)
        c.translate([0.0, 0.0, c.zmax()-w.zmin()])
        w = mt.mergePLC3D([c, w])
        self.assertEqual(w.nodeCount(), 8+4+4+4)
        self.assertEqual(w.boundaryCount(), 6+5+5+5)

        c = mt.createCube(marker=5)
        c.translate([0.0, w.ymax()-c.ymin(), c.zmax()-w.zmin()])
        w = mt.mergePLC3D([c, w])
        self.assertEqual(w.nodeCount(), 8+4+4+4+6)
        self.assertEqual(w.boundaryCount(), 6+5+5+5+6)

        c = mt.createCube(marker=6)
        c.translate([0.0, c.ymax()-w.ymin(), c.zmax()-w.zmin()])
        w = mt.mergePLC3D([w, c])
        self.assertEqual(w.nodeCount(), 8+4+4+4+6+0)
        self.assertEqual(w.boundaryCount(), 6+5+5+5+6+3)

        # w.exportPLC('t.poly')
        # pg.show(mt.createMesh(w))

    def test_cube_cube_coplanar_touchface(self):
        w = mt.createCube(marker=1)
        w.scale([2.0, 2.0, 2.0])

        c = mt.createCube(marker=2)
        c.translate([1.5, 0.0, 0.0])
        w = mt.mergePLC3D([w, c])
        self.assertEqual(w.nodeCount(), 8+8)
        self.assertEqual(w.boundaryCount(), 6+5)

        c = mt.createCube(marker=3)
        c.translate([-1.5, 0.0, 0.0])
        w = mt.mergePLC3D([w, c])
        self.assertEqual(w.nodeCount(), 8+8+8)
        self.assertEqual(w.boundaryCount(), 6+5+5)

        c = mt.createCube(marker=4)
        c.translate([0.0, 1.5, 0.0])
        w = mt.mergePLC3D([w, c])
        self.assertEqual(w.nodeCount(), 8+8+8+8)
        self.assertEqual(w.boundaryCount(), 6+5+5+5)

        c = mt.createCube(marker=5)
        c.translate([0.0, 0.0, -1.5])
        w = mt.mergePLC3D([w, c])
        self.assertEqual(w.nodeCount(), 8+8+8+8+8)
        self.assertEqual(w.boundaryCount(), 6+5+5+5+5)

        #pg.show(w)
        # w.exportPLC('t.poly')
        # pg.show(mt.createMesh(w))

    def test_smallcube_in_bigcube(self):
        """
        A small cube in a bigger one, creating two subfaces.
        author: @frodo4fingers
        """
        w = mt.createCube(marker=1)
        c = mt.createCube(size=[0.5, 1.0, 1.0], marker=2)

        w = mt.mergePLC3D([w, c])
        self.assertEqual(w.nodeCount(), 8+8)
        self.assertEqual(w.boundaryCount(), 8)

        # will not work until edge intersection is working
        # d = mt.createCube(size=[0.8, 1.0, 1.0],
        #                   pos=[0.1, 0.0, 1.0],
        #                   marker=3)
        # w = mt.mergePLC3D([w, d])
        # self.assertEqual(w.nodeCount(), 8+8)
        # self.assertEqual(w.boundaryCount(), 8)

        # print(w)
        # pg.show(w)
        # w.exportPLC('w3D_test.w')
        # pg.show(mt.createMesh(w))

    def test_face_in_face(self):
<<<<<<< HEAD
        w = mt.createCube(marker=1)

        b = w.boundary(2)

        pad = mt.createFacet(mt.createCircle(radius=0.2, marker=2, segments=4))
        rot = pg.core.getRotation(pad.boundary(0).norm(), b.norm())
        pad.boundary(0).addHoleMarker([0.0, 0.0, 0.0])

        # TODO  holemarker and secondary nodes need to be transformed

        pad.transform(rot)
        pad.translate(b.center())
        pad.exportPLC('pad.poly')
        w.copyBoundary(pad.boundary(0))

        #pg.show(w)
        pg.show(mt.createMesh(w))
=======
        """Test subface with different marker constructed with hole marker."""
        w = mt.createCube(marker=1, boundaryMarker=1)
        b = w.boundary(2)
        
        pad = mt.createFacet(mt.createCircle(radius=0.2, segments=12,
                                             isHole=True))
        b2 = pad.boundary(0)

        # rotate to match target norm and pos
        rot = pg.core.getRotation(b2.norm(), b.norm())
        pad.transform(rot)
        pad.translate(b.center())
        # create a boundary with new marker match the hole
        w.copyBoundary(b2)

        w.createBoundary(w.nodes([w.createNode(n.pos()).id() for n in b2.nodes() ]), marker=2)

        w.exportPLC('pad.poly')
        mesh = mt.createMesh(w)

        np.testing.assert_array_equal(pg.unique(pg.sort(mesh.boundaryMarkers())), [1, 2])

        # print(mesh)
        # mesh.exportBoundaryVTU('b.vtu')
        #pg.show(mesh)


>>>>>>> 1379e8a2

if __name__ == '__main__':
    unittest.main()<|MERGE_RESOLUTION|>--- conflicted
+++ resolved
@@ -278,29 +278,10 @@
         # pg.show(mt.createMesh(w))
 
     def test_face_in_face(self):
-<<<<<<< HEAD
-        w = mt.createCube(marker=1)
-
-        b = w.boundary(2)
-
-        pad = mt.createFacet(mt.createCircle(radius=0.2, marker=2, segments=4))
-        rot = pg.core.getRotation(pad.boundary(0).norm(), b.norm())
-        pad.boundary(0).addHoleMarker([0.0, 0.0, 0.0])
-
-        # TODO  holemarker and secondary nodes need to be transformed
-
-        pad.transform(rot)
-        pad.translate(b.center())
-        pad.exportPLC('pad.poly')
-        w.copyBoundary(pad.boundary(0))
-
-        #pg.show(w)
-        pg.show(mt.createMesh(w))
-=======
         """Test subface with different marker constructed with hole marker."""
         w = mt.createCube(marker=1, boundaryMarker=1)
         b = w.boundary(2)
-        
+
         pad = mt.createFacet(mt.createCircle(radius=0.2, segments=12,
                                              isHole=True))
         b2 = pad.boundary(0)
@@ -323,8 +304,5 @@
         # mesh.exportBoundaryVTU('b.vtu')
         #pg.show(mesh)
 
-
->>>>>>> 1379e8a2
-
 if __name__ == '__main__':
     unittest.main()