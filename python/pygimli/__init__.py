# -*- coding: utf-8 -*-
"""
pyGIMLi - An open-source library for modelling and inversion in geophysics
"""

# py 2.7 compatiblity
from __future__ import division, print_function

import locale
import sys


def checkAndFixLocaleDecimal_point(verbose=False):
    """
    """
    if locale.localeconv()['decimal_point'] == ',':
        if verbose:
            print("Found locale decimal_point ',' "
                  "and change it to: decimal point '.'")
    try:
        locale.localeconv()['decimal_point']
        locale.setlocale(locale.LC_NUMERIC, 'C')
    except Exception as e:
        print(e)
        print('cannot set locale to decimal point')

    # LC_CTYPE should be something with UTF-8
    # export LC_CTYPE="de_DE.UTF-8"
    # python -c 'import sys; print(sys.stdout.encoding)'

checkAndFixLocaleDecimal_point(verbose=True)
#print(locale.localeconv()['decimal_point'])
#if locale.localeconv()['decimal_point'] == ',':
  #print("Found locale decimal_point ',' and change it to: decimal point '.'")
#try:
   #locale.localeconv()['decimal_point']
   #locale.setlocale(locale.LC_NUMERIC, 'C')
#except:
   #print('cannot set locale to decimal point')

################################################################################
# Please leave this block here until the following issue is fixed:
# https://github.com/ContinuumIO/anaconda-issues/issues/1068
if "conda" in __path__[0]:
    try:
        import PyQt5
        import matplotlib
        matplotlib.use("qt5agg", warn=False)
    except ImportError:
        pass
################################################################################
from . import core
from ._version import get_versions
from ._logger import _
from .core import *
from .testing import test


def _get_branch():
    """Get current git branch."""
    from os.path import join, abspath, exists
    gitpath = abspath(join(__path__[0], "../../.git"))

    if exists(gitpath):
        from subprocess import check_output
        out = check_output(["git", "--git-dir", gitpath, "branch"]).decode("utf8")
        current = next(line for line in out.split("\n") if line.startswith("*"))
<<<<<<< HEAD
        return current.strip("*").strip()
=======
        branch = current.strip("*").strip()
        if not "HEAD" in branch:
            return branch
>>>>>>> 85f68ab8

_branch = _get_branch()
__version__ = get_versions()['version']
if get_versions()["dirty"]:
    __version__ = __version__.replace("dirty", "with.local.changes.on")
if _branch:
    __version__ += ".%s" % _branch
del get_versions, _get_branch, _branch

def version():
    """Shortcut to show and return current version."""
    logger.info('Version: ' + __version__ + " core:" + versionStr())
    return __version__<|MERGE_RESOLUTION|>--- conflicted
+++ resolved
@@ -65,13 +65,9 @@
         from subprocess import check_output
         out = check_output(["git", "--git-dir", gitpath, "branch"]).decode("utf8")
         current = next(line for line in out.split("\n") if line.startswith("*"))
-<<<<<<< HEAD
-        return current.strip("*").strip()
-=======
         branch = current.strip("*").strip()
         if not "HEAD" in branch:
             return branch
->>>>>>> 85f68ab8
 
 _branch = _get_branch()
 __version__ = get_versions()['version']
