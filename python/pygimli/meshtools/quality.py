# coding=utf-8
"""
Tools to assess the quality of unstructured meshes.
---------------------------------------------------

Quality measures are based on the following review article:

Field, D. A. (2000), Qualitative measures for initial meshes. Int. J. Numer.
Meth. Engng., 47: 887–906.
"""

import pygimli as pg
import matplotlib.pyplot as plt
import numpy as np

# Helper functions
def boundaryLengths(cell):
    """Return boundary lengths of a given cell."""
    return np.array([cell.boundary(i).size() for i in range(cell.boundaryCount())])

def unitVector(vector):
    """Return the unit vector of the vector."""
    return vector / np.linalg.norm(vector)

def angleBetween(v1, v2):
    """Return the angle between vectors v1 and v2.

    Examples
    --------
    >>> angleBetween((1, 0, 0), (1, 0, 0))
    0.0
    >>> angleBetween((1, 0, 0), (-1, 0, 0))
    180.0
    """
    v1_u = unitVector(v1)
    v2_u = unitVector(v2)
    angle = np.arccos(np.clip(np.dot(v1_u, v2_u), -1.0, 1.0))
    return np.degrees(angle)

def cellAngles(cell):
    """Return angles of a triangular cell.

    Examples
    --------
    >>> mesh = pg.Mesh()
    >>> for pos in (0.,0.), (0.,1.), (1.,0.):
    ...     n = mesh.createNode(pos[0], pos[1], 0.0)
    >>> cell = mesh.createCell((0, 1, 2))
    >>> print(cellAngles(cell)[0])
    90.0
    """
    if cell.nodeCount() > 3:
        raise Exception("Cell %d is not a triangular cell." % cell.id())

    a = cell.node(0).pos()
    b = cell.node(1).pos()
    c = cell.node(2).pos()

    ab = b - a
    ac = c - a
    bc = c - b

    alpha = angleBetween(ab, ac)
    beta = angleBetween(-ab, bc)
    gamma = angleBetween(-ac, -bc)
    assert np.allclose(gamma, 180.0 - alpha - beta)

    return alpha, beta, gamma

# Quality measures
def eta(cell):
    r"""Return default triangle quality (eta) of a given cell.

    The quality measure relates the area of the triangle (a)
    to its edge lengths (l1, l2, l3).

    .. math::

        \eta = \frac{4\sqrt{3}a}{l_1^2 + l_2^2 + l_3^2}
    """
    return 4 * np.sqrt(3) * cell.size() / np.sum(boundaryLengths(cell)**2)

def minimumAngle(cell):
    """Return the normalized minimum angle of a given cell."""
    return np.min(cellAngles(cell))/60.

def nsr(cell):
    r"""Return the normalized shape ratio (NSR) for a given cell.

    Also referred to as the radius ratio, as it is described by
    the ratio between the inradius (r) and the circumradius (R).

    .. math::

        \rho = \frac{2r}{R}
    """
    a, b, c = boundaryLengths(cell)
    r = 2 * cell.size() / (a + b + c) # inradius
    R = 0.25 * a * b * c / cell.size() # circumradius

    return 2 * r / R

# Main function
def quality(mesh, measure="eta", show=False, ax=None):
    """Return the quality of a given triangular mesh.

    Parameters
    ----------
    mesh : mesh object
        Mesh for which the quality is calculated.
    measure : quality measure, str
        Can be either "eta", "nsr", or "minimumAngle".
    show : boolean
        Show mesh quality and corresponding histogram.

    Examples
    --------
    >>> # no need to import matplotlib
    >>> import pygimli as pg
    >>> from pygimli.meshtools import polytools as plc
    >>> from pygimli.meshtools import quality
    >>> # Create Mesh
    >>> world = plc.createWorld(start=[-10, 0], end=[10, -10],
    ...                         marker=1, worldMarker=False)
    >>> c1 = plc.createCircle(pos=[0.0, -5.0], radius=3.0, area=.3)
    >>> mesh = pg.meshtools.createMesh([world, c1], quality=21.3)
    >>> # Compute and show quality
    >>> q = quality(mesh, measure="nsr")
    >>> ax, _ = pg.show(mesh, q, cmap="RdYlGn", grid=True, cMin=0.5, cMax=1.0,
    ...                 label="Normalized shape ratio")

    See also
    --------
    eta, nsr, minimumAngle
    """

    # Implemented quality measures (Triangular meshses only.)
    measures = {
        "eta": eta,
        "nsr": nsr,
        "minimumAngle": minimumAngle
    }

    m = measures[measure]
    qualities = [m(cell) for cell in mesh.cells()]

    if show or ax is not None:
        if ax is None:
            fig, axes = plt.subplots(1,2)
        else:
            axes = ax
            fig = ax[0].figure
        axes[1].hist(qualities, color="grey")
        pg.show(mesh, qualities, ax=axes[0], cMin=0.5, cMax=1, hold=True,
                logScale=False, label="Mesh quality", cmap="RdYlGn", grid=True)
        s = "Min: %.2f, Mean: %.2f, Max: %.2f" % (np.min(qualities),
                                                  np.mean(qualities),
                                                  np.max(qualities))
        axes[1].set_title(s)
        axes[1].set_xlabel("Mesh quality")
        axes[1].set_ylabel("Frequency")
        axes[1].set_xlim(0,1)

        # Figure resizing according to mesh dimesions
        x = mesh.xmax() - mesh.xmin()
        y = mesh.ymax() - mesh.ymin()
<<<<<<< HEAD
#        width, height = fig.get_size_inches()
#        fig.set_figwidth(width * 1.1 * (x/y))  # spooky
        return fig, axes
=======
        width, height = fig.get_size_inches()
        fig.set_figheight(height * 1.3 * (y/x))
        fig.tight_layout()
>>>>>>> 80136f6b
    else:
        return qualities<|MERGE_RESOLUTION|>--- conflicted
+++ resolved
@@ -101,7 +101,7 @@
     return 2 * r / R
 
 # Main function
-def quality(mesh, measure="eta", show=False, ax=None):
+def quality(mesh, measure="eta", show=False):
     """Return the quality of a given triangular mesh.
 
     Parameters
@@ -144,12 +144,8 @@
     m = measures[measure]
     qualities = [m(cell) for cell in mesh.cells()]
 
-    if show or ax is not None:
-        if ax is None:
-            fig, axes = plt.subplots(1,2)
-        else:
-            axes = ax
-            fig = ax[0].figure
+    if show:
+        fig, axes = plt.subplots(1,2)
         axes[1].hist(qualities, color="grey")
         pg.show(mesh, qualities, ax=axes[0], cMin=0.5, cMax=1, hold=True,
                 logScale=False, label="Mesh quality", cmap="RdYlGn", grid=True)
@@ -164,14 +160,8 @@
         # Figure resizing according to mesh dimesions
         x = mesh.xmax() - mesh.xmin()
         y = mesh.ymax() - mesh.ymin()
-<<<<<<< HEAD
-#        width, height = fig.get_size_inches()
-#        fig.set_figwidth(width * 1.1 * (x/y))  # spooky
-        return fig, axes
-=======
         width, height = fig.get_size_inches()
         fig.set_figheight(height * 1.3 * (y/x))
         fig.tight_layout()
->>>>>>> 80136f6b
     else:
         return qualities