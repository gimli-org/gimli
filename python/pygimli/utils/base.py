--- conflicted
+++ resolved
@@ -29,33 +29,23 @@
     ### abs for complex values
     return np.sqrt(np.nanmean(np.abs(v)**2, axis))
 
+
 def rmsWithErr(a, b, err, errtol=1):
     """Compute (abs-)root mean square of values with error above a threshold"""
     fi = pg.find(err < errtol)
     return rms(a[fi] - b[fi])
+
+
 # fc_cleaning compatibilty to bert
 rmswitherr = rmsWithErr
 
-<<<<<<< HEAD
-def rrmsWithErr(a, b, err, errtol=1):
-    """Compute root mean square of values with error above a threshold"""
-=======
-def rmsWithErr(a, b, err, errtol=1):
-    """Compute (abs-)root mean square of values with error above a threshold"""
->>>>>>> 9961c784
-    fi = pg.find(err < errtol)
-    return rms(a[fi] - b[fi])
 
-
-<<<<<<< HEAD
-=======
 def rrmsWithErr(a, b, err, errtol=1):
     """Compute root mean square of values with error above a threshold"""
     fi = pg.find(err < errtol)
     return rms((a[fi]-b[fi])/a[fi])
 
 
->>>>>>> 9961c784
 def gmat2numpy(mat):
     """Convert pygimli matrix into numpy.array.
 
@@ -140,14 +130,14 @@
     if folder is None:
         path = createResultFolder(subfolder, now)
     else:
-        path = createfolders([folder, subfolder])
+        path = createFolders([folder, subfolder])
     return path
 
 
 def createResultFolder(subfolder, now=None):
     """Create a result Folder."""
     result = createDateTimeString(now)
-    return createfolders(['./', result, subfolder])
+    return createFolders(['./', result, subfolder])
 
 
 def createDateTimeString(now=None):
@@ -161,6 +151,10 @@
 
 
 def createfolders(foldername_list):
+    pg.deprecated("use createFolders") #190520
+    return createFolders(foldername_list)
+    
+def createFolders(foldername_list):
     """Create the folder structure specified by the list."""
     path = ''
 
