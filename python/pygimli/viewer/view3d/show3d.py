--- conflicted
+++ resolved
@@ -85,13 +85,8 @@
             The MPL colormap that should be used to display parameters.
         """
         self.mesh = mesh
-<<<<<<< HEAD
-        self.vtk_widget.add_mesh(self.mesh, cmap=cMap)
-        self.vtk_widget.add_bounds_axes()
-=======
         self.vtk_widget.add_mesh(self.mesh, cmap=cmap)
         self.vtk_widget.show_bounds()
->>>>>>> 34bfce3f
         self.vtk_widget.reset_camera()
 
         # set the correctly chosen colormap
@@ -376,7 +371,6 @@
 
         # button to take a screenshot
         self.btn_screenshot = GButton(
-<<<<<<< HEAD
             text="Screenshot",
             tooltip="Save screenshot of the current scene"
             )
@@ -384,10 +378,6 @@
         self.btn_exportVTK = GButton(
             text="Export VTK",
             tooltip="Save displayed mesh as VTK"
-=======
-            text="Save screenshot",
-            tooltip="Save screenshot of the scene"
->>>>>>> 34bfce3f
             )
 
         # widget for the toolbar to better organize the widgets
