--- conflicted
+++ resolved
@@ -306,10 +306,7 @@
 
                 elif len(data) == mesh.nodeCount():
                     gci = drawField(ax, mesh, data, **kwargs)
-<<<<<<< HEAD
-=======
                     
->>>>>>> 3b100005
                 if cMap is not None:
                     gci.set_cmap(cmapFromName(cMap))
                     #gci.cmap.set_under('k')
