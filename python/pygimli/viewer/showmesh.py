--- conflicted
+++ resolved
@@ -47,16 +47,9 @@
 
     Return the results from the showMesh* functions.
     """
-<<<<<<< HEAD
-
-    if 'axes' in kwargs:
-        print("******* Show axes keyword changed to ax. ******* ")
+    if "axes" in kwargs:
+        print("Deprecation Warning: Please use keyword `ax` instead of `axes`.")
         kwargs['ax'] = kwargs.pop('axes', None)
-=======
-    if "axes" in kwargs:
-        print("DeprecationWarning: Please use keyword `ax` instead of `axes`.")
-        kwargs["ax"] = kwargs["axes"]
->>>>>>> aee2d2cf
 
     if isinstance(mesh, list):
         ax = kwargs.pop('ax', None)
@@ -91,16 +84,7 @@
         else:
             print("ERROR: Mesh not valid.")
 
-<<<<<<< HEAD
-    ax = None
-    if 'axes' in kwargs:
-        print("******* Show axes keyword changed to ax. ******* ")
-        ax = kwargs.pop('axes', None)
-        #raise BaseException(DeprecationWarning)
-    else:
-=======
     if 'ax' in kwargs:
->>>>>>> aee2d2cf
         ax = kwargs.pop('ax', None)
     elif ax is None:
         ax = plt.subplots()[1]
