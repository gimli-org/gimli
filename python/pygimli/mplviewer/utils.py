# CODING=Utf-8
"""Plotting utilities used througout the mplviewer package."""

import os
import time

import numpy as np
import matplotlib.animation as animation
import matplotlib.pyplot as plt
import matplotlib.ticker as ticker

import pygimli as pg

holdAxes__ = 0


def updateAxes(ax, a=None, force=False):
    """For internal use."""
    if not holdAxes__:
        try:
            ax.figure.canvas.draw_idle()
            if force:
                time.sleep(0.1)
        except BaseException as e:
            print(ax, a, e)
            pg.warn("Exception raised", e)


def hold(val=1):
    """TODO WRITEME."""
    pg.mplviewer.holdAxes__ = val


def wait(**kwargs):
    """TODO WRITEME."""
    # plt.pause seems to be broken in mpl:2.1
    # ax.canvas.draw_onIdle()
    updateAxes(plt.gca())
    plt.show(**kwargs)


def saveFigure(fig, filename, pdfTrim=False):
    """Save figure as pdf."""
    if '.pdf' in filename:
        filename = filename[0:filename.find('.pdf')]
    fig.savefig(filename + '.pdf', bbox_inches='tight')
    # pdfTrim=1
    if pdfTrim:
        try:
            print("trying pdf2pdfS ... ")
            os.system('pdf2pdfBB ' + filename + '.pdf')
            os.system('pdf2pdfS ' + filename + '.pdf')
        except BaseException as _:
            print("fail local convert. Should be no problem.")


def saveAxes(ax, filename, adjust=False):
    """Save axes as pdf."""
    if adjust:
        adjustWorldAxes(ax)

    updateAxes(ax, force=True)
    saveFigure(ax.figure, filename)


def prettyFloat(v):
    """Return pretty string for a given value suitable for graphical output."""
    if abs(round(v)-v) < 1e-4 and abs(v) < 1e3:
        string = str(int(round(v, 1)))
    elif abs(v) == 0.0:
        string = "0"
    elif abs(v) > 1e4 or abs(v) <= 1e-3:
        string = str("%.1e" % v)
    elif abs(v) < 1e-2:
        string = str("%.4f" % round(v, 4))
    elif abs(v) < 1e-1:
        string = str("%.3f" % round(v, 3))
    elif abs(v) < 1e0:
        string = str("%.2f" % round(v, 2))
    elif abs(v) < 1e1:
        string = str("%.1f" % round(v, 1))
    elif abs(v) < 1e2:
        string = str("%.1f" % round(v, 1))
    else:
        string = str("%.0f" % round(v, 1))

    if string.endswith(".0"):
        return string.replace(".0", "")
    else:
        return string


def insertUnitAtNextLastTick(ax, unit, xlabel=True, position=-2):
    """Replace the last-but-one tick label by unit symbol."""
    if xlabel:
        labels = ax.get_xticklabels()
        labels[position] = unit
        ax.set_xticklabels(labels)
    else:
        labels = ax.get_yticklabels()
        labels[-position] = unit
        ax.set_yticklabels(labels)


def adjustWorldAxes(ax):
    """Set some common default properties for an axe."""
    ax.set_ylabel('Depth (m)')
    ax.set_xlabel('$x$ (m)')

    renameDepthTicks(ax)
    plt.tight_layout()
    updateAxes(ax)


def renameDepthTicks(ax):
    """Switch signs of depth ticks to be positive"""
    @ticker.FuncFormatter
    def major_formatter(x, pos):
        return prettyFloat(-x) % x

    ax.yaxis.set_major_formatter(major_formatter)
    updateAxes(ax)


def setOutputStyle(dim='w', paperMargin=5, xScale=1.0, yScale=1.0, fontsize=9,
                   scale=1, usetex=True):
    """Set preferred output style."""
    if dim == 'w':
        dim = 0
    else:
        dim = 1

    a4 = [21.0, 29.7]

    inches_per_cm = 1. / 2.54
    # inches_per_pt = 1.0 / 72.27  # pt/inch (latex)
    # goldenMean = (1.0 + np.sqrt(5.0)) / 2.0

    textwidth = (a4[0] - paperMargin) * inches_per_cm

    fig_width = textwidth * xScale  # fig width in inches
    fig_height = textwidth * yScale  # fig height in inches

    fig_size = [fig_width * scale, fig_height * scale]

    # print "figsize:", fig_size
    # fig.set_size_inches(fig_size)

    # from matplotlib import rc
    # rc('font',**{'family':'sans-serif','sans-serif':['Helvetica']})
    # rc('font',**{'family':'serif','serif':['Palatino']})

    params = {
        'backend': 'ps',
        # 'font.weight'       : 'bold',
        'ax.labelsize': fontsize * scale,
        'font.size': fontsize * scale,
        'legend.fontsize': fontsize * scale,
        'xtick.labelsize': fontsize * scale,
        'ytick.labelsize': fontsize * scale,
        # font.sans-serif     : Bitstream Vera Sans, ...
        # 'font.cmb10'     : 'cmb10',
        # 'font.family'         : 'cursive',
        'font.family': 'sans-serif',
        # 'font.sans-serif'   : 'Helvetica',
        'text.usetex': usetex,
        'figure.figsize': fig_size,
        'xtick.major.pad': 4 * scale,
        'xtick.minor.pad': 4 * scale,
        'ytick.major.pad': 4 * scale,
        'ytick.minor.pad': 4 * scale,
        'xtick.major.size': 4 * scale,  # major tick size in points
        'xtick.minor.size': 2 * scale,  # minor tick size in points
        'ytick.major.size': 4 * scale,  # major tick size in points
        'ytick.minor.size': 2 * scale,  # minor tick size in points
        'lines.markersize': 6 * scale,
        'lines.linewidth': 0.6 * scale
    }
    plt.rcParams.update(params)


def setPlotStuff(fontsize=7, dpi=None):
    """TODO merge with setOutputStyle.

    Change ugly name.
    """
    from matplotlib import rcParams

    # print(rcParams.keys())

    # rcParams['ax.labelsize'] = fontsize  # REMOVED IN MPL.1.5
    # rcParams['ax.titlesize'] = fontsize  # REMOVED IN MPL.1.5
    # rcParams['ax.linewidth'] = 0.3  # REMOVED IN MPL.1.5
    rcParams['font.size'] = fontsize
    rcParams['xtick.labelsize'] = fontsize
    rcParams['ytick.labelsize'] = fontsize
    rcParams['legend.fontsize'] = fontsize
    rcParams['font.family'] = 'sans-serif'
    rcParams['font.sans-serif'] = ['Helvetica']  # ['Times New Roman']
    rcParams['text.usetex'] = False

    #    rcParams['figure.figsize'] = 7.3, 4.2
    rcParams['xtick.major.size'] = 3
    rcParams['xtick.major.width'] = 0.3
    rcParams['xtick.minor.size'] = 1.5
    rcParams['xtick.minor.width'] = 0.3
    rcParams['ytick.major.size'] = rcParams['xtick.major.size']
    rcParams['ytick.major.width'] = rcParams['xtick.major.width']
    rcParams['ytick.minor.size'] = rcParams['xtick.minor.size']
    rcParams['ytick.minor.width'] = rcParams['xtick.minor.width']

    if dpi is not None:
        rcParams['figure.dpi'] = dpi
        rcParams['savefig.dpi'] = dpi


def createAnimation(fig, animate, nFrames, dpi, out):
    """Create animation for the content of a given matplotlib figure.

    Until I know a better place.
    """
    anim = animation.FuncAnimation(fig, animate, frames=nFrames,
                                   interval=0.001, repeat=False)
    anim.save(out + ".mp4", writer=None, fps=20, dpi=dpi, codec=None,
              bitrate=24 * 1024, extra_args=None, metadata=None,
              extra_anim=None, savefig_kwargs=None)
    try:
        print("Create frames ... ")
        os.system('mkdir -p anim-' + out)
        os.system('ffmpeg -i ' + out + '.mp4 anim-' + out + '/movie%d.jpg')
    except BaseException as _:
        pass


def saveAnimation(mesh, data, out, vData=None, plc=None, label='', cMin=None,
                  cMax=None, logScale=False, cmap=None, **kwargs):
    """Create and save an animation for a given mesh with a set of field data.

    Until I know a better place.
    """
    dpi = 92
    scale = 1
    fig = plt.figure(facecolor='white',
                     figsize=(scale * 800 / dpi, scale * 490 / dpi), dpi=dpi)
    ax = fig.add_subplot(1, 1, 1)

    gci = pg.mplviewer.drawModel(ax, mesh, data=data[0], cMin=cMin, cMax=cMax,
                                 cmap=cmap, logScale=logScale)

    pg.mplviewer.createColorbar(gci, label=label, pad=0.55)

    if plc:
        pg.show(plc, ax=ax)

    adjustWorldAxes(ax)

    def animate(i):
        """TODO WRITEME."""
        print(out + ": Frame:", i, "/", len(data))

        if vData is not None:
            ax.clear()
            pg.mplviewer.holdAxes_ = 1
            pg.mplviewer.drawModel(ax, mesh, data=data[i], cMin=cMin,
                                   cMax=cMax, cmap=cmap, logScale=logScale)
            pg.mplviewer.drawStreams(ax, mesh, vData[i], **kwargs)
        else:
            print(min(data[i]), max(data[i]))
            pg.mplviewer.setMappableData(gci, data[i], cMin=cMin, cMax=cMax,
                                         logScale=logScale)

        plt.pause(0.001)

    createAnimation(fig, animate, int(len(data)), dpi, out)


def plotLines(ax, line_filename, linewidth=1.0, step=1):
    """Read lines from file and plot over model."""
    xz = np.loadtxt(line_filename)
    n_points = xz.shape[0]
    if step == 2:
        for i in range(0, n_points, step):
            x = xz[i:i + step, 0]
            z = xz[i:i + step, 1]
            ax.plot(x, z, 'k-', linewidth=linewidth)
    if step == 1:
        ax.plot(xz[:, 0], xz[:, 1], 'k-', linewidth=linewidth)


def twin(ax):
    """Return the twin of ax if exist."""
    for other_ax in ax.figure.axes:
        if other_ax is ax:
            continue
        if other_ax.bbox.bounds == ax.bbox.bounds:
            return other_ax
    return None


def createTwinX(ax):
    """Utility function to create (or return existing) twin x axes for ax."""
    return _createTwin(ax, 'twinx')


def createTwinY(ax):
    """Utility function to create (or return existing) twin x axes for ax."""
    return _createTwin(ax, 'twiny')


def _createTwin(ax, funct):
<<<<<<< HEAD
    """Utility function to create or return an existing a twin x axes for ax."""
    tax = twin(ax)
=======
    """Utility function to create (or return existing) twin x axes for ax."""
    tax = None
    for other_ax in ax.figure.axes:
        if other_ax is ax:
            continue
        if other_ax.bbox.bounds == ax.bbox.bounds:
            tax = other_ax
>>>>>>> de1e4aa9

    if tax is None:
        tax = getattr(ax, funct)()

    return tax<|MERGE_RESOLUTION|>--- conflicted
+++ resolved
@@ -308,10 +308,6 @@
 
 
 def _createTwin(ax, funct):
-<<<<<<< HEAD
-    """Utility function to create or return an existing a twin x axes for ax."""
-    tax = twin(ax)
-=======
     """Utility function to create (or return existing) twin x axes for ax."""
     tax = None
     for other_ax in ax.figure.axes:
@@ -319,7 +315,6 @@
             continue
         if other_ax.bbox.bounds == ax.bbox.bounds:
             tax = other_ax
->>>>>>> de1e4aa9
 
     if tax is None:
         tax = getattr(ax, funct)()
