--- conflicted
+++ resolved
@@ -97,11 +97,11 @@
     def createMesh(self, ):
         """ Create a mesh aka the parametrization """
         pass
-
+    
     def setMesh(self, ):
         """ Create a mesh aka the parametrization """
         pass
-
+    
     def showMesh(self, ax=None):
         """ show mesh in given axes or in a new figure """
         pass
@@ -138,49 +138,34 @@
     def createArgParser(dataSuffix='dat'):
         """
             Create default argument parser for the following options:
-
+            
             -Q, --quiet
-
-            -R, --robustData
-
-            -B, --blockyModel
-
+            
             -l, --lambda: options.lam
-
+            
             -i, --maxIter: options.depth
-
+            
             --depth: options.depth
-
-
+            
+            
         """
         import argparse
-
-        parser = argparse.ArgumentParser(
-            description="usage: %prog [options] *." + dataSuffix)
-        parser.add_argument("-Q", "--quiet", dest="quiet",
+    
+        parser = argparse.ArgumentParser(description="usage: %prog [options] *." + dataSuffix)
+        parser.add_argument("-Q", "--quiet", dest="quiet", 
                             action="store_true", default=False,
                             help="Be verbose.")
-        parser.add_argument("-R", "--robustData", dest="robustData",
-                            action="store_true", default=False,
-                            help="Robust misfit minimization (L1-norm based).")
-        parser.add_argument("-B", "--blockyMOdel", dest="blockyModel",
-                            action="store_true", default=False,
-                            help="Blocky model constraints (L1-norm based).")
         parser.add_argument('-l', "--lambda", dest="lam", type=float,
                             default=100,
                             help="Regularization strength.")
         parser.add_argument('-i', "--maxIter", dest="maxIter", type=int,
                             default=20,
                             help="Maximum iteration count.")
-<<<<<<< HEAD
-        parser.add_argument("--depth", dest="depth", type=float, default=None,
-                            help="Depth of inversion domain. None=automatic")
-=======
         parser.add_argument("--depth", dest="depth", type=float,
                             default=None,
                             help="Depth of the inversion domain. [None] None means automatic.")
->>>>>>> 0a360723
         parser.add_argument('dataFileName')
         return parser
+        
 
 from . traveltime import Refraction