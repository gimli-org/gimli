#!/usr/bin/env python
# -*- coding: utf-8 -*-

"""Class for managing seismic refraction data and doing inversions"""

from math import pi
import numpy as np
import matplotlib.pyplot as plt
from matplotlib.collections import LineCollection

import pygimli as pg
import pygimli.meshtools as mt
from pygimli.mplviewer import drawModel, drawMesh, CellBrowser, createColorBar
from pygimli.utils.base import interperc, getSavePath
from pygimli.mplviewer.dataview import showVecMatrix

from pygimli.manager import MethodManager  # , MethodManager0

# the explicit import with full name allow for:
# python ~/src/gimli/gimli/python/pygimli/physics/traveltime/refraction.py
from pygimli.physics.traveltime.ratools import createGradientModel2D
from pygimli.physics.traveltime.raplot import drawFirstPicks, plotLines

from . raplot import drawTravelTimeData
from . importData import importGTT
from . fatray import FatrayDijkstraModelling


class Refraction(MethodManager):
    """Manager for refraction seismics (traveltime tomography)

    TODO Document main members and use default MethodeManager interface
    e.g., self.inv, self.fop, self.paraDomain, self.mesh, self.data
    """

    def __init__(self, data=None, verbose=True, debug=False, fatray=False,
                 frequency=1000., **kwargs):
        """Init function with optional data load"""
        super().__init__(verbose=verbose, debug=debug, **kwargs)
        self.figs = {}
        self.axs = {}

        self.doSave = kwargs.pop('doSave', False)
        self.errIsAbsolute = True
        self.method = None

        # should be forwarded so it can be accessed from outside
        self.mesh = None
        self.poly = None
        self.error = None
        self.velocity = None
        self.response = None
        self.__dict__.update(**kwargs)
        # self.start = []
        self.pd = None

        # CR!, check if this should be better a static member TG: no idea
        self.dataToken_ = 't'
        if fatray:
            self.useFatray(True, frequency)
        if isinstance(data, str):
            self.loadData(data)
        elif isinstance(data, pg.DataContainer):
            self.setDataContainer(data)
            self.basename = kwargs.pop('name', 'new')
#        if self.dataContainer is not None:
#            self.createMesh()
#        self.fop = self.createFOP(verbose=self.verbose)
#        self.inv = self.createInv(self.fop,
#                                  verbose=self.verbose, doSave=self.doSave)

#    def __str__(self):  # no need to overwrite with identical content
#        """string representation of the class"""
#        return self.__repr__()
#
    def __repr__(self):  # to be moved to Mesh/Data Method manager
        """String representation of the class for the print function"""
        out = type(self).__name__ + " object"
        if hasattr(self, 'dataContainer'):
            out += "\n" + self.dataContainer.__str__()
        if hasattr(self, 'mesh'):
            out += "\n" + self.mesh.__str__()
        return out

    def paraDomain(self):
        """Return parameter domain mesh."""
        return self.fop.regionManager().paraDomain()

    def getModel(self):  # model collided with base method Manager attribute
        """Return velocity vector."""
        # (self.paraDomain.cellMarkers())
        return self.velocity

    def useFMM(self, fmm=True):
        """Define whether to use Fast Marching Method (FMM).

        Note that this method is more accurate but currently a lot slower!
        """
        self.fop = Refraction.createFOP(usefmm=fmm)

    def useFatray(self, fatray=True, frequency=300.):
        """Define whether to use Fatray jacobian computation."""
        self.fop = Refraction.createFOP(fatray=fatray)
        if fatray:
            self.fop.frequency = frequency

    @staticmethod
    def createFOP(verbose=False, usefmm=False, fatray=False):
        """Create default forward operator for Traveltime modelling.

        usefmm forces Fast Marching Method, otherwise Dijkstra is used.
        """
        if usefmm:
            from .FMModelling import TravelTimeFMM
            fop = TravelTimeFMM(verbose=verbose)
        else:
            if fatray:
                fop = FatrayDijkstraModelling(verbose=verbose)
            else:
                fop = pg.TravelTimeDijkstraModelling(verbose=verbose)

        return fop

    def createInv(self, fop, verbose=True, doSave=False):
        """Create default inversion instance for Traveltime inversion."""
        self.tD = pg.RTrans()
        self.tM = pg.RTransLogLU()

        inv = pg.RInversion(verbose, doSave)
        inv.setTransData(self.tD)
        inv.setTransModel(self.tM)
        inv.setForwardOperator(fop)

        return inv

    def createApparentData(self, data):
        """Create apparent slowness for given data."""
        # hackish .. dislike!
        self.setData(data)
        return 1./(self.getOffset(data=data, full=True) / data('t'))

    def dataVals(self, data):
        """Return pure data values from a given DataContainer."""
        return data('t')

    def relErrorVals(self, data):
        """Return pure data values from a given DataContainer."""
        return data('err') / data('t')

    def setData(self, data):
        """Set data container (holding s and g indices and t floats)."""
        if issubclass(type(data), pg.DataContainer):
            self.setDataContainer(data)
        else:
            raise BaseException("Implement set data from type:", type(data))

    def setDataContainer(self, data):
        """Set data container from outside."""
        self.dataContainer = data
        self.checkData()
        self.fop.setData(self.dataContainer)
        self.inv.setData(self.dataContainer('t'))
        if self.dataContainer.allNonZero('err'):
            self.error = self.dataContainer('err')
        else:
            self.error = Refraction.estimateError(data)

    def loadData(self, filename):
        """Load data from file."""
        if filename.endswith('.gtt'):
            data = importGTT(filename)
        else:
            data = pg.DataContainer(filename, sensorTokens='s g')

        self.basename = filename[:filename.rfind('.')]
        self.setDataContainer(data)

    def checkData(self):
        """Check data

        w.r.t. shot/geophone identity and zero/negative
        traveltimes, plus check y/z sensor positions
        """
        oldsize = self.dataContainer.size()
        self.dataContainer.markInvalid(pg.abs(self.dataContainer('s') -
                                              self.dataContainer('g')) < 1)
        self.dataContainer.markInvalid(self.dataContainer('t') <= 0.)
        self.dataContainer.removeInvalid()
        newsize = self.dataContainer.size()

        if newsize < oldsize:
            if self.verbose:
                print('Removed ' + str(oldsize - newsize) + ' values.')

        maxyabs = max(pg.abs(pg.y(self.dataContainer.sensorPositions())))
        maxzabs = max(pg.abs(pg.z(self.dataContainer.sensorPositions())))

        if maxzabs > 0 and maxyabs == 0:
            for i in range(self.dataContainer.sensorCount()):
                pos = self.dataContainer.sensorPosition(i).rotateX(-pi / 2)
                self.dataContainer.setSensorPosition(i, pos)

        if self.verbose:
            print(self.dataContainer)

    def showData(self, data=None, response=None, ax=None, name='data'):
        """Show data as travel time curves (optionally with response)

        Parameters
        ----------
        data : pyGIMLi data Container [self.dataContainer]
            data to show with points
        response : array
            response vector to draw with lines
        ax : maxplotlib axes
            axis to plot into, if not given, a new figure is created
        """
        if data is None:
            data = self.dataContainer

        if response is not None:
            name = 'datafit'

        if ax is None:
            fig, ax = plt.subplots()
            self.figs[name] = fig

        self.axs[name] = ax
        if response is None:
            drawFirstPicks(ax, data)
        else:
            drawFirstPicks(ax, data, marker='+')
            if response is True:
                response = self.response
            drawFirstPicks(ax, data, np.asarray(response), marker='-')

        return ax

    def createMesh(self, depth=None, quality=34.3, paraDX=0.5, boundary=0,
                   paraBoundary=5, secNodes=1, apply=True, **kwargs):
        """Create (inversion) mesh using createParaDomain2D

        Parameters
        ----------
        depth : float, optional
            maximum depth, 0 (default) means maximum offset / 3.
        paraDX : float
            relative distance for refinement nodes between two sensors
            e.g., 0 or 1 means no refinement
            e.g., 0.5 means 1 additional node between two neighboring sensors
            e.g., 0.33 means 2 additional equidistant nodes between two sensors
        boundary : float, optional
            boundary width to be appended for domain prolongation in absolute
            para domain width.
            values < 0 force the boundary to be 4 times para domain width.
        paraBoundary : float, optional
            margin for parameter domain in sensor distances (default 2)
        quality : float, optional
            mesh quality (smallest angle allowed)
        apply : bool, optional
            set mesh property of the underlying forward operator
        secNodes : int (1)
            Amount of secondary nodes to improve accuracy of the forward
            solution.
        **kwargs: Additional keyword arguments passed to
            pygimli.meshtools.createParaMeshPLC

        See also
        --------
        pygimli.meshtools.createParaMeshPLC
        """
        if self.dataContainer is None:
            raise BaseException('Cannot create mesh without dataContainer.')

        if depth is None:
            depth = self.getDepth()

        self.poly = mt.createParaMeshPLC(self.dataContainer.sensorPositions(),
                                         paraDepth=depth, paraDX=paraDX,
                                         paraBoundary=paraBoundary,
                                         boundary=boundary, **kwargs)
        mesh = mt.createMesh(self.poly, quality=quality, smooth=(1, 10))

        if apply:
            self.setMesh(mesh, secNodes=secNodes)

        return mesh

    def setMesh(self, mesh, refine=False, secNodes=1):
        """Set mesh. To be removed from class once derived from MeshManager.

        Parameters
        ----------
        secNodes : int (1)
            Number of secondary nodes to improve accuracy of the forward
            solution.
        """
        self.mesh = mesh
        self.mesh.createNeighbourInfos()
        self.fop.setMesh(self.mesh)
        self.fop.regionManager().setConstraintType(1)

        if refine:
            pg.warn("argument refine is deprecated .. use secnodes instead")
            secNodes = 1

        mesh = self.fop.regionManager().mesh().createMeshWithSecondaryNodes(
                secNodes)
        self.fop.setMesh(mesh, ignoreRegionManager=True)

        self.inv.setForwardOperator(self.fop)

    def showMesh(self, ax=None, name='mesh'):
        """show mesh in given ax or in a new figure"""
        if ax is None:
            fig, ax = plt.subplots()
            self.figs[name] = fig

        self.axs[name] = ax
        drawMesh(ax, self.mesh)
#        plt.show(block=False)
        ax.set_aspect(1)

        return ax

    @staticmethod
    def estimateError(data=None, absoluteError=0.001, relativeError=0.001):
        """Estimate error composed of an absolute and a relative part

        Parameters
        ----------
        absoluteError : float
            absolute error of traveltimes (usually in s)
        relativeError : float
            relative error of traveltimes in 1 (e.g. 0.01 is 1%)

        Returns
        -------
        err : array
        """
        # print(data)
        # if not data.allNonZero('t'):
        #     raise BaseException("We need travel time values (t) " +
        #                         "in the data to estimate a data error.")

        if relativeError >= 0.5:  # obviously in %
            print("relativeError set to a value > 0.5 .. assuming this "
                  "is a percentile error level dividing them by 100")
            relativeError /= 100.

        error = absoluteError + data('t') * relativeError
        return error

    def invert(self, data=None, t=None, err=None, mesh=None, **kwargs):
        """Run actual inversion.

        Values for result/response are stored in the class members
        velocity/response

        Parameters
        ----------
        useGradient : bool
            Create gradient for starting model from vtop to vbottom.
        vtop, vbottom : float
            starting (gradient) model velocities on top/at bottom of the mesh
        lam : float
            regularization parameter describing the strength of smoothness
        zWeight : float
            relative weight for purely vertical boundaries
        maxIter : int
            Maximum number of iterations
        startModel : array
            Slowness starting model for the inversion
        """
        if 'verbose' in kwargs:
            self.setVerbose(kwargs.pop('verbose'))

        if data is not None:
            # setDataContainer would be better
            if t is not None:
                data.set('t', t)
            self.setDataContainer(data)

        if t is not None:
            self.dataContainer.set('t', t)

        if err is not None:
            self.error = err

        if mesh is not None:
            self.setMesh(mesh)

        if self.mesh is None:
            self.createMesh(**kwargs)

        startModel = kwargs.pop('startModel', None)
        self.pd = self.fop.regionManager().paraDomain()

        if startModel is None:
            useGradient = kwargs.pop('useGradient', True)
            if useGradient:
                startModel = createGradientModel2D(
                    self.dataContainer, self.pd,
                    kwargs.pop('vtop', 500.), kwargs.pop('vbottom', 5000.))
            else:
                startModel = self.fop.createDefaultStartModel()
        if isinstance(startModel, (float, int)):
            startModel = pg.RVector(self.pd.cellCount(), startModel)

        self.fop.setStartModel(startModel)

        zWeight = kwargs.pop('zWeight', 0.2)
        if 'zweight' in kwargs:
            zWeight = kwargs.pop('zweight', 0.2)
            print("zweight option will be removed soon. "
                  "Please use zWeight instead.")
        self.fop.regionManager().setZWeight(zWeight)

        self.inv.setData(self.dataContainer('t'))
        self.inv.setLambda(kwargs.pop('lam', 30.))

        if 'max_iter' in kwargs:  # just for backward compatibility
            self.inv.setMaxIter(kwargs.pop('max_iter'))
        if 'maxIter' in kwargs:  # the better way
            self.inv.setMaxIter(kwargs.pop('maxIter'))
        if 'robustData' in kwargs:
            self.inv.setRobustData(kwargs.pop('robustData'))
        if 'blockyModel' in kwargs:
            self.inv.setBlockyModel(kwargs.pop('blockyModel'))
        if kwargs.pop('referenceModel', False):
            self.inv.setReferenceModel(startModel)

        if not hasattr(self.error, '__iter__'):
            self.error = Refraction.estimateError(
                self.dataContainer, kwargs.pop('error', 0.003))  # abs err in s

        self.inv.setAbsoluteError(self.error)
        self.fop.jacobian().clear()

        slowness = self.inv.run()
        self.velocity = 1. / slowness
        self.response = self.inv.response()

        # use self.model() to access to this self.model = self.velocity

        return self.velocity

    @staticmethod
    def simulate(mesh, slowness, scheme, verbose=False, **kwargs):
        """Simulate a traveltime measurement.

        Perform the forward task for a given mesh, a slowness distribution (per
        cell) and return data (traveltime) for a measurement scheme. This is a
        static method since it does not interfere with the managers inversion
        approaches.

        Parameters
        ----------
        mesh : :gimliapi:`GIMLI::Mesh`
            Mesh to calculate for.

        slowness : array(mesh.cellCount()) | array(N, mesh.cellCount())
            slowness distribution for the given mesh cells can be:

            * a single array of len mesh.cellCount()
            * a matrix of N slowness distributions of len mesh.cellCount()
            * a res map as [[marker0, res0], [marker1, res1], ...]

        scheme : :gimliapi:`GIMLI::DataContainer`
            data measurement scheme

        verbose : boolean
            Be verbose.

        Other parameters
        ----------------
        noisify : boolean
            add normal distributed noise based on scheme('err')

        Returns
        -------
        t : array(N, data.size()) | DataContainer
            The resulting simulated travel time values.
            Either one column array or matrix in case of slowness matrix.
            A DataContainer is return if noisify set to True.

        """
        fop = Refraction.createFOP(verbose=verbose)

        fop.setData(scheme)
        fop.setMesh(mesh, ignoreRegionManager=True)

        if len(slowness) == mesh.cellCount():
            if max(slowness) > 1.:
                print('Warning: slowness values larger than 1 (' +
                      str(max(slowness)) + ').. assuming that are velocity '
                      'values .. building reciprocity')
                t = fop.response(1./slowness)
            else:
                t = fop.response(slowness)
        else:
            print(mesh)
            print("slowness: ", slowness)
            raise BaseException("Simulate called with wrong slowness array.")

        ret = pg.DataContainer(scheme)
        ret.set('t', t)

        noiseLevel = kwargs.pop('noiseLevel', 0)
        noiseAbs = kwargs.pop('noiseAbs', 0)

        if noiseLevel > 0 or noiseAbs > 0:
            if not ret.allNonZero('err'):
                ret.set('t', t)
                ret.set('err', pg.physics.Refraction.estimateError(
                    ret, absoluteError=noiseAbs))

            if verbose:
                print("Data error estimates (min:max) ",
                      min(ret('err')), ":", max(ret('err')))

            t += pg.randn(ret.size()) * ret('err')
            ret.set('t', t)

        if kwargs.pop('returnArray', False):
            return t

        return ret

    @staticmethod
    def drawApparentVelocities(ax, data, t=None, **kwargs):
        """Plot data in for of apparent velocity image."""
        tt = Refraction()
        tt.setDataContainer(data)
        tt.showVA(ax=ax, t=t, **kwargs)

    @staticmethod
    def drawTravelTimeData(ax, data, t=None):
        """Plot travel time data as lines and points."""
        drawTravelTimeData(ax, data, t)

    def getOffset(self, data=None, full=False):
        """Return vector of offsets (in m) between shot and receiver."""
        if data is None:
            data = self.dataContainer

        if full:
            pos = data.sensorPositions()
            s, g = data('s'), data('g')
            nd = data.size()
            off = [pos[int(s[i])].distance(pos[int(g[i])]) for i in range(nd)]
            return np.absolute(off)
        else:
            px = pg.x(data.sensorPositions())
            gx = np.array([px[int(g)] for g in data("g")])
            sx = np.array([px[int(s)] for s in data("s")])
            return np.absolute(gx - sx)

    def getMidpoint(self, data=None):
        """Return vector of offsets (in m) between shot and receiver."""
        if data is None:
            data = self.dataContainer

        px = pg.x(data.sensorPositions())
        gx = np.array([px[int(g)] for g in data("g")])
        sx = np.array([px[int(s)] for s in data("s")])
        return (gx + sx) / 2

    def showVA(self, data=None, t=None, name='va', pseudosection=False,
               squeeze=True, full=True, ax=None, cmap=None, **kwargs):
        """Show apparent velocity as image plot.

        TODO showXXX commands need to return ax and cbar .. if there is one

        """
        if data is None:
            data = self.dataContainer

        if ax is None:
            fig, ax = plt.subplots()
            self.figs[name] = fig

        self.axs[name] = ax
        if t is None:
            t = data('t')

        px = pg.x(data.sensorPositions())
        gx = np.array([px[int(g)] for g in data("g")])
        sx = np.array([px[int(s)] for s in data("s")])
        offset = self.getOffset(data=data, full=full)
        va = offset / t

        if pseudosection:
            midpoint = (gx + sx) / 2
            showVecMatrix(midpoint, offset, va, squeeze=True, ax=ax,
                          label='Apparent slowness [s/m]', cmap=cmap, **kwargs)
        else:
            showVecMatrix(gx, sx, va, squeeze=squeeze, ax=ax,
                          label='Apparent velocity [m/s]', cmap=cmap, **kwargs)
        fig.show()
        return ax  # va

    def getDepth(self):
        """return a (a-priori guessed) depth of investigation"""
        return max(self.getOffset()) / 3.0  # rule of thumb

    def rayCoverage(self):
        """return ray coverage"""
        one = pg.RVector(self.dataContainer.size(), 1.)
        return self.fop.jacobian().transMult(one)

    def standardizedCoverage(self):
        """return standardized coverage vector (0|1) using neighbor info"""
        coverage = self.rayCoverage()
        C = self.fop.constraintsRef()
        return np.sign(np.absolute(C.transMult(C * coverage)))

    def showRayPaths(self, model=None, ax=None, **kwargs):
        """Show ray paths for `model` or last model for which the Jacobian was
        calculated.

        Parameters
        ----------
        model : array
            Velocity model for which to calculate and visualize ray paths (the
            default is model for last Jacobian calculation in self.velocity).
        ax : matplotlib.axes
            Axes for the plot (the default is None).
        **kwargs : type
            Additional arguments passed to LineCollection (alpha, linewidths,
            color, linestyles).

        Returns
        -------
        ax : matplotlib.axes object
        cbar : matplotlib.colorbar object (only if model is provided)

        Examples
        --------
        >>> # No reason to import matplotlib
        >>> import pygimli as pg
        >>> from pygimli.physics import Refraction
        >>> from pygimli.physics.traveltime import createRAData
        >>>
        >>> x, y = 8, 6
        >>> mesh = pg.createGrid(x, y)
        >>> data = createRAData([(0,0)] + [(x, i) for i in range(y)], shotdistance=y+1)
        >>> data.set("t", pg.RVector(data.size(), 1.0))
        >>> rst = Refraction()
        >>> rst.setDataContainer(data)
        Data: Sensors: 7 data: 6
        >>> rst.setMesh(mesh, 5)
        >>> ax, _ = rst.showRayPaths()
        """
        cbar = None
        if model is None and self.velocity is None:
            pg.info("No previous inversion result found and no model given.",
                    "Using homogeneous slowness model.")
<<<<<<< HEAD
=======

>>>>>>> 3acdff5e
            self.velocity = pg.RVector(self.mesh.cellCount(), 1.0)
            self.fop.createJacobian(1./self.velocity)

        if model is not None:
            if self.velocity is not None:
                if not np.allclose(model, self.velocity):
                    self.fop.createJacobian(1/model)

            ax, cbar = self.showResult(ax=ax, val=model)
            _ = kwargs.setdefault("color", "w")
            _ = kwargs.setdefault("alpha", 0.5)
            _ = kwargs.setdefault("linewidths", 0.8)
        else:
            ax = self.showMesh(ax=ax)

        # Due to different numbering scheme of way matrix
        _, shots = np.unique(self.dataContainer("s"), return_inverse=True)
        _, receivers = np.unique(self.dataContainer("g"), return_inverse=True)

        # Collecting way segments for all shot/receiver combinations
        segs = []
        for s, g in zip(shots, receivers):
            wi = self.fop.way(s, g)
            points = self.fop.mesh().positions(withSecNodes=True)[wi]
            segs.append(np.column_stack((pg.x(points), pg.y(points))))

        line_segments = LineCollection(segs, **kwargs)
        ax.add_collection(line_segments)
        return ax, cbar

    def showCoverage(self, ax=None, name='coverage', **kwargs):
        """shows the ray coverage in logscale"""
        if ax is None:
            fig, ax = plt.subplots()
            self.figs[name] = fig

        self.axs[name] = ax
        cov = self.rayCoverage()
        pg.show(self.mesh, pg.log10(cov+min(cov[cov > 0])*.5), ax=ax,
                coverage=self.standardizedCoverage(), **kwargs)

    def showModel(self, ax=None, vals=None, **kwargs):
        """WRITEME"""
        return self.showResult(ax=ax, val=vals, **kwargs)

    def showResult(self, val=None, ax=None, cMin=None, cMax=None,
                   logScale=False, rays=False, name='result', **kwargs):
        """Show resulting velocity vector.

        Parameters
        ----------
        val : result array [self.velocity]
            field to show, usually the velocity vector
        ax : matplotlib.axes
            axes to plot into, if not give a new one-axis figure is created
        cMin/cMax : float
            minimum and maximum values for ranging colorbar
        logScale : bool [False]
            use logarithmic scale
        rays : bool [False]
            Show ray paths as well.

        Other parameters
        ----------------
        useCoverage : bool [True]
            use standardized (0 or 1) ray coverage as alpha-shading
        label : str
            label to write on colorbar
        orientaton : str
            color bar orientation
        nLevs : int [7]
            number of level values for color bar
        **kwargs : keyword arguments passed to the show function

        Returns
        -------
        ax : maxplotlib axes

        cb : matplotlib color bar object
        """
        mesh = self.paraDomain()
        if val is None:
            val = self.velocity
        if cMin is None or cMax is None:
            cMin, cMax = interperc(val, 3)
        coverage = 1
        if kwargs.pop('useCoverage', True):
            coverage = self.standardizedCoverage()
        label = kwargs.pop("label", "Velocity (m/s)")
        if ax is None:
            fig, ax = plt.subplots()
            self.figs[name] = fig
            ax, cbar = pg.show(mesh, val, logScale=logScale, ax=ax,
                               colorBar=True, cMin=cMin, cMax=cMax,
                               coverage=coverage, label=label, hold=True,
                               **kwargs)
            self.figs[name] = plt.gcf()
        else:
            gci = drawModel(ax, mesh, val, logScale=logScale,
                            colorBar=True, cMin=cMin, cMax=cMax,
                            coverage=coverage, **kwargs)
            labels = ['cMin', 'cMax', 'nLevs', 'orientation']
            subkwargs = {key: kwargs[key] for key in labels if key in kwargs}
            cbar = createColorBar(gci, label=label, **subkwargs)
        if rays:
            self.showRayPaths(ax=ax, alpha=0.5, color="w", linewidths=.8)

        browser = CellBrowser(self.mesh, val, ax)
        browser.connect()

        self.axs[name] = ax
        if 'lines' in kwargs:
            plotLines(ax, kwargs['lines'])
        return ax, cbar

    def showResultAndFit(self, name='resultfit', **kwargs):
        """show two vertical subplots with result and data (with response)"""
        fig, axs = plt.subplots(nrows=2)
        self.figs[name] = fig
        self.showResult(ax=axs[0], **kwargs)
        self.showData(ax=axs[1], response=self.response)

    def saveFigures(self, name=None, ext='pdf'):
        """save all existing figures to files"""
        if name is None:
            name = self.basename
        if name is None or not any(name):
            name = 'out'
        for key in self.figs:
            self.figs[key].savefig(name+'-'+key+'.'+ext, bbox_inches='tight')

    def makeJacobianPDF(self, ind=None):
        """Make multipage Jacobian PDF."""
        from matplotlib.backends.backend_pdf import PdfPages
        if ind is None:
            ind = range(self.dataContainer.size())
        with PdfPages(self.basename+'-jacobian.pdf') as pdf:
            fig, ax = pg.plt.subplots()
            for ii in ind:
                jj = self.fop.jacobian().row(ii)
                pg.show(self.mesh, jj, ax=ax, coverage=(jj > 0))
                fig.savefig(pdf, format='pdf')
                ax.cla()

    def saveResult(self, folder=None, size=(16, 10), **kwargs):
        """Save the results in the specified folder.

        Saved items are:
            Inverted profile
            Velocity vector
            Coverage vector
            Standardized coverage vector
            Mesh (bms and vtk with results)
        """
        # TODO: How to extract the chi2 etc. from each iteration???

        subfolder = '/' + self.__class__.__name__
        path = getSavePath(folder, subfolder)

        if self.verbose:
            print('Saving refraction data to: {}'.format(path))

        np.savetxt(path + '/velocity.vector',
                   self.velocity)
        np.savetxt(path + '/velocity-cov.vector',
                   self.rayCoverage())
        np.savetxt(path + '/velocity-scov.vector',
                   self.standardizedCoverage())

        self.mesh.addExportData('Velocity', self.velocity)
        self.mesh.addExportData('Coverage', self.rayCoverage())
        self.mesh.addExportData('S_Coverage', self.standardizedCoverage())
        self.mesh.exportVTK(path + 'velocity')
        self.mesh.save(path + 'velocity-mesh')
        self.pd.save(path + 'velocity-pd')

        fig, ax = plt.subplots()
        self.showResult(ax=ax, cov=self.standardizedCoverage(), **kwargs)
        fig.set_size_inches(size)
        fig.savefig(path + '/velocity.pdf', bbox_inches='tight')

        return path, fig, ax


def test_Refraction():
    """Test Refraction manager stability some data/mesh set / data update"""
    import os
    datafile = os.path.dirname(__file__) + '/example_topo.sgt'

    ra = Refraction(datafile, verbose=False, doSave=False)
    ra.createMesh(depth=80)
    ra.inv.setMaxIter(1)

    ra.invert()
    m1 = ra.model()
    mesh = pg.Mesh(ra.mesh)

    ra.setMesh(mesh)
    ra.invert()
    m2 = ra.model()

    np.testing.assert_array_equal(m1, m2)

    ra.setData(pg.DataContainer(datafile, 's g'))
    m3 = ra.invert()

    np.testing.assert_array_equal(m1, m3)


def main():
    """Main"""
    parser = MethodManager.createArgParser(dataSuffix='sgt')
    options = parser.parse_args()

    ra = Refraction(verbose=not options.quiet, debug=pg.debug())

    ra.loadData(options.dataFileName)

    ra.showData()
    ra.showVA()
    ra.createMesh(depth=options.depth)
    ra.showMesh()
    ra.invert(lam=options.lam, max_iter=options.maxIter,
              robustData=options.robustData, blockyModel=options.blockyModel)
    ra.showResult()


if __name__ == '__main__':
    main()
    pg.wait()<|MERGE_RESOLUTION|>--- conflicted
+++ resolved
@@ -656,10 +656,6 @@
         if model is None and self.velocity is None:
             pg.info("No previous inversion result found and no model given.",
                     "Using homogeneous slowness model.")
-<<<<<<< HEAD
-=======
-
->>>>>>> 3acdff5e
             self.velocity = pg.RVector(self.mesh.cellCount(), 1.0)
             self.fop.createJacobian(1./self.velocity)
 
