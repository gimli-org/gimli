# -*- coding: utf-8 -*-
"""Method manager templates."""

<<<<<<< HEAD
from .methodManager import (MethodManager0, MeshMethodManager0,
                           MethodManager, MethodManager1d,
                           MeshMethodManager)
=======
from .methodManager import MethodManager, MethodManager1d, MeshMethodManager
>>>>>>> 58b6ac0a
<|MERGE_RESOLUTION|>--- conflicted
+++ resolved
@@ -1,10 +1,6 @@
 # -*- coding: utf-8 -*-
 """Method manager templates."""
 
-<<<<<<< HEAD
 from .methodManager import (MethodManager0, MeshMethodManager0,
-                           MethodManager, MethodManager1d,
-                           MeshMethodManager)
-=======
-from .methodManager import MethodManager, MethodManager1d, MeshMethodManager
->>>>>>> 58b6ac0a
+                            MethodManager, MethodManager1d,
+                            MeshMethodManager)