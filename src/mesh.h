--- conflicted
+++ resolved
@@ -227,9 +227,6 @@
      * tol=-1 disables this duplication check. */
     Boundary * copyBoundary(const Boundary & bound, double tol=1e-6, bool check=true);
 
-    /*! Delete all given cells from the given mesh. Warning will be really deleted.*/
-    void deleteCells(const std::vector < Cell * > & cells);
-
     void create1DGrid(const RVector & x);
 
     /*! Default boundary marker are -x[1], +x[2], +z[3], -z[4].
@@ -603,34 +600,8 @@
     void exportAsTetgenPolyFile(const std::string & filename);
     //** end I/O stuff
 
-<<<<<<< HEAD
-    /*!DEPRECATED will be removed.
-        Add data to the mesh that will be saved with by using the binary mesh
-     * format v.2. or exported with the appropriate name in VTK format,
-     * if the size of data equals the amount of nodes, cells or boundaries.
-     */
-    void addExportData(const std::string & name, const RVector & data);
-
-    /*! DEPRECATED Return the data with a given name.
-     * If there is no such data an exception is thrown.*/
-    RVector exportData(const std::string & name) const;
-
-    /*! DEPRECATED  Return the full data map read only. */
-    const std::map< std::string, RVector > & exportDataMap() const {
-        return exportDataMap_; }
-
-    /*! DEPRECATED Set the full data map.*/
-    void setExportDataMap(const std::map< std::string, RVector > & eMap) {
-        exportDataMap_ = eMap; }
-
-    /*! Empty the data map.*/
-    void clearData();
-    /*!DEPRECATED backward compatibility for bert */ 
-    void clearExportData(){ return clearData(); }
-=======
     /*! All outer boundaries, i.e., all boundaries with only one cell (the left) need to be sorted that the norm vector shows outside the mesh. */
     void fixBoundaryDirections();
->>>>>>> 6839b646
 
     void addData(const std::string & name, const CVector & data){
         this->addData(name+"-Re", real(data));
