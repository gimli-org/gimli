/******************************************************************************
 *   Copyright (C) 2006-2019 by the resistivity.net development team          *
 *   Carsten Rücker carsten@resistivity.net                                   *
 *                                                                            *
 *   Licensed under the Apache License, Version 2.0 (the "License");          *
 *   you may not use this file except in compliance with the License.         *
 *   You may obtain a copy of the License at                                  *
 *                                                                            *
 *       http://www.apache.org/licenses/LICENSE-2.0                           *
 *                                                                            *
 *   Unless required by applicable law or agreed to in writing, software      *
 *   distributed under the License is distributed on an "AS IS" BASIS,        *
 *   WITHOUT WARRANTIES OR CONDITIONS OF ANY KIND, either express or implied. *
 *   See the License for the specific language governing permissions and      *
 *   limitations under the License.                                           *
 *                                                                            *
 ******************************************************************************/

#include "dcfemmodelling.h"
#include "bertJacobian.h"
#include "bertMisc.h"
#include "bertDataContainer.h"
#include "datamap.h"
#include "electrode.h"

#include <datacontainer.h>
#include <elementmatrix.h>
#include <expressions.h>

#include <interpolate.h>
#include <linSolver.h>
#include <matrix.h>
#include <memwatch.h>
#include <mesh.h>
#include <numericbase.h>

#include <regionManager.h>
#include <shape.h>
#include <sparsematrix.h>
#include <stopwatch.h>
#include <vectortemplates.h>

#undef HAVE_LIBBOOST_THREAD

#ifdef HAVE_LIBBOOST_THREAD
#include <boost/thread.hpp>
#endif

namespace GIMLI{

void setComplexResistivities(Mesh & mesh,
                             const std::map < float, Complex > & aMap){
    std::map< float, Complex >::const_iterator itm;

    RVector am(mesh.cellCount());
    RVector ph(mesh.cellCount());

    if (aMap.size() != 0){
        for (Index i = 0, imax = mesh.cellCount(); i < imax; i++){
            itm = aMap.find(float(mesh.cell(i).marker()));
            if (itm != aMap.end()) {
                am[mesh.cell(i).id()] = std::real((*itm).second);
                ph[mesh.cell(i).id()] = std::imag((*itm).second);
            }
        }
    }
    // Assuming aMap is Ohm , phase(rad)
    setComplexResistivities(mesh, am, ph);
}

void setComplexResistivities(Mesh & mesh,
                             const RVector & am,
                             const RVector & ph){
    setComplexResistivities(mesh, polarToComplex(am, ph, true));
}

void setComplexResistivities(Mesh & mesh, const CVector & z){
    mesh.addData("AttributeReal", real(z));
    mesh.addData("AttributeImag", imag(z));
}

CVector getComplexResistivities(const Mesh & mesh){
    if (!mesh.haveData("AttributeReal") || !mesh.haveData("AttributeImag")){
        throwError(1, WHERE_AM_I +
                        " complex resistivity values expected but non found");
    }
    RVector re(mesh.data("AttributeReal"));
    RVector im(mesh.data("AttributeImag"));
    return toComplex(re, im);
}

void setComplexData(DataContainer & data,
                    const RVector & re,
                    const RVector & im){
    __MS("setComplexData")
    setComplexData(data, toComplex(re, -im));
}

void setComplexData(DataContainer & data, const CVector & z){
    __MS("setComplexData")
    data.set("u", abs(z));
    data.set("ip", -angle(z) * 1000);
}

CVector getComplexData(const DataContainer & data){
    if (!data.allNonZero("rhoa") || !data.exists("ip")){
        throwError(1, WHERE_AM_I  + " We need rhoa and ip to get complex data.");
    }
    RVector am(data("rhoa"));
    RVector ph(data("ip"));
    return polarToComplex(am, ph, true);
}

template < class Vec > bool checkIfMapFileExistAndLoadToVector(const std::string & filename, Vec & v){
    bool fromOne = true;

    if (fileExist(filename)){
        std::map < float, float > iMap(loadFloatMap(filename));
        if ((uint)rint(iMap.begin()->first) == 0){
            fromOne = false;
        }
        for (std::map <float, float>::iterator it = iMap.begin(); it != iMap.end(); it ++){

            if (it->first==-1){
                v[v.size() - 1] = it->second;
            } else {
                    uint idx = (uint)rint(it->first);
                    //std::cout << "idx: " << idx << " " << it->second <<" " << fromOne <<std::endl;
                    if (fromOne){
                        if (idx <= v.size() && idx > 0) v[idx - 1] = it->second;
                    } else {
                        if (idx < v.size() && idx >= 0) v[idx] = it->second;
                    }
            }
        }
        return true;
    }
    return false;
}

template < class ValueType >
void assembleStiffnessMatrixHomogenDirichletBC(SparseMatrix < ValueType > & S,
                                               const IndexArray & nodeID,
                                               std::vector < Vector < ValueType > > & rhs){

    for (Index i = 0; i < nodeID.size(); i ++){
        S.cleanRow(nodeID[i]);
        S.cleanCol(nodeID[i]);
        S.setVal(nodeID[i], nodeID[i], 1.0);
        if (rhs.size() == S.rows()){
            for (Index j = 0; j < rhs.size(); j ++) rhs[j][nodeID[i]] = ValueType(0.0);
        }
    }
}

template < class ValueType >
void assembleStiffnessMatrixHomogenDirichletBC(SparseMatrix < ValueType > & S,
                                               const IndexArray & nodeID){
    std::vector < Vector < ValueType > > rhs(0);
    assembleStiffnessMatrixHomogenDirichletBC(S, nodeID, rhs);
}

template < class ValueType >
void dcfemDomainAssembleStiffnessMatrix(SparseMatrix < ValueType > & S, const Mesh & mesh,
                                        const Vector < ValueType > & atts,
                                        double k, bool fix){
    S.clean();
    uint countRho0 = 0, countforcedHomDirichlet = 0;

    if (!S.valid()) S.buildSparsityPattern(mesh);

    ElementMatrix < double > Se, Stmp;

    if (atts.size() != mesh.cellCount()){
       throwLengthError(1, WHERE_AM_I + " attribute size missmatch" + str(atts.size())
                       + " != " + str(mesh.cellCount()));
    }
    ValueType rho = 0.0;
    Stopwatch swatch(true);
    unsigned long sCount = 0;

    for (uint i = 0; i < mesh.cellCount(); i++){
        rho = atts[mesh.cell(i).id()];
        //** rho == 0.0 may happen while secondary field assemblation
        if (GIMLI::abs(rho) > TOLERANCE){
            if (k > 0.0){
//             Stmp = Se.u2(mesh.cell(i));
//             Stmp *= k * k;
//             Stmp += Se.ux2uy2uz2(mesh.cell(i));

                Stopwatch s(true);
                Se.u2(mesh.cell(i));
                sCount += s.cycleCounter().toc();

                Se *= k * k;
                Se += Stmp.ux2uy2uz2(mesh.cell(i));

            } else {
                Se.ux2uy2uz2(mesh.cell(i));
            }
            S.add(Se, 1./rho);
//             Se *= 1.0 / rho;
//             S += Se;
        } else {
            //std::cout << WHERE_AM_I << " " << rho << std::endl;
        }
        if (rho < ValueType(0.0) && fix) countRho0++;
    }

    //std::cout << "assemble time: " << swatch.cycleCounter().toc() << " " << sCount << "  " << swatch.duration()  << std::endl;
    if (fix){
        IndexArray fixSingNodesID;
        for (uint i = 0; i < S.size(); i ++){
            if (::fabs(S.getVal(i, i) < TOLERANCE)) {
                fixSingNodesID.push_back(i);
                countforcedHomDirichlet++;
            }
        }
        assembleStiffnessMatrixHomogenDirichletBC(S, fixSingNodesID);
    }

    if (countRho0){
        std::cout << WHERE_AM_I << " WARNING! " << countRho0
                << " cells with rho <= 0.0 found." << std::endl;
    }
    if (countforcedHomDirichlet++){
        std::cout << WHERE_AM_I << " WARNING! " << countforcedHomDirichlet
                << " nodes forced to homogen dirichlet to fix singularity of stiffness matrix" << std::endl;
    }
}

void dcfemDomainAssembleStiffnessMatrix(RSparseMatrix & S, const Mesh & mesh,
                                        double k, bool fix){
    dcfemDomainAssembleStiffnessMatrix(S, mesh, mesh.cellAttributes(),
                                       k, fix);
}
void dcfemDomainAssembleStiffnessMatrix(CSparseMatrix & S, const Mesh & mesh,
                                        double k, bool fix){
    CVector res(getComplexResistivities(mesh));
    // if (min(imag(res)) < TOLERANCE){
    //     log(Error, "Check *******************************************");
    // }
    dcfemDomainAssembleStiffnessMatrix(S, mesh, res, k, fix);
}
template < class ValueType >
void dcfemBoundaryAssembleStiffnessMatrix(SparseMatrix < ValueType > & S,
                                          const Mesh & mesh,
                                          const Vector < ValueType > & atts,
                                          const RVector3 & source,
                                          double k){
    ElementMatrix < double > Se;
    std::set < Node * > homDirNodes;
    for (Index i = 0, imax = mesh.boundaryCount(); i < imax; i++){
        int marker = mesh.boundary(i).marker();
        if (marker < 0){
            switch (marker){
            case MARKER_BOUND_HOMOGEN_NEUMANN: break;
            case MARKER_BOUND_MIXED:{

                ValueType rho(0.0);
                Cell * cell = mesh.boundary(i).leftCell();
                if (!cell) cell = mesh.boundary(i).rightCell();
                if (!cell) cell = findCommonCell(mesh.boundary(i).shape().nodes());
                if (cell) {
//                     rho = cell->attribute();
                    rho = atts[cell->id()];
                    //rho = 1.0;
                } else {
                    mesh.exportVTK("FailBC");
                    mesh.save("FailBC");
                    throwError(1, " no cell found for boundary. can't determine mixed boundary conditions. See FailBC exports." + str(i));
                }

                if (GIMLI::abs(rho) < TOLERANCE){
                    std::cerr << WHERE_AM_I << " parameter rho == 0.0 found " << rho << std::endl;
                }
                Se.u2(mesh.boundary(i));
                S.add(Se, (mixedBoundaryCondition(mesh.boundary(i), source, k) / rho));
                //Se *= (mixedBoundaryCondition(mesh.boundary(i), source, k) / rho);
                // S += Se;
            } break;
            case MARKER_BOUND_HOMOGEN_DIRICHLET:
                for (Index n = 0; n < mesh.boundary(i).nodeCount(); n ++){
                    homDirNodes.insert(&mesh.boundary(i).node(n));
                }
                break;
            case MARKER_BOUND_DIRICHLET: THROW_TO_IMPL; break;
            default:
	       //	std::cerr << WHERE_AM_I << " boundary condition for marker " << marker << " not
                 //defined." << std::endl;
                break;
            }
        }
    }

    IndexArray vecHomDirNodes;
    for (std::set< Node * >::iterator it = homDirNodes.begin(); it != homDirNodes.end(); it ++){
        vecHomDirNodes.push_back((*it)->id());
    }
    assembleStiffnessMatrixHomogenDirichletBC(S, vecHomDirNodes);
}

void dcfemBoundaryAssembleStiffnessMatrix(RSparseMatrix & S, const Mesh & mesh,
                                          const RVector3 & source,
                                          double k){
    dcfemBoundaryAssembleStiffnessMatrix(S, mesh, mesh.cellAttributes(),
                                         source, k);
}

void dcfemBoundaryAssembleStiffnessMatrix(CSparseMatrix & S, const Mesh & mesh,
                                          const RVector3 & source,
                                          double k){
    dcfemBoundaryAssembleStiffnessMatrix(S, mesh, getComplexResistivities(mesh),
                                         source, k);
}

void assembleCompleteElectrodeModel_(RSparseMatrix & S,
                                    const std::vector < ElectrodeShape * > & elecs,
                                    uint oldMatSize, bool lastIsReferenz,
                                    const RVector & contactImpedances){
    RSparseMapMatrix mapS(S);
    ElementMatrix < double > Se;

    uint nElectrodes = elecs.size();
    mapS.setRows(oldMatSize + nElectrodes);
    mapS.setCols(oldMatSize + nElectrodes);

    // RVector vContactImpedance( nElectrodes, 1.0); // Ohm * m^2

    // bool hasImp = checkIfMapFileExistAndLoadToVector("contactImpedance.map",  vContactImpedance);

    bool hasImp = true;
    RVector vContactResistance(nElectrodes, 1.0); // Ohm
    bool hasRes = checkIfMapFileExistAndLoadToVector("contactResistance.map", vContactResistance);

    for (uint elecID = 0; elecID < nElectrodes; elecID ++){

        //** some scale value, can used for contact impedance
        double sumArea = elecs[elecID]->domainSize();
        uint mat_ID = oldMatSize + elecID;
        // __MS(elecID)
        // __MS(sumArea)
        // __MS(elecs[elecID])
        elecs[elecID]->setMID(mat_ID);

        double contactResistance = vContactResistance[elecID];
        double contactImpedance  = contactImpedances[elecID];

        std::vector < MeshEntity * > electrodeEnts(elecs[elecID]->entities());
        if (hasImp || hasRes){
            if (sumArea < TOLERANCE){ //** point electrode
                contactImpedance = 1.0;
                sumArea = 1.0;
            } else {
                if (hasRes) contactImpedance = contactResistance * sumArea;
                else if (hasImp) contactResistance = contactImpedance / sumArea;
            }
            if (sumArea != 1.0){
                std::cout << "Electrode " << elecs[elecID]->id()
                    << " Contact- resistance: "<< contactResistance << " Ohm"
                    << " - impedance: " << contactImpedance  << " Ohm m^2"
                    << " - area: " << sumArea << " m^2" << std::endl;
            }
        }

        //std::cout << "electrode facet contact impedance: " << contactImpedance << std::endl;
        for (uint j = 0; j < electrodeEnts.size(); j ++){

            Se.u(*electrodeEnts[j]);

            if (lastIsReferenz && elecID == nElectrodes - 1){
                Se /= contactImpedance;
            } else {
                Se /= -contactImpedance;
            }

            //** C
            mapS.addToCol(mat_ID, Se);
                //** C'
            mapS.addToRow(mat_ID, Se);
//            std::cout << Se<< std::endl;
            //if (::fabs(contactImpedance - 1.0) > TOLERANCE){
                //** B +=
                Se.u2(*electrodeEnts[j]);
                Se /= contactImpedance;
                mapS += Se;
//             } else {
//                 std::cout << " cem: without contactImpedance " << std::endl;
//             }
        } // for each: electrode entity

        //** G
        if (lastIsReferenz){
            throwError(1, "CEM with lastIsReferenz is currently not supported. Please add Reference Electrode");
            //**!! this leads to nonpositive definite S .. pls check
            if (elecID != nElectrodes- 1){
                std::cout << " cem: last is reference" << std::endl;
                uint refID = oldMatSize + nElectrodes -1;

                mapS[refID][mat_ID] = sumArea / contactImpedance;
                mapS[mat_ID][refID] = sumArea / contactImpedance;

                mapS[refID][refID]   = 2.0 * sumArea / contactImpedance;
                mapS[mat_ID][mat_ID] = 2.0 * sumArea / contactImpedance;
            }
        } else {
            if (::fabs(sumArea) < TOLERANCE){
                //** asuming node electrode
                mapS[mat_ID][mat_ID] = 1.0;
            } else {
                mapS[mat_ID][mat_ID] = sumArea / contactImpedance;
            }
        }
    } // for each: electrode
    S = mapS;
}

void assembleCompleteElectrodeModel(RSparseMatrix & S,
                                    const std::vector < ElectrodeShape * > & elecs,
                                    uint oldMatSize, bool lastIsReferenz,
                                    const RVector & contactImpedances){
    assembleCompleteElectrodeModel_(S, elecs, oldMatSize, lastIsReferenz, contactImpedances);
}

void assembleCompleteElectrodeModel(CSparseMatrix & S,
                                    const std::vector < ElectrodeShape * > & elecs,
                                    uint oldMatSize, bool lastIsReferenz,
                                    const RVector & contactImpedances){
    THROW_TO_IMPL
}

double mixedBoundaryCondition(const Boundary & boundary, const RVector3 & source, double k){
    if (!source.valid()){
        std::cerr << WHERE_AM_I << " no valid source found " << std::endl;
        return 0.0;
    }
    double mirrorPlaneZ = 0.0;
    RVector3 sourceMir(source);
    uint dim = 3;
    if (k > 0) dim = 2;
    sourceMir[dim - 1] = 2.0 * mirrorPlaneZ - source[dim - 1];

    RVector3 facetPos(boundary.center());
    RVector3 norm(boundary.norm());
    RVector3 r(source - facetPos);
    RVector3 rMir(sourceMir - facetPos);
    double rAbs = r.abs(), rMirAbs = rMir.abs();

//   std::cout << " S: " << source << " S': " << sourceMir
// 	    << " F: " << facetPos << " B: " << boundary.node(0) << " " << boundary.node(1) << " n: " << norm
// 	    << " r: "  << r<< " r'" << rMir << std::endl;

    double result = 0.0;
    enum spaceConfig{HALFSPACE,FULLSPACE,MIRRORSOURCE} config = MIRRORSOURCE;

    if (k == 0){ // 3D
        result = ((rMirAbs * rMirAbs) * std::fabs(r.dot(norm))    / rAbs      +
                   (rAbs * rAbs)       * std::fabs(rMir.dot(norm)) / rMirAbs) /
                   (rMirAbs * rAbs * (rAbs + rMirAbs));

                //(|r'|² * |r * n| / |r| + |r|² * |r' * n| / |r'|) / (|r'|*|r|* (|r|+|r'|))
//     switch(config){
//     case HALFSPACE:
//       result =::fabs(r.scalar(norm)) / (rAbs * rAbs);
//       break;
//     case FULLSPACE: TO_IMPL break;
//     case MIRRORSOURCE:
    // nach Bing & Greenhalgh

    //    cout << alpha << std::endl;
//       break;
//     default:
//       std::cerr << WHERE_AM_I << " Warning SpaceConfigEnum = " << config << std::endl;
//       break;
//     }
    } else { // 2.5D
        switch(config){
        case HALFSPACE:
            if (std::fabs(besselK0(rAbs * k)) < 1e-40) return 0.0;
            result = k * std::fabs(r.dot(norm)) / rAbs * besselK1(rAbs * k) / besselK0(rAbs * k);
        break;
        case FULLSPACE:
            if (std::fabs(besselK0(rAbs * k)) < 1e-40) return 0.0;
            //ca: is there missing factor 2??????????
            result = k * std::fabs(r.dot(norm)) / rAbs * besselK1(rAbs * k) / besselK0(rAbs * k);
        break;
        case MIRRORSOURCE:
            if ((::fabs(besselK0(rAbs * k)) < TOLERANCE) ||
                    (::fabs(besselK0(rMirAbs * k)) < TOLERANCE)) return 0.0;

            result = k * (::fabs(r.dot(norm)) / rAbs * besselK1(rAbs * k) +
		      ::fabs(rMir.dot(norm)) / rMirAbs  * besselK1(rMirAbs * k)) /
	       (besselK0(rAbs * k) + besselK0(rMirAbs * k));
        break;
        }
    }

    if (std::isnan(result) || std::isinf(result) || std::fabs(result) < TOLERANCE){
            std::cerr << WHERE_AM_I << " Warning " << result << std::endl;
            std::cerr << "Source: " << source << std::endl;
            std::cerr << "n: " << norm << std::endl;
            std::cerr << "r: " << r << " rMir " << rMir << std::endl;
            std::cerr << "besselK1(rAbs * k) " << besselK1(rAbs * k) << " k " << k << std::endl;
            std::cerr << "rMirAbs " << rMirAbs << " rAbs " << rAbs << std::endl;
    }

    return result;
}

DCMultiElectrodeModelling::DCMultiElectrodeModelling(bool verbose)
    : ModellingBase(verbose) {
    init_();
}

DCMultiElectrodeModelling::DCMultiElectrodeModelling(Mesh & mesh, bool verbose)
    : ModellingBase(verbose) {
    init_();
    setMesh(mesh);
}

DCMultiElectrodeModelling::DCMultiElectrodeModelling(DataContainerERT & dataContainer, bool verbose)
    : ModellingBase(dataContainer, verbose){
    init_();
}

DCMultiElectrodeModelling::DCMultiElectrodeModelling(Mesh & mesh, DataContainerERT & dataContainer, bool verbose)
    : ModellingBase(dataContainer, verbose){
    init_();
    setMesh(mesh);
}

DCMultiElectrodeModelling::~DCMultiElectrodeModelling(){
    if (subSolutions_ && subpotOwner_) {
        delete subSolutions_;
    }

    if (electrodeRef_ && electrodeRef_ != electrodes_.back()){
        delete electrodeRef_;
    }

    if (primDataMap_) delete primDataMap_;

    for_each(electrodes_.begin(), electrodes_.end(), deletePtr());
}

void DCMultiElectrodeModelling::init_(){
    analytical_          = false;
    topography_          = false;
    neumannDomain_       = true;
    lastIsReferenz_      = false;
    complex_             = false;
    setSingValue_        = true;

    subpotOwner_         = false;
    subSolutions_        = NULL;

    electrodeRef_        = NULL;
    JIsRMatrix_          = true;
    JIsCMatrix_          = false;

    buildCompleteElectrodeModel_    = false;
    dipoleCurrentPattern_           = false;

    primDataMap_ = new DataMap();

    byPassFile_ = "bypass.map";


    Index nThreads = getEnvironment("BERTTHREADS", 0, verbose_);
    nThreads = getEnvironment("BERT_NUM_THREADS", 0, verbose_);
    if (nThreads > 0) setThreadCount(nThreads);

}

void DCMultiElectrodeModelling::setComplex(bool c) {
    if (complex_ != c){

        if (subSolutions_ && subpotOwner_) {
            delete subSolutions_;
            subSolutions_ = 0;
        }
        complex_=c;
    }
}

DataContainerERT & DCMultiElectrodeModelling::dataContainer() const{
    return dynamic_cast < DataContainerERT & >(*dataContainer_);
}

void DCMultiElectrodeModelling::deleteMeshDependency_(){
    for_each(electrodes_.begin(), electrodes_.end(), deletePtr()); electrodes_.clear();
    electrodeRef_        = NULL;
}

void DCMultiElectrodeModelling::assembleStiffnessMatrixDCFEMByPass(RSparseMatrix & S){
    assembleStiffnessMatrixDCFEMByPass_(S);
}

void DCMultiElectrodeModelling::assembleStiffnessMatrixDCFEMByPass(CSparseMatrix & S){
    //assembleStiffnessMatrixDCFEMByPass_(S);
}

template < class ValueType >
void DCMultiElectrodeModelling::assembleStiffnessMatrixDCFEMByPass_(SparseMatrix < ValueType > & _S){

    std::vector < std::pair< Index, Index> > byPassPair;
    std::vector < std::pair< Index, Index> > byPassNodesPair;
    std::vector < double > resistance;
    std::vector < double > resistanceNode;
    std::vector < std::string > row;

    if (fileExist(byPassFile_)){
        if (verbose_) std::cout << byPassFile_ << " found in working path. Applying them." << std::endl;
        std::fstream file; openInFile(byPassFile_, &file, true);

        // Check bypass File
        while(!file.eof()) {
            row  = getNonEmptyRow(file);
            if (row.size() == 3){
                Index eK1idx = toInt(row[0]);
                Index eK2idx = toInt(row[1]);
                double resis = toFloat(row[2]);

                Index a1 = 0, a2 = 0;

                if (eK1idx < 1){
                    std::cerr << WHERE_AM_I << " bypass electrode unknown: " << eK1idx << " please choose electrode indices from 1. Ignoring." << std::endl;
                    continue;
                }
                if (eK1idx < electrodes_.size()) {
                    a1 = electrodes_[eK1idx - 1]->mID();
                } else {
                    std::cerr << WHERE_AM_I << " bypass electrode unknown " << eK1idx << " e-size = "
                            << electrodes_.size() << " Ignoring."<< std::endl;
                    continue;
                }
                if (eK1idx < electrodes_.size()) {
                    a2 = electrodes_[eK2idx - 1]->mID();
                } else {
                    std::cerr << WHERE_AM_I << " bypass electrode unknown " << eK1idx << " e-size = "
                            << electrodes_.size() << " Ignoring."<< std::endl;
                    continue;
                }

                if (a1 < 0 || a2 < 0){
                    std::cerr << WHERE_AM_I << " bypass dofID unknown " << a1 << " "
                        << a2 <<  " Ignoring."<< std::endl;
                    continue;
                }
                byPassNodesPair.push_back(std::pair< Index, Index>(a1, a2));
                resistanceNode.push_back(resis);
            } else if (row.size() == 2){
                int nodeMarker = toInt(row[0]);
                double resis = toFloat(row[1]);

                IndexArray nodesIDX(mesh_->findNodesIdxByMarker(nodeMarker));
                if (nodesIDX.size()){
                    for (Index i=0; i < nodesIDX.size()-1; i ++ ){
                        byPassNodesPair.push_back(std::pair< Index, Index>(nodesIDX[i], nodesIDX[i+1]));
                        resistanceNode.push_back(resis);
                    }
                } else {
                    std::cerr << WHERE_AM_I << " Warning! cannot requested node marker ("+str(nodeMarker)+") for bypass.map.\n" <<
                    "Expect either: \n int(ElectrodeID) int(ElectrodeID) double(resistance)\n or \n"<<
                    "int(NodeMarker) double(resistance)" << row.size() << std::endl;
                }

            } else if (row.size() > 0){
                std::cerr << WHERE_AM_I << " Warning! Wrong format for bypass.map.\n" <<
                    "Expect either: \n int(ElectrodeID) int(ElectrodeID) double(resistance)\n or \n"<<
                    "int(NodeMarker) double(resistance)" << row.size() << std::endl;
            }
        } // while file
        file.close();
    } // if file can be read

    //## looking for CEM nodes
    if (bypassNodeIdx_.size()){
        std::map < float, float > rMap;
        if (fileExist("electrodeBypassResistances.map")){
            rMap = loadFloatMap("electrodeBypassResistances.map");
        }

        for (Index j = 0; j < bypassNodeIdx_.size(); j ++){
            int marker = bypassNodeIdx_[j];

            IndexArray nodesIDX(mesh_->findNodesIdxByMarker(marker));

            for (Index i = 0; i < nodesIDX.size()-1; i ++){
                byPassNodesPair.push_back(std::pair< Index, Index>(nodesIDX[i],
                                                                   nodesIDX[i+1]));

                if (rMap.count(float(marker))){
                    resistanceNode.push_back(rMap[float(marker)]);
                } else {
                    resistanceNode.push_back(1e-6);
                }
            }
        }
    }

    RSparseMapMatrix S(_S);
    for (Index i = 0; i < byPassNodesPair.size(); i ++){
        Index a1 = byPassNodesPair[i].first;
        Index a2 = byPassNodesPair[i].second;
        if (verbose_) std::cout << "Bypass nodes: " << a1 << "-" << a2 << " with resistance: "
                          << resistanceNode[i] << std::endl;
        double val = 1.0 / resistanceNode[i];

        S[a1][a1] += val;
        S[a2][a2] += val;
        S[a1][a2] -= val;
        S[a2][a1] -= val;
    }
    _S = S;
}

void DCMultiElectrodeModelling::updateMeshDependency_(){

    if (subSolutions_) subSolutions_->clear();

    for_each(electrodes_.begin(), electrodes_.end(), deletePtr());
    electrodes_.clear();

    electrodeRef_        = NULL;
    //** Try to analyse the geometrie, check for topography and looking
    // for surface Z-Koordinate
    topography_     = false;
    neumannDomain_  = true;
    surfaceZ_       = -MAX_DOUBLE;
    bool init       = false;

    for (Index i = 0; i < mesh_->boundaryCount(); i++){
        if (mesh_->boundary(i).marker() == MARKER_BOUND_MIXED ||
            mesh_->boundary(i).marker() == MARKER_BOUND_HOMOGEN_DIRICHLET ||
            mesh_->boundary(i).marker() == MARKER_BOUND_DIRICHLET){
            neumannDomain_ = false;
        }

        if (mesh_->boundary(i).marker() == MARKER_BOUND_HOMOGEN_NEUMANN &&
            !topography_){
            if (init == false) {
                surfaceZ_ = mesh_->boundary(i).center()[mesh_->dim() -1];
                init = true;
            } else {
                if (mesh_->boundary(i).center()[mesh_->dim() -1] != surfaceZ_){
                    if (verbose_) {
                        std::cout << "Found topography for surface="
                                  << surfaceZ_ << " : "
                                  << mesh_->boundary(i).center()[mesh_->dim() -1] << std::endl;
                    }
                    topography_ = true;
                }
            }
        }
    }

    if (neumannDomain_) {
        if (verbose_) {
            std::cout << "Found neumann domain. Setting topography=1." << std::endl;
        }
        topography_ = true;
    }

    //** when we calculate 2,5D we never have neumannDomain
    if (mesh_->dim() == 2){
        if (neumannDomain_){
            neumannDomain_ = false;
            if (verbose_) {
                std::cout << "Found neumann domain. but 2.5D -> neumann: false" << std::endl;
            }
        }
    }
//    mesh_->exportBoundaryVTU("meshBound");
    if (mesh_->haveData("AttributeReal") && mesh_->haveData("AttributeImag")){
        this->setComplex(true);
    }

    //## new mesh but old data .. so we need search electrodes again
    searchElectrodes_();
}

void DCMultiElectrodeModelling::updateDataDependency_(){

    if (subSolutions_) subSolutions_->clear();

    for_each(electrodes_.begin(), electrodes_.end(), deletePtr());
    electrodes_.clear();

    electrodeRef_        = NULL;
    if (mesh_) searchElectrodes_();
}

void DCMultiElectrodeModelling::setContactImpedances(const RVector & zi){
    vContactImpedance_ = zi;
}

void DCMultiElectrodeModelling::searchElectrodes_(){

    if (!mesh_){
        throwError(1, "DCMultiElectrodeModelling::searchElectrodes_() have no mesh defined");
    }
    if (electrodes_.size() > 0) return;

    passiveCEM_.clear();

    //** step 1 search the mesh for signs of electrodes
    std::vector < Index > sourceIdx = mesh_->findNodesIdxByMarker(MARKER_NODE_ELECTRODE);
    IndexArray refSourceIdx  = mesh_->findNodesIdxByMarker(MARKER_NODE_REFERENCEELECTRODE);
    calibrationSourceIdx_    = mesh_->findNodesIdxByMarker(MARKER_NODE_CALIBRATION);

    //** looking for CEM-boundaries
    std::map< int, std::vector< MeshEntity * > > electrodeFaces;

    for (Index i = 0, imax = mesh_->boundaryCount(); i < imax; i++){
        int marker = mesh_->boundary(i).marker();
        if (marker <= MARKER_BOUND_ELECTRODE + 1){ // +1 since -9999 is passive body
            electrodeFaces[MARKER_BOUND_ELECTRODE - marker].push_back(&mesh_->boundary(i));
        }
    }

    //** looking for CEM-cells
    for (Index i = 0, imax = mesh_->cellCount(); i < imax; i++){
        int marker = mesh_->cell(i).marker();

        if (marker <= MARKER_BOUND_ELECTRODE and marker > MARKER_FIXEDVALUE_REGION){
            electrodeFaces[MARKER_BOUND_ELECTRODE - marker].push_back(&mesh_->cell(i));
        }
    }

    //** looking for CEM-nodes (bypass)
    std::map< int, std::vector< Node * > > bypassNodes;
    for (Index i = 0, imax = mesh_->nodeCount(); i < imax; i++){
        int marker = mesh_->node(i).marker();
        // no nails. either CEM faces OR CEM bypass nodes
        if (marker <= MARKER_BOUND_ELECTRODE &&
            !electrodeFaces.count(MARKER_BOUND_ELECTRODE - marker)){

            if (!bypassNodes.count(MARKER_BOUND_ELECTRODE - marker)) {
                bypassNodeIdx_.push_back(marker);
            }
            bypassNodes[MARKER_BOUND_ELECTRODE - marker].push_back(&mesh_->node(i));
        }
    }

    std::list < ElectrodeShape * > cemElectrodes;
    std::list < ElectrodeShape * > passiveCEMBodies;
    for (std::map< int, std::vector< MeshEntity * > >::iterator it = electrodeFaces.begin();
         it != electrodeFaces.end(); it ++){
        if (it->first >= 0){
            cemElectrodes.push_back(new ElectrodeShapeDomain(it->second));
            cemElectrodes.back()->setId(it->first);
        } else {
            passiveCEMBodies.push_back(new ElectrodeShapeDomain(it->second));
        }
                //** transform to start with electrode-id == 0;
    }
    Index nodeECounter = 0, nodeBCounter = 0, freeECounter = 0;
    Index cemECounter = 0, passiveCEMbodyCounter = 0;

    if (dataContainer_){
        //!!** match the known electrode to list of electrodes from the datacontainer
        R3Vector ePos(dataContainer_->sensorPositions());

        //!!** For 2d-problems we have to check if xy or xz coordinates are given
        //!!** only xy is valid so it is necessary to swap the coordinates
        if (mesh_->dim() == 2){
            if ((zVari(ePos) || max(abs(z(ePos))) > 0) &&
                (!yVari(ePos) && max(abs(y(ePos))) < 1e-8)){

                if (verbose_) std::cout << "Warning! swap YZ coordinates for sensor positions to meet mesh dimensions." << std::endl;

                swapYZ(ePos);
            }
        }

        for (uint i = 0; i < ePos.size(); i ++){
            bool match = false;
            //** match the known CEM-electrodes
            for (std::list< ElectrodeShape * >::iterator it = cemElectrodes.begin();
                 it != cemElectrodes.end(); it ++){
                    std::cout << "req.pos:" << ePos[i] << " epos("
                                << (*it)->id() << "): " << (*it)->pos()
                                << " dist: " <<  ePos[i].distance((*it)->pos())
                                << " e-size: " << std::sqrt((*it)->domainSize())*2.0
                                << std::endl;

                if (ePos[i].distance((*it)->pos()) < std::sqrt((*it)->domainSize()) * 2.0 ||
                    (uint)(*it)->id() == i) {
                    electrodes_.push_back((*it));
                    electrodes_.back()->setId(i);
                    electrodes_.back()->setPos(ePos[i]);
                    cemElectrodes.erase(it);
                    cemECounter++;
                    match = true;
                    break;
                }
            }
            //** match the known bypass-electrodes
            if (!match){
                for (std::map< int, std::vector< Node * > >::iterator it = bypassNodes.begin();
                     it != bypassNodes.end(); it ++){
// //                     std::cout << ePos[i] << " " << mesh_->node(*it).pos() <<
// //                             " " << ePos[i].dist(mesh_->node(*it).pos()) << std::endl;
                     if (ePos[i].dist(it->second[0]->pos()) < 0.01){ //CR 1cm?? really??
                        electrodes_.push_back(new ElectrodeShapeNodesWithBypass(it->second));
                        electrodes_.back()->setId(i);
                        bypassNodes.erase(it);
                        nodeBCounter++;
                        match = true;
                        break;
                    }
                }
            }

            //** match the known node-electrodes
            if (!match){
                for (std::vector< Index >::iterator it = sourceIdx.begin(); it != sourceIdx.end(); it ++){
                    //  std::cout << ePos[i] << " " << mesh_->node(*it).pos() <<
                    //                          " " << ePos[i].dist(mesh_->node(*it).pos()) << std::endl;
                    if (ePos[i].dist(mesh_->node(*it).pos()) < 0.01){ //CR 1cm?? really??
                        electrodes_.push_back(new ElectrodeShapeNode(mesh_->node(*it)));
                        electrodes_.back()->setId(i);
                        sourceIdx.erase(it);
                        nodeECounter++;
                        match = true;
                        break;
                    }
                }
            }

            //** fill the missing with node independent electrodes
            if (!match){
                Cell * cell = mesh_->findCell(ePos[i]);
                if (cell){
                    electrodes_.push_back(new ElectrodeShapeEntity(*cell, ePos[i]));
                } else{
                    electrodes_.push_back(new ElectrodeShape(ePos[i]));
                    std::cerr << WHERE_AM_I << " " << ePos[i] << " mesh " << mesh_->boundingBox() << std::endl;

                    for (auto &n : sourceIdx){
                        std::cout << ePos[i] << " " << mesh_->node(n).pos() <<
                                                " " << ePos[i].dist(mesh_->node(n).pos()) << std::endl;
                    }
                    throwError(1, "There is a requested electrode that does not match the given mesh. ");
                }

//                     std::cout << ePos[i] << std::endl;
//                     std::cout << *cell << std::endl;

                electrodes_.back()->setId(i);
                freeECounter++;
            }
        } // for all in ePos

    } else { //** no dataContainer_

        //** add all remaining CEM-electrodes
        for (std::list< ElectrodeShape * >::iterator it = cemElectrodes.begin();
            it != cemElectrodes.end(); it ++){
            electrodes_.push_back((*it));
                    //** transform to start with electrode-id == 0;
            electrodes_.back()->setId(cemECounter);
            cemECounter++;
        }

        //** add all known bypass-electrodes
        for (std::map< int, std::vector< Node * > >::iterator it = bypassNodes.begin();
            it != bypassNodes.end(); it ++){
// //                     std::cout << ePos[i] << " " << mesh_->node(*it).pos() <<
// //                             " " << ePos[i].dist(mesh_->node(*it).pos()) << std::endl;
            electrodes_.push_back(new ElectrodeShapeNodesWithBypass(it->second));
            electrodes_.back()->setId(cemECounter + nodeBCounter);
            nodeBCounter++;
        }

        //** add all remaining electrodes to the calculation
        for (std::vector < Index >::iterator it = sourceIdx.begin(); it != sourceIdx.end(); it ++){
            electrodes_.push_back(new ElectrodeShapeNode(mesh_->node(*it)));
            electrodes_.back()->setId(nodeECounter + nodeBCounter + cemECounter);
            nodeECounter++;
        }
    }

    //** add passive cem bodies
    for (std::list< ElectrodeShape * >::iterator it = passiveCEMBodies.begin();
         it != passiveCEMBodies.end(); it ++){
        passiveCEM_.push_back((*it));
        passiveCEM_.back()->setId(-1);
        passiveCEMbodyCounter ++;
    }

    if (cemECounter > 0 || passiveCEMbodyCounter > 0) buildCompleteElectrodeModel_ = true;

    if (verbose_) {
        if (dataContainer_){
            std::cout << "Found datafile: " << dataContainer_->sensorCount()
                    << " electrodes" << std::endl;
        }
        if (cemECounter) {
            std::cout << "Found: " << cemECounter << " cem-electrodes" << std::endl;
        }
        if (nodeBCounter) {
            std::cout << "Found: " << nodeBCounter << " bypass-electrodes" << std::endl;
        }
        if (nodeECounter) {
            std::cout << "Found: " << nodeECounter << " node-electrodes" << std::endl;
        }
        if (freeECounter) {
            std::cout << "Found: " << freeECounter << " free-electrodes" << std::endl;
        }
        if (passiveCEMbodyCounter) {
            std::cout << "Found: " << passiveCEMbodyCounter << " passive cem bodies" << std::endl;
        }
    }

    //** Two special cases:
    //** Just one reference electrode node is possible,
    if (refSourceIdx.size()) {
        if (verbose_) std::cout   << "Found: " << refSourceIdx.size()
                                    << " reference electrode node." << std::endl;
        electrodeRef_ = new ElectrodeShapeNode(mesh_->node(refSourceIdx[0]));
    }

    //** though several calibration point nodes are.
    if (calibrationSourceIdx_.size()) {
        if (verbose_) std::cout << "Found: " << calibrationSourceIdx_.size()
                                    << " calibration node." << std::endl;
    }

    if (electrodes_.size() > 0){

        //** looking for source center Position;
        RVector3 sumPos(0.0, 0.0, 0.0);
        for (uint i = 0; i < electrodes_.size(); i ++){
            if (electrodes_[i]->valid()) sumPos += electrodes_[i]->pos();
        }
        sourceCenterPos_ = sumPos / (double)electrodes_.size();

        if (kValues_.empty() || weights_.empty()){
            if (dataContainer_){
                initKWaveList(*mesh_, kValues_, weights_, dataContainer_->sensorPositions(), verbose_);
            } else {
                initKWaveList(*mesh_, kValues_, weights_, verbose_);
            }
        }
    } else {
        //throwError(1, WHERE_AM_I+ " Warning ! Found neighter electrode nodes nor electrode facets, don't know what to do. ");
        std::cout << "Warning! Found neighter electrode nodes nor electrode facets, don't know what to do. " << std::endl;
    }

    if (neumannDomain_){
        if (calibrationSourceIdx_.size() == 0) {
            std::cout << "Warning! neumann domain without calibration (potential reference) point. "
                        << "This may lead to a non-positive definite matrix. LDL can solve instead of"
                            " CHOLMOD, but better you add VIP with calibration marker "
                        << MARKER_NODE_CALIBRATION << std::endl;
            std::cout << "Choose first node as calibration node " << std::endl;
            calibrationSourceIdx_.push_back(0);
        }

        if (!electrodeRef_ && !dipoleCurrentPattern_) {
            if (verbose_) {
                std::cout << "Found neumann domain without reference electrode. " << std::endl
                            << "Choose last electrode as reference. " << std::endl;
            }
            if (electrodes_.size() == 0){
                log(Warning, "No electrodes defined.");
                return;
            }
            electrodeRef_ = electrodes_.back();
            lastIsReferenz_ = true;
        }
    } else { // no neumann
        if (verbose_) std::cout << "Found non-neumann domain" << std::endl;
        if (calibrationSourceIdx_.size()){
            std::cout << "Non-neumann domain conflicts with given calibration point. Ignoring calibration." << std::endl;
            calibrationSourceIdx_.clear();
        }
    }
}

RVector DCMultiElectrodeModelling::createDefaultStartModel(){
    RVector vec(this->regionManager().parameterCount(), 0.0);
    if (dataContainer_ != NULL){
         vec.fill(median(dataContainer_->get("rhoa")));
    } else {
        std::cerr << WHERE_AM_I << " No datacontainer given. " << std::endl;
    }
    return vec;
}

RVector DCMultiElectrodeModelling::response(const RVector & model,
                                            double background){

    if (std::fabs(min(dataContainer_->get("k"))) < TOLERANCE){
        if (!(this->topography() || buildCompleteElectrodeModel_)){
            dataContainer_->set("k",
                              this->calcGeometricFactor(this->dataContainer()));
            log(Warning, " data contains no K-factors but we find them "
                         " analytical for the response call");

        } else {
            throwError(1, WHERE_AM_I + " data contains no K-factors ");
        }
    }

    if (!this->mesh_){
        log(Critical, "Found no mesh so I can't calcuate a response.");
    }
    if (complex()){

        if (min(abs(model) < TOLERANCE)){
            model.save("modelFail.vector");
            log(Critical, " complex response for abs model with negative or zero resistivity is not defined.");
        }

        DataMap dMap(response_(toComplex(model(0, model.size()/2),
                                         model(model.size()/2, model.size())),
                               Complex(background, -9e99)));

        RVector respRe(dMap.data(this->dataContainer(), false, false));
        RVector respIm(dMap.data(this->dataContainer(), false, true));

        CVector resp(toComplex(respRe, respIm) * dataContainer_->get("k"));
        return cat(real(resp), imag(resp));
<<<<<<< HEAD

        RVector am(abs(resp));
        RVector ph(-angle(resp));

        if (verbose_){
            std::cout << "Response: min(amp) = " << min(am)
                               << " max(amp) = " << max(am)
                               << " min(-phi) = " << min(ph)
                               << " max(-phi) = " << max(ph)
                               << std::endl;
            std::cout << "not yet implemented Reciprocity rms(modelReciprocity) "
                      << std::endl;
        }

        return cat(am, ph);
=======
>>>>>>> 62a4c91e
    } // if complex

    //** to following can lead to problematic situations https://gitlab.com/resistivity-net/bert/issues/41
    // but costs one forward calculation so its probably better to
    // remove it (temporary comment)
    // if (::fabs(max(model) - min(model)) < TOLERANCE){
    //     if (!this->topography_ ){
    //         return RVector(dataContainer_->size(), min(model));
    //     } else {
    //         std::cout << "Calcuating numerical response for homogeneous model due to topography";
    //     }
    // }

    if (min(model) < TOLERANCE){
        model.save("modelFail.vector");
        log(Critical, " response for model with negative or zero resistivity is not defined.:",
                     min(model), max(model));
    }

    DataMap dMap(response_(model, background));
    RVector resp(dMap.data(this->dataContainer()));
    RVector respRez(dMap.data(this->dataContainer(), true));

    if (resp.size() != dataContainer_->size() || respRez.size() != dataContainer_->size()){
        throwError(1, WHERE_AM_I + " size wrong: " + str(dataContainer_->size())
        + " " + str(resp.size()) + " " + str(respRez.size()));
    }

    resp    *= dataContainer_->get("k");
    respRez *= dataContainer_->get("k");

    RVector modelReciprocity((resp - respRez) / (resp + respRez) * 2.0);

    if (verbose_){
        if (min(resp) < 0 && 1){
            std::cout << "Found neg. resp (saving)." << std::endl;
                for (uint i = 0; i < resp.size(); i ++){
                    if (resp[i ] < 0) {
                        int a = (*dataContainer_)("a")[i];
                        int b = (*dataContainer_)("b")[i];
                        int m = (*dataContainer_)("m")[i];
                        int n = (*dataContainer_)("n")[i];

                        RVector ab(mesh_->nodeCount(), 0.0), mn(mesh_->nodeCount(), 0.0);
                        if (a != -1) ab = solutions_[a];
                        if (b != -1) ab -= solutions_[b];
                        if (m != -1) mn = solutions_[m];
                        if (n != -1) mn -= solutions_[n];
                        std::cout << i << " " << resp[i] << " " << respRez[i]<< std::endl;
                        std::cout << a << " " << b << " " << m << " " << n << std::endl;

                        mesh_->addData("ab-pot", prepExportPotentialData(ab));
                        mesh_->addData("mn-pot", prepExportPotentialData(mn));
                        //mesh_->addData("sens-mn-pot", prepExportSensitivityData(jacobian));
                        mesh_->exportVTK("negResp");

                        break;
                        //std::cout << (*dataContainer_)[i] << std::endl;
                    }
                }
//std::cout << find(resp < 0) << std::endl;
                mesh_->save("negResp");
                save(mesh_->cellAttributes(), "negResp-Atts");

                save(resp, "resp.vec");
                save(respRez, "respRez.vec");
                // throwError(1, WHERE_AM_I);
            } // if found neg. Responses
            std::cout << "Response: min = " << min(resp)
                        << " max = " << max(resp) << std::endl;
            std::cout << "Reciprocity rms(modelReciprocity) "
                        << rms(modelReciprocity) * 100.0 << "%, "
                        << "max: " << max(modelReciprocity) * 100.0 << "%" << std::endl;
//        std::cout << "Reciprocity sum = " << sum(modelReciprocity) << std::endl;

 //       std::cout << 13 << " " << resp[13] << " " << respRez[13] << std::endl;
    }
    return sqrt(abs(resp * respRez));
}

void DCMultiElectrodeModelling::mapERTModel(const CVector & model, Complex background){
    if (model.size() == this->mesh_->cellCount()){
        setComplexResistivities(*mesh_, model);
    } else {
        RVector re(createMappedModel(real(model), background.real()));
        // RVector im(re*0.0);
        // log(Warning, "imag part forced to zero");
        RVector im(createMappedModel(imag(model), -9e99));
        setComplexResistivities(*mesh_, toComplex(re, im));
    }
}

void DCMultiElectrodeModelling::mapERTModel(const RVector & model,
                                            double background){
    if (model.size() == this->mesh_->cellCount()){
        this->mesh_->setCellAttributes(model);
    } else {
        mapModel(model, background);
    }
}

template < class ValueType >
DataMap DCMultiElectrodeModelling::response_(const Vector < ValueType > & model,
                                             ValueType background){
    if (verbose_) std::cout << "Calculating response for model: min = " << min(model)
                            << " max = " << max(model) << std::endl;
    DataMap dMap;

    this->mapERTModel(model, background);

    if (dataContainer_ != NULL){

        if (dipoleCurrentPattern_){
            THROW_TO_IMPL
            calculate(this->dataContainer(), false);
//             resp    = dataContainer_->get("u");
            //*** No reciprocity for dipole-current pattern.
        } else {
            calculate(dMap);
        }
    } else {
        throwError(1, WHERE_AM_I + " no response without data container");
    }
    return dMap;
}

template < class ValueType >
Matrix < ValueType > * DCMultiElectrodeModelling::prepareJacobianT_(const Vector< ValueType > & model){
    this->searchElectrodes_();
    if (dataContainer_){
        if (!subSolutions_){
            if (verbose_) {
                std::cout << "Creating new subpotentials for createJacobian."  << std::endl;
            }
            subpotOwner_ = true;
            subSolutions_ = new Matrix< ValueType >;
        }  else {
            if (verbose_) {
                std::cout << "Using existing subpotentials for createJacobian."  << std::endl;
            }
        }
        Matrix< ValueType > *u = NULL;
        u = dynamic_cast< Matrix< ValueType > * >(subSolutions_);
        if (u->rows() == 0){
            if (verbose_) {
                std::cout << "Subpotentials matrix is empty."  << std::endl;
            }
// //            std::cout << WHERE_AM_I << " " << mean(model) << " " << model.size() << std::endl;
//__MS(toc__)
            this->mapERTModel(model, ValueType(-9e99)); // very slow
//__MS(toc__)
            bool oldAna = this->analytical();

            this->setAnalytical(!(this->topography() ||
                                  buildCompleteElectrodeModel_ ||
                                  stdDev(model) > TOLERANCE*1e5));
            if (verbose_) {
                std::cout << "Calculating subpotentials analytical for createJacobian: "
                          << this->analytical() << " ("
                          << "top: " << this->topography() << "|"
                          << "cem: " << buildCompleteElectrodeModel_ << "|"
                          << "het: " << bool(stdDev(model) > TOLERANCE*1e5) << ")" << std::endl;
            }
//__MS(toc__)
            //** first geometric factors .. since this will overwrite u
            if (!dataContainer_->allNonZero("k")){
                dataContainer_->set("k",
                              this->calcGeometricFactor(this->dataContainer(),
                                                        model.size()));
            }

            DataContainerERT tmp(this->dataContainer());

            this->calculate(tmp);

            /*! We have to scale subSolutions_ for the analytical solution to match the model */
            if (this->analytical()){
                if (verbose_) std::cout << "Scale subpotentials with " << model[0] << std::endl;

                for (uint i = 0, imax = u->rows(); i < imax; i ++) {
                    (*u)[i] *= model[0];
                }
            }
            this->setAnalytical(oldAna);
        } // if u.rows()
        return u;
    } else {
        throwError(1, WHERE_AM_I + " no data structure given");
    }
    return 0;
}

RMatrix * DCMultiElectrodeModelling::prepareJacobian_(const RVector & model){
    return prepareJacobianT_(model);
}
CMatrix * DCMultiElectrodeModelling::prepareJacobian_(const CVector & model){
    return prepareJacobianT_(model);
}

void DCMultiElectrodeModelling::createJacobian_(const RVector & model,
                                                const RMatrix & u, RMatrix * J){

    std::vector < std::pair < Index, Index > > matrixClusterIds;

MEMINFO
//         save(*u, "pots.bmat");

    createSensitivityCol(*J, *mesh_, this->dataContainer(), u,
                         weights_, kValues_,
                         matrixClusterIds, nThreads_, verbose_);

MEMINFO
    double sensMatDropTol = getEnvironment("BERT_SENSMATDROPTOL", 0.0, verbose_);

    RSparseMapMatrix * Jsparse = 0;

    if (matrixClusterIds.size() > 0){
        // just test clustering here
        Index nData = matrixClusterIds[0].first;
        Index nModel = matrixClusterIds[0].second;

        if (sensMatDropTol > 0.0){
            // breaks possible blockmatrix sizes
            if (complex_) {THROW_TO_IMPL
            }

            delete jacobian_;
MEMINFO
            jacobian_ = new RSparseMapMatrix(nData, nModel);
            Jsparse = dynamic_cast< RSparseMapMatrix  * >(jacobian_);
        } else {
            J->resize(nData, nModel);
        }


        for (uint c = 1; c < matrixClusterIds.size(); c ++){
MEMINFO
            Index start = matrixClusterIds[c].first;
            Index end = matrixClusterIds[c].second;

            if (Jsparse){
                Jsparse->importCol("sensPart_" + str(start) + "-"
                                   + str(end) + ".bmat",
                                   sensMatDropTol, start);
            } else { // no drop tol
                RMatrix Jcluster("sensPart_" + str(start) + "-" + str(end));

                for (Index i = 0; i < J->rows(); i ++){
                    (*J)[i].setVal(Jcluster[i], start, end);
                }
            }
MEMINFO
        } // for each clustering
    } // if clustering
MEMINFO

    if (!Jsparse){

        if (model.size() == J->cols()){
            RVector m2(model*model);
            if (model.size() == J->cols()){
                for (uint i = 0; i < J->rows(); i ++) {
                    (*J)[i] /= (m2 / dataContainer_->get("k")[i]);
                }
            }
        }
        if (verbose_){
            RVector sumsens(J->rows());
            for (Index i = 0, imax = J->rows(); i < imax; i ++){
                sumsens[i] = sum((*J)[i]);
            }

            std::cout << "sens sum: median = " << median(sumsens)
                          << " min = " << min(sumsens)
                          << " max = " << max(sumsens) << std::endl;
        }
    } else {
        for (RSparseMapMatrix::iterator it = Jsparse->begin();
             it != Jsparse->end(); it ++){

            Index row = (*it).first.first;
            Index col = (*it).first.second;
            (*it).second /= (model[col] * model[col]) / dataContainer_->get("k")[row];
        }
        if (verbose_){
            std::cout << "S sparsity: " << ((double)Jsparse->nVals() /
            (Jsparse->rows() * Jsparse->cols())) * 100.0 << "% " << std::endl;
        }
    }
}

void DCMultiElectrodeModelling::createJacobian_(const CVector & model,
                                                const CMatrix & u, CMatrix * J){

    std::vector < std::pair < Index, Index > > matrixClusterIds;

    createSensitivityCol(*J,
                         *this->mesh_, this->dataContainer(),
                         u,
                         this->weights_, this->kValues_,
                         matrixClusterIds, this->nThreads_, this->verbose_);

    if (model.size() == J->cols()){
        __MS("check")
        CVector m2(model*model); 
        //CVector m2(model*conj(model)); 
        if (model.size() == J->cols()){
            for (Index i = 0; i < J->rows(); i ++) {
                (*J)[i] /= (m2 / dataContainer_->get("k")[i]);
            }
        }
    }
    if (verbose_){
        CVector sumsens(J->rows());
        for (Index i = 0, imax = J->rows(); i < imax; i ++){
            sumsens[i] = sum((*J)[i]);
        }

        // std::cout << "sens sum: median = " << median(sumsens)
        //           << " min = " << min(sumsens)
        //           << " max = " << max(sumsens) << std::endl;
    }
}

void DCMultiElectrodeModelling::createJacobian(const RVector & model){
    if (complex_){
        CVector cMod(toComplex(model(0, model.size()/2),
                               model(model.size()/2, model.size())));

        CMatrix * u = this->prepareJacobianT_(cMod);

        if (!JIsCMatrix_){
            // log(Warning, "delete non complex Jacobian and create a new CMatrix");
            delete jacobian_;
            jacobian_ = new CMatrix();
            JIsCMatrix_ = true;
            JIsRMatrix_ = false;

        }
        CMatrix * J = dynamic_cast< CMatrix * >(jacobian_);
        this->createJacobian_(cMod, *u, J);
    } else {
        RMatrix * u = this->prepareJacobianT_(model);
        if (!JIsRMatrix_){
            log(Warning, "delete non real Jacobian and create a new RMatrix");
            delete jacobian_;
            jacobian_ = new RMatrix();
            JIsRMatrix_ = true;
            JIsCMatrix_ = false;
        }

        RMatrix * J = dynamic_cast< RMatrix * >(jacobian_);
        this->createJacobian_(model, *u, J);
    }
}

void DCMultiElectrodeModelling::createConstraints(){
    ModellingBase::createConstraints();
}

void DCMultiElectrodeModelling::createCurrentPattern(std::vector < ElectrodeShape * > & eA,
                                                     std::vector < ElectrodeShape * > & eB,
                                                     bool reciprocity){
    this->searchElectrodes_();
    int nElecs = (int)electrodes_.size();

    if (dipoleCurrentPattern_){

        //** this is only useful for the forward calculation since the reciprocity potentials are needed for sensitivity calculation.
        if (dataContainer_){
            //** reciprocity disabled
            std::set < Index > inject(this->dataContainer().currentPattern(false));
            if (verbose_) std::cout << "Found " << inject.size()
                                        << " dipole-current pattern" << std::endl;
            eA.resize(inject.size(), NULL);
            eB.resize(inject.size(), NULL);
            CurrentPattern cp;
            uint i = 0;

            for (std::set < Index >::iterator it = inject.begin(); it != inject.end(); it ++, i++){
                currentPatternIdxMap_[(*it)] = i;
                cp = this->dataContainer().currentPatternToElectrode((*it));
                if (cp.first < nElecs && cp.second < nElecs){
                    //std::cout << cp.first << " " << cp.second << std::endl;
                    if (cp.first > -1)  eA[i] = electrodes_[cp.first];
                    if (cp.second > -1) eB[i] = electrodes_[cp.second];
                } else {
                    std::cerr << WHERE_AM_I << " requested electrode a = " << cp.first
                                             << " or b = " << cp.second << " do not exist." << std::endl;
                }
            }
        } else {
            std::cerr << WHERE_AM_I << " no data structure given" << std::endl;
        }
    } else { // simple pol or dipole with reference node

        for (int i = 0; i < nElecs; i ++){
            if (electrodes_[i] != electrodeRef_ && electrodes_[i]->id() > -1){
                eA.push_back(electrodes_[i]);
                eB.push_back(electrodeRef_);
            }
        }
    }
}

RVector DCMultiElectrodeModelling::calcGeometricFactor(const DataContainerERT & data,
                                                       Index nModel){
    if (verbose_) std::cout << "Obtaining geometric factors";
    if (!this->topography() && !buildCompleteElectrodeModel_) {
        if (verbose_) std::cout << " (analytical)" << std::endl;
        return geometricFactors(data, mesh_->dimension(), false);
    }

    if (electrodes_.size() == 0){
        this->searchElectrodes_();
    }

    if (primDataMap_->electrodes().size() != electrodes_.size()){
        if (verbose_) std::cout << " (numerical)" << std::endl;
        RVector atts(mesh_->cellAttributes());
        if (nModel > 0) {
            this->mapERTModel(RVector(nModel, 1.0), -9e99);
        } else {
            mesh_->setCellAttributes(RVector(mesh_->cellCount(), 1.0));
        }

        this->calculate(*primDataMap_);

        mesh_->setCellAttributes(atts);
    } else {
        if (verbose_) std::cout << " (recover)" << std::endl;
        THROW_TO_IMPL
    }

    return 1.0 / (primDataMap_->data(data) + TOLERANCE);
}

void DCMultiElectrodeModelling::calculate(DataContainerERT & data, bool reciprocity){

    if (dipoleCurrentPattern_){
        if (complex_) THROW_TO_IMPL

        std::vector < ElectrodeShape * > eA, eB;
        //** no reciprocity while using dipole current pattern
        createCurrentPattern(eA, eB, false);
        calculate(eA, eB);

        if (buildCompleteElectrodeModel_ && potentialsCEM_.rows()){
            std::cout << "Save cemMatrix.matrix for debugging purposes" << std::endl;
            saveMatrixRow(potentialsCEM_, "cemMatrix.matrix");
        }

        RVector u(data.size());
        uint currentIdx = 0;

        for (uint i = 0; i < data.size(); i ++){
            long abPattern = data.electrodeToCurrentPattern(data("a")[i],
                                                            data("b")[i]);

            if (currentPatternIdxMap_.count(abPattern)){
                currentIdx = currentPatternIdxMap_[abPattern];
            } else {
                std::cerr << WHERE_AM_I
                          << " cannot find pattern index. " << std::endl;
            }

            if (data("m")[i] > -1) {
                if (buildCompleteElectrodeModel_){
                    u[i] = potentialsCEM_[currentIdx][data("m")[i]];
                } else {
                    u[i] = electrodes_[data("m")[i]]->pot(solutions_[currentIdx]);
                }
            }
            if (data("n")[i] > -1) {
                if (buildCompleteElectrodeModel_){
                    u[i] -= potentialsCEM_[currentIdx][data("n")[i]];
                } else {
                    u[i] -= electrodes_[data("n")[i]]->pot(solutions_[currentIdx]);
                }
            }

//             if (reciprocity){
//                 if (currentPatternIdxMap_.count(mnPattern)){
//                     currentIdx = currentPatternIdxMap_[mnPattern];
//                 } else {
//                    std::cerr << WHERE_AM_I << " cannot find pattern index. " << std::endl;
//                 }
//
//                 uAB_MN = 0.0;
//                 if (data(i).a() > -1) uAB_MN  = potentialsCEM_[currentIdx][data(i).a()];
//                 if (data(i).b() > -1) uAB_MN -= potentialsCEM_[currentIdx][data(i).b()];
//                 ur[i] = uAB_MN;
//             }
        } //** for each in data

        data.set("u", u);
//         if (reciprocity) data.add("urez", ur);
    } else {
        DataMap dMap;
        this->calculate(dMap);
        if (complex_) {
            log(Error, " DCMultiElectrodeModelling::calculate, don't use this.");
            setComplexData(data, dMap.data(data), dMap.data(data, false, true));
        } else {
            data.set("u", dMap.data(data));
        }
    }
}

void DCMultiElectrodeModelling::calculate(DataMap & dMap){
    //! create current pattern;

    if (dipoleCurrentPattern_){
        throwError(1, WHERE_AM_I + " Unable to calculate(datamap) using dipoleCurrentPattern. Use calculate(DataContainer) instead ");
    }
    std::vector < ElectrodeShape * > eA, eB;

    createCurrentPattern(eA, eB, true);
    calculate(eA, eB);

    if (buildCompleteElectrodeModel_ && potentialsCEM_.rows()) {
        if (verbose_) std::cout << "Building collectmatrix from CEM matrix appendix." << std::endl;
        dMap.collect(electrodes_, potentialsCEM_, buildCompleteElectrodeModel_);
    } else {
        dMap.collect(electrodes_, solutions_);
    }
}

class CalculateMT{
    public:
    CalculateMT(DCMultiElectrodeModelling * fop, const std::vector < ElectrodeShape * > & eA,
                 const std::vector < ElectrodeShape * > & eB,
                 uint kIdx, RMatrix & mat)
    : fop_(fop), eA_(&eA), eB_(&eB), kIdx_(kIdx), mat_(& mat) {
    }
    void operator()(){
        fop_->calculateK(*eA_, *eB_, *mat_, kIdx_);
    }

    DCMultiElectrodeModelling * fop_;

    const std::vector < ElectrodeShape * > * eA_;
    const std::vector < ElectrodeShape * > * eB_;
    uint kIdx_;
    RMatrix * mat_;
};

void DCMultiElectrodeModelling::calculate(const std::vector < ElectrodeShape * > & eA,
                                          const std::vector < ElectrodeShape * > & eB){

    if (!subSolutions_) {
        subpotOwner_ = true;
        if (complex_){
            subSolutions_ = new CMatrix(0);
        } else {
            subSolutions_ = new RMatrix(0);
        }
    }

    uint nCurrentPattern = eA.size();

    subSolutions_->resize(nCurrentPattern * kValues_.size(),
                          mesh_->nodeCount());

    solutions_.clear();
    if (complex_){
        solutions_.resize(2 * nCurrentPattern, mesh_->nodeCount());
    } else {
        solutions_.resize(nCurrentPattern, mesh_->nodeCount());
    }
    MEMINFO

    Stopwatch swatch(true);

    // create or find primary potentials
    preCalculate(eA, eB);

#ifdef HAVE_LIBBOOST_THREAD
    uint kIdx = 0;
    while (kIdx < kValues_.size()){
        boost::thread_group threads;
        for (uint thread = 0; thread < nThreads_; thread ++){
            if (kIdx <  kValues_.size()){
                threads.create_thread(CalculateMT(this,
                                                  eA, eB,
                                                  kIdx, *subSolutions_));
                kIdx ++;
            }
        }
        threads.join_all();
    }
#else
    for (Index kIdx = 0; kIdx < kValues_.size(); kIdx ++){
        //if (verbose_ && kValues_.size() > 1) std::cout << "\r" << kIdx + 1 << "/" << kValues_.size();

        if (complex_){
            calculateK(eA, eB, dynamic_cast< CMatrix & > (*subSolutions_), kIdx);
        } else {
            calculateK(eA, eB, dynamic_cast< RMatrix & > (*subSolutions_), kIdx);
        }
    }
#endif
    for (Index kIdx = 0; kIdx < kValues_.size(); kIdx ++){
        for (Index i = 0; i < nCurrentPattern; i ++) {
            if (kIdx == 0) {
                if (complex_) {
                    RVector re(real((dynamic_cast< CMatrix & > (*subSolutions_))[i + kIdx * nCurrentPattern]));
                    RVector im(imag((dynamic_cast< CMatrix & > (*subSolutions_))[i + kIdx * nCurrentPattern]));
                    solutions_[i] = re * weights_[kIdx];
                    solutions_[i+ nCurrentPattern] = im * weights_[kIdx];
                } else {
                    solutions_[i] = (dynamic_cast< RMatrix & > (*subSolutions_))[i + kIdx * nCurrentPattern] * weights_[kIdx];
                }
            } else {
                if (complex_){
                    RVector re(real((dynamic_cast< CMatrix & > (*subSolutions_))[i + kIdx * nCurrentPattern]));
                    RVector im(imag((dynamic_cast< CMatrix & > (*subSolutions_))[i + kIdx * nCurrentPattern]));
                    solutions_[i] += re * weights_[kIdx];
                    solutions_[i + nCurrentPattern] += im * weights_[kIdx];
                } else {
                    solutions_[i] += (dynamic_cast< RMatrix & > (*subSolutions_))[i + kIdx * nCurrentPattern] * weights_[kIdx];
                }
            }
        }
    }

    if (verbose_) std::cout << "Forward: ";
    swatch.stop(verbose_);
    MEMINFO
}

template < class ValueType >
void DCMultiElectrodeModelling::calculateKAnalyt(const std::vector < ElectrodeShape * > & eA,
                                                 const std::vector < ElectrodeShape * > & eB,
                                                 Matrix < ValueType > & solutionK,
                                                 double k, int kIdx) const {

    uint nCurrentPattern = eA.size();
    if (solutionK.rows() < (kIdx + 1) * nCurrentPattern) {
        throwLengthError(1, WHERE_AM_I + " workspace size insufficient" + str(solutionK.rows())
            + " " + str((kIdx+1)*nCurrentPattern));
    }

    for (uint i = 0; i < nCurrentPattern; i ++) {
        solutionK[i + kIdx * nCurrentPattern] *= ValueType(0.0);
        if (eA[i]) solutionK[i + kIdx * nCurrentPattern] = exactDCSolution(*mesh_, eA[i], k, surfaceZ_, setSingValue_);
        if (eB[i]) solutionK[i + kIdx * nCurrentPattern] -= exactDCSolution(*mesh_, eB[i], k, surfaceZ_, setSingValue_);
    }
}

template < class ValueType >
void DCMultiElectrodeModelling::calculateK_(const std::vector < ElectrodeShape * > & eA,
                                            const std::vector < ElectrodeShape * > & eB,
                                            Matrix < ValueType > & solutionK, int kIdx){
    bool debug = false;
    Stopwatch swatch(true);

    if (debug) std::cout << "Starting calculateK ... " << std::endl;

    uint nCurrentPattern = eA.size();
    double k = kValues_[kIdx];

    if (solutionK.rows() < (kIdx+1) * nCurrentPattern) {
        throwLengthError(1, WHERE_AM_I + " workspace size insufficient" + str(solutionK.rows())
            + " " + str((kIdx+1) * nCurrentPattern));
    }

    if (analytical_) {
        return calculateKAnalyt(eA, eB, solutionK, k, kIdx);
    }

    if (debug) std::cout << "Building sparsity pattern ... " ;

    SparseMatrix < ValueType > S_;
    S_.buildSparsityPattern(*mesh_);

MEMINFO

//** START  assemble matrix
    if (verbose_) std::cout << "Assembling system matrix ... " ;
    dcfemDomainAssembleStiffnessMatrix(S_, *mesh_, k);
    dcfemBoundaryAssembleStiffnessMatrix(S_, *mesh_, sourceCenterPos_, k);

    uint oldMatSize = mesh_->nodeCount();

    if (buildCompleteElectrodeModel_){
        int lastValidElectrode = electrodes_.size();
//         //** check for passive bodies that lay behind valid electrodes
//         for (uint i = 0; i < electrodes_.size(); i ++){
//             if (electrodes_[i]->id() < 0) {
//                 lastValidElectrode = i;
//                 if (verbose_) std::cout << "active electrode count: " << lastValidElectrode << std::endl;
//                 break;
//             }
//         }

        std::vector < ElectrodeShape * > elecs;
        for (Index i = 0; i < electrodes_.size(); i ++) elecs.push_back(electrodes_[i]);

        if (electrodeRef_ && electrodeRef_ != electrodes_[lastValidElectrode]) {
            electrodeRef_->setId(electrodes_.size());
//             std::cout << WHERE_AM_I << "//** FIXME this fails with passive bodies " << std::endl;
//             //** FIXME this fails with passive bodies
            elecs.push_back(electrodeRef_);
        }
        if (verbose_) std::cout << "Assembling complete electrode model ... " << std::endl;

        for (Index i = 0; i < passiveCEM_.size(); i ++) elecs.push_back(passiveCEM_[i]);

        if (vContactImpedance_.size() == 0){
            vContactImpedance_.resize(elecs.size(), 1.0); // Ohm
            // RVector vContactResistance(nElectrodes, 1.0); // Ohm
            // RVector vContactImpedance( nElectrodes, 1.0); // Ohm * m^2

            bool hasImp = checkIfMapFileExistAndLoadToVector("contactImpedance.map",
                                                             vContactImpedance_);
            if (hasImp){
                if (verbose_) std::cout << "Loaded: contactImpedance.map." << std::endl;
            }
        }

        assembleCompleteElectrodeModel(S_, elecs, oldMatSize, lastIsReferenz_,
                                           vContactImpedance_);

        potentialsCEM_.resize(nCurrentPattern, lastValidElectrode);

    } // end CEM

    this->assembleStiffnessMatrixDCFEMByPass(S_);

    assembleStiffnessMatrixHomogenDirichletBC(S_, calibrationSourceIdx_);

MEMINFO
    //** END assemble matrix

    //** START solving

    LinSolver solver(verbose_);
    //solver.setSolverType(LDL);
    //    std::cout << "solver: " << solver.solverName() << std::endl;

    if (verbose_) std::cout << "Factorizing (" << solver.solverName() << ") system matrix ... ";
    solver.setMatrix(S_, 1);

MEMINFO

    Vector < ValueType > sol(S_.cols());

    for (uint i = 0; i < nCurrentPattern; i ++){
        if (verbose_ && k == 0){
            std::cout << "\r " << i << " (" << swatch.duration(true) << "s)";
        }

        RVector rTmp(S_.rows(), 0.0);
        if (eA[i]) eA[i]->assembleRHS(rTmp,  1.0, oldMatSize);
        if (eB[i]) eB[i]->assembleRHS(rTmp, -1.0, oldMatSize);
        Vector < ValueType >rhs(rTmp);

        solver.solve(rhs, sol);

//         if (i==4){
//             S_.save("S-gimli.matrix");
//             rhs.save("rhs.vec");
//             save(sol, "sol.vec");
            // __MS(eA[i])
            // __MS(eB[i])
            // mesh_->addData("sol" + str((kIdx) * nCurrentPattern + i), sol);
            // mesh_->addData("rhs", rhs);
            // mesh_->addData("soll", log(abs(sol)));
            // mesh_->exportVTK("sol");
            // exit(0);
//         }
//         mesh_->addData("sol" + str((kIdx) * nCurrentPattern + i), sol);
//         S_.save("S-gimli.matrix");
//         rhs.save("rhs.vec");

//          save(rhs[i],  "rhs.vec");
//          save(sol, "sol.vec");

//         __MS(complex_)
//         __MS(min(sol)<< " " << max(sol))
//         __MS(i<< " " << k)
        if (norml2(S_ * sol - rhs) / norml2(rhs) > 1e-6){
//                 S_.save("S.matrix");
//                 save(rhs[i], "rhs.vec");
//                 save(sol, "sol.vec");
            std::cout   << " Ooops: Warning!!!! Solver: " << solver.solverName()
                            << " fails with rms(A *x -b)/rms(b) > tol: "
                            << norml2(S_ * sol - rhs)<< std::endl;

//             S_.save("S-gimli.matrix");
//             rhs.save("rhs.vec");
//             exit(0);
        }
        solutionK[i + kIdx * nCurrentPattern].setVal(sol, 0, oldMatSize);

        if (buildCompleteElectrodeModel_){
            //__MS(sol(oldMatSize, sol.size()- passiveCEM_.size()));
            potentialsCEM_[i] = TmpToRealHACK(sol(oldMatSize, sol.size() - passiveCEM_.size()));
        }

        // no need for setSingValue here .. numerical primpotentials have
        // some "proper" non singular value
//         if (setSingValue_){
//             if (eA[i]) eA[i]->setSingValue(solutionK[i], mesh_->cellAttributes(),  1.0, k);
//             if (eB[i]) eB[i]->setSingValue(solutionK[i], mesh_->cellAttributes(), -1.0, k);
//         }
    }
MEMINFO
    // we dont need reserve the memory
    S_.clean();
}


void DCMultiElectrodeModelling::calculateK(const std::vector < ElectrodeShape * > & eA,
                                           const std::vector < ElectrodeShape * > & eB,
                                           RMatrix & solutionK, int kIdx){
    calculateK_(eA, eB, solutionK, kIdx);
}


void DCMultiElectrodeModelling::calculateK(const std::vector < ElectrodeShape * > & eA,
                                           const std::vector < ElectrodeShape * > & eB,
                                           CMatrix & solutionK, int kIdx){
    calculateK_(eA, eB, solutionK, kIdx);
}

void DCSRMultiElectrodeModelling::updateMeshDependency_(){
    DCMultiElectrodeModelling::updateMeshDependency_();
    if (primMeshOwner_ && primMesh_) delete primMesh_;
    if (primPot_) {
        if (verbose_) std::cout<< " updateMeshDependency:: cleaning primpot" << std::endl;

        primPot_->clear();
        if (primPotOwner_) {
            delete primPot_;
            primPot_ = NULL;
        }
    }
}

void DCSRMultiElectrodeModelling::updateDataDependency_(){
    DCMultiElectrodeModelling::updateDataDependency_();
    if (primPot_) {
        if (verbose_) std::cout<< " updateDataDependency:: cleaning primpot" << std::endl;
        primPot_->clear();
        if (primPotOwner_) {
            delete primPot_;
            primPot_ = NULL;
        }
    }
}

void DCSRMultiElectrodeModelling::setPrimaryMesh(const std::string & meshname){
    if (primPotFileBody_.find(NOT_DEFINED) == std::string::npos){
        primMesh_ = new Mesh;
        try {
            primMesh_->load(meshname);
        } catch (std::exception & e) {
            std::cerr << "Cannot load mesh: " << e.what() << std::endl;
            delete primMesh_;
        }
        primMeshOwner_ = true;
    }
}

void DCSRMultiElectrodeModelling::checkPrimpotentials_(const std::vector < ElectrodeShape * > & eA,
                                                       const std::vector < ElectrodeShape * > & eB){
    uint nCurrentPattern = eA.size();
    Stopwatch swatch(true);

    if (!primPot_) {

        //! First check if primPot can be recovered by loading binary matrix
        if (verbose_) std::cout << "Allocating memory for primary potential..." ;

        primPot_ = new RMatrix(nCurrentPattern * kValues_.size(), mesh_->nodeCount());
        primPot_->rowFlag().fill(0);
        primPotOwner_ = true;
        if (verbose_) std::cout << "... " << swatch.duration(true) << std::endl;

        if (primPotFileBody_.rfind(".bmat") != std::string::npos){
            std::cout << std::endl << "No primary potential for secondary field. Recovering " + primPotFileBody_ << std::endl;
            loadMatrixSingleBin(*primPot_, primPotFileBody_);
            std::cout << std::endl << " ... done " << std::endl;
MEMINFO
            //! check for sizes here!!!
        } else {
            //! no binary matrix so calculate if topography present and no alternativ filename given
            if (topography() && primPotFileBody_.find(NOT_DEFINED) != std::string::npos){
                if (verbose_) {
                    std::cout << std::endl
                            << "No primary potential for secondary field calculation with topography."
                            << std::endl;
                }

                if (!primMesh_){
                    primMesh_ = new Mesh;
// dangerous can lead to extremly large meshes
                    *primMesh_ = mesh_->createP2();
//                    *primMesh_ = *mesh_;
                    primMeshOwner_ = true;

                    if (verbose_) {
                        std::cout<< "Creating P2-Primmesh:\t"; primMesh_->showInfos();
                    }
                }

                primMesh_->setCellAttributes(1.0);
                DCMultiElectrodeModelling f(this->dataContainer(), verbose_);
                f.setMesh(*primMesh_);
                RMatrix primPotentials;

                f.collectSubPotentials(primPotentials);
                f.calculate(*primDataMap_);

                if (verbose_){
                    std::cout << "Interpolating to secondary mesh" << std::endl;
                }

//                 for (Index i = 0; i < primPotentials.rows(); i ++ ){
//                     primMesh_->addData("p"+str(i), log(abs(primPotentials[i])));
//                 }

                interpolate(*primMesh_, primPotentials, mesh_->positions(), *primPot_, verbose_);
                primPot_->rowFlag().fill(1);

//                 for (Index i = 0; i < primPot_->rows(); i ++ ){
//                     mesh_->addData("s"+str(i), log(abs((*primPot_)[i])));
//                 }
//
//                 primMesh_->exportVTK("prim");
//                 mesh_->exportVTK("sec");

//                   save(*primPot_, "primPot");
            }
        }
    } else {// if (!primPot_)
        // we assume that given primPotentials are ok
        if (verbose_){
            std::cout << "Using existing primary potentials." << std::endl;
        }

        primPot_->rowFlag().fill(1);
    }

    //! First check ready!

    //! now check if all necessary primary potentials loaded or calculated (topography).
    //! On demand load from single file or calculate analytically
    if (primPot_->rows() != kValues_.size() * nCurrentPattern ||
         primPot_->cols() != mesh_->nodeCount()){

        std::cout << "Warning! primary potential matrix size is invalid for secondary field calculation." << std::endl
                  << "\tMatrix size is " << primPot_->rows() << " x " <<  primPot_->cols()
                  << "instead of " <<  kValues_.size() * nCurrentPattern << " x " << mesh_->nodeCount() << std::endl;

        primPot_->resize(kValues_.size() * nCurrentPattern, mesh_->nodeCount());
        primPot_->rowFlag().fill(0);
    }
    bool initVerbose = verbose_;
    //RVector prim(mesh_->nodeCount());

    for (uint kIdx = 0; kIdx < kValues_.size(); kIdx ++){
        double k = kValues_[kIdx];

        for (uint i = 0; i < nCurrentPattern; i ++){
            uint potID = (i + kIdx * nCurrentPattern);
            if (primPot_->rowFlag()[potID] == 0) {

            //std::cout << "not enough primPot entries " << primPot_->rows() << " " << nCurrentPattern << std::endl;
                //!** primary potential vector is unknown

                if (primPotFileBody_.find(NOT_DEFINED) != std::string::npos){
                //!** primary potential file body is NOT_DEFINED so we try to determine ourself
                    if (initVerbose){
                        std::cout << std::endl << "No primary potential for secondary field calculation. "
                                                  "Calculating analytically..." << std::endl;
                        initVerbose = false;
                    }
                    // PLS CHECK some redundancy here see DCMultiElectrodeModelling::calculateKAnalyt
                    if (eA[i]) (*primPot_)[potID]  = exactDCSolution(*mesh_, eA[i], k, surfaceZ_, setSingValue_);
                    if (eB[i]) (*primPot_)[potID] -= exactDCSolution(*mesh_, eB[i], k, surfaceZ_, setSingValue_);

                } else {
                    if (initVerbose){
                        std::cout << std::endl << "No primary potential for secondary field calculation. "
                                                  "Loading potentials." << std::endl;
                        initVerbose = false;
                    }
                //!** primary potential file body is given so we load it
                    if (k == 0.0){
                        //!** load 3D potential
                        if (initVerbose) std::cout << std::endl << "Loading primary potential: "
                                        << primPotFileBody_ + "." + str(i) + ".pot" << std::endl;
                        load((*primPot_)[potID], primPotFileBody_ + "." + str(i) + ".pot", Binary);
                    } else {
                        //!** else load 2D potential
                        //!** first try new style "name_Nr.s.pot"
                        if (!load((*primPot_)[potID], primPotFileBody_ + "." +
                                    str(kIdx * nCurrentPattern + i) + ".s.pot", Binary, false)){

                            if (!load((*primPot_)[potID], primPotFileBody_ + "." +
                                str(i) + "_" + str(kIdx) + ".pot", Binary)){
                                throwError(-1, WHERE_AM_I + " neither new-style potential ("
                                    + primPotFileBody_ + ".XX.s.pot nor old-style ("
                                    + primPotFileBody_ + ".XX_k.pot) found");
                            }
                        }
                    } //! else load 2d pot
                } //! else load pot
                //** current primary potential is loaded or created, set flag to 1
                primPot_->rowFlag()[potID] = 1;
            } //! if primPot[potID] == 0
        } //! for each currentPattern
    } //** for each k

//     std::cout << swatch.duration() << std::endl;
//     exit(0);
}

void DCSRMultiElectrodeModelling::preCalculate(const std::vector < ElectrodeShape * > & eA,
                                                const std::vector < ElectrodeShape * > & eB){
    //! check for valid primary potentials, calculate analytical or numerical if nessecary
    checkPrimpotentials_(eA, eB);
    mesh1_ = *mesh_;
    mesh1_.setCellAttributes(1.0);
MEMINFO
}

void DCSRMultiElectrodeModelling::calculateK(const std::vector < ElectrodeShape * > & eA,
                                             const std::vector < ElectrodeShape * > & eB,
                                             RMatrix & solutionK, int kIdx) {
    if (complex_){
        THROW_TO_IMPL
    }
    Stopwatch swatch(true);
    double k = kValues_[kIdx];

    uint nCurrentPattern = eA.size();
    if (solutionK.rows() < (kIdx + 1) * nCurrentPattern) {
        throwLengthError(1, WHERE_AM_I + " workspace size insufficient" + str(solutionK.rows())
            + " " + str((kIdx + 1)*nCurrentPattern));
    }

    if (analytical_){
        calculateKAnalyt(eA, eB, solutionK, k, kIdx);
        return ;
    }
MEMINFO

    RSparseMatrix S_;
    S_.buildSparsityPattern(*mesh_);
    bool singleVerbose = verbose_;

MEMINFO

    dcfemDomainAssembleStiffnessMatrix(       S_, *mesh_, k);
    dcfemBoundaryAssembleStiffnessMatrix(     S_, *mesh_, sourceCenterPos_, k);
    assembleStiffnessMatrixHomogenDirichletBC(S_, calibrationSourceIdx_);
//     S_.save("S.mat");
//     exit(1);

    RSparseMatrix S1(S_);

//     RVector tmpRho(mesh_->cellAttributes());
//     mesh_->setCellAttributes(1.0);
    dcfemDomainAssembleStiffnessMatrix(  S1, mesh1_, k);
    dcfemBoundaryAssembleStiffnessMatrix(S1, mesh1_, sourceCenterPos_, k);
    assembleStiffnessMatrixHomogenDirichletBC(S1, calibrationSourceIdx_);

    // if (verbose_) std::cout << "Assembling system matrix (SR) ... " << std::endl;
//     if (verbose_) std::cout << "Assembling: " << swatch.duration() << std::endl;
    //mesh_->setCellAttributes(tmpRho);

MEMINFO
    LinSolver solver(false);
    solver.setMatrix(S_, 1);
//     if (verbose_) std::cout << "Factorize (" << solver.solverName() << ") matrix ... " << swatch.duration() << std::endl;

MEMINFO

    //std::cout << WHERE_AM_I << std::endl;
    RVector rhs(S_.rows()), prim(rhs.size());

    for (uint i = 0; i < nCurrentPattern; i ++){

        if (primPot_->rows() <= (i + kIdx * nCurrentPattern)){
            throwError(1, WHERE_AM_I + " this should not happen, pls check primpots ");
            //** we do not have the primPot;
        } else {
            prim = (*primPot_)[i + kIdx * nCurrentPattern];
        }

        //** determine resistivity at the source location
        double rhoSourceA = 0.0, rhoSourceB = 0.0, rhoSource = 0.0;
        uint count = 0;
        if (eA[i]) {
            rhoSourceA = eA[i]->geomMeanCellAttributes();
            if (rhoSourceA > TOLERANCE){
                rhoSource += rhoSourceA; count++;
            } else {
                std::cout << eA[i]->id() << " "<< eA[i]->pos() << " "
                << eA[i]->geomMeanCellAttributes() << std::endl;
                std::cerr << WHERE_AM_I << " WARNING! rhoSourceA < TOLERANCE: " << std::endl;
            }
        }
        if (eB[i]) {
            rhoSourceB = eB[i]->geomMeanCellAttributes();
            if (rhoSourceB > TOLERANCE){
                rhoSource += rhoSourceB; count++;
            } else {
                std::cout << eB[i]->id() << " "<< eB[i]->pos() << " "
                    << eB[i]->geomMeanCellAttributes() << std::endl;
                std::cerr << WHERE_AM_I << " WARNING! rhoSourceB < TOLERANCE: " << std::endl;
            }
        }

//S_sig*u_s = (sig_0 * S1 - S_sig) u_p = sig_0 * S1 * u_p - S_sig * u_p
        rhoSource = rhoSource / count;
        prim *= rhoSource;
        rhs = S1 * prim / rhoSource - S_ * prim;

//         bool newWay = true;
//         if (newWay){
//         rhs = S1 * prim / rhoSource - S_ * prim;
//             //rhs = (1.0 / (rhoSource)) * S1 * prim - S_ * prim;
//         } else {

// //             RSparseMatrix Stmp(S_);
// //             RVector tmpRho2(mesh_->cellAttributes());
// //             for (uint t = 0; t < mesh_->cellCount(); t ++) {
// //                 if (std::fabs(mesh_->cell(t).attribute() - rhoSource) < 1e-10) {
// //                     //std::cout << "mesh_->cell(t).setAttribute(0.0); " << std::endl;
// //                     mesh_->cell(t).setAttribute(0.0);
// //                 } else {
// //                     mesh_->cell(t).setAttribute(1.0 /
// //                                 ( 1.0 / rhoSource - 1.0 / mesh_->cell(t).attribute())) ;
// //                 }
// //             }
// //             dcfemDomainAssembleStiffnessMatrix(Stmp, *mesh_, k, false);
// //             dcfemBoundaryAssembleStiffnessMatrix(Stmp, *mesh_, sourceCenterPos_, k);
// //             mesh_->setCellAttributes(tmpRho2);
// //
// //             rhs = Stmp * prim;
//         }

        //** fill calibration points
        for (uint j = 0; j < calibrationSourceIdx_.size(); j ++) {
            rhs[calibrationSourceIdx_[j]] = 0.0;
        }
        solutionK[i + (kIdx * nCurrentPattern)] *= 0.0;
        solver.solve(rhs, solutionK[i + (kIdx * nCurrentPattern)]);

        solutionK[i + (kIdx * nCurrentPattern)] += prim;

        if (singleVerbose) singleVerbose = false;
    }
}

} // namespace GIMLI{<|MERGE_RESOLUTION|>--- conflicted
+++ resolved
@@ -1124,24 +1124,7 @@
 
         CVector resp(toComplex(respRe, respIm) * dataContainer_->get("k"));
         return cat(real(resp), imag(resp));
-<<<<<<< HEAD
-
-        RVector am(abs(resp));
-        RVector ph(-angle(resp));
-
-        if (verbose_){
-            std::cout << "Response: min(amp) = " << min(am)
-                               << " max(amp) = " << max(am)
-                               << " min(-phi) = " << min(ph)
-                               << " max(-phi) = " << max(ph)
-                               << std::endl;
-            std::cout << "not yet implemented Reciprocity rms(modelReciprocity) "
-                      << std::endl;
-        }
-
-        return cat(am, ph);
-=======
->>>>>>> 62a4c91e
+
     } // if complex
 
     //** to following can lead to problematic situations https://gitlab.com/resistivity-net/bert/issues/41
@@ -1446,8 +1429,8 @@
 
     if (model.size() == J->cols()){
         __MS("check")
-        CVector m2(model*model); 
-        //CVector m2(model*conj(model)); 
+        CVector m2(model*model);
+        //CVector m2(model*conj(model));
         if (model.size() == J->cols()){
             for (Index i = 0; i < J->rows(); i ++) {
                 (*J)[i] /= (m2 / dataContainer_->get("k")[i]);
