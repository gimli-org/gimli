--- conflicted
+++ resolved
@@ -90,17 +90,12 @@
         priQueue.pop();
 
         if (distances_.count(node) == 0) {
-<<<<<<< HEAD
-            distances_[node] = distance;
-            if (pathMatrix_.size() <= node){
-=======
             //distances_[node] = distance;
             
             distances_[node] = GraphDistInfo(distance, 0);
 
             if ((Index)pathMatrix_.size() <= node){
                 std::cout << "startNodeID:" << startNode << " NodeID:" << node << std::endl;
->>>>>>> de1e4aa9
                 throwError(1, WHERE_AM_I + " Warning! Dijkstra graph invalid" );
             }
             pathMatrix_[node] = Edge_(dummy.second);
@@ -458,9 +453,6 @@
     jacobian.setCols(nModel);
 
     //** for each shot: vector<  way(shot->geoph) >;
-<<<<<<< HEAD
-    std::vector < std::vector < IndexArray > > wayMatrix(nShots);
-=======
     wayMatrix_.clear();
     wayMatrix_.resize(nShots);
     for (auto &w : wayMatrix_) w.resize(nRecei);
@@ -483,7 +475,6 @@
     }
     
     std::cout << std::endl;
->>>>>>> de1e4aa9
 
     distributeCalc(CreateDijkstraRowMT(wayMatrix_, dijkstra_, 
                                        shotNodeId_, receNodeId_, verbose),
