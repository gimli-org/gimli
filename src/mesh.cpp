--- conflicted
+++ resolved
@@ -57,10 +57,6 @@
     tree_(NULL),
     staticGeometry_(true),
     isGeometry_(false){
-<<<<<<< HEAD
-=======
-
->>>>>>> 49347ee4
     dimension_ = 3;
     oldTet10NumberingStyle_ = true;
     cellToBoundaryInterpolationCache_ = 0;
@@ -166,10 +162,6 @@
     neighboursKnown_ = false;
 }
 
-<<<<<<< HEAD
-    
-=======
->>>>>>> 49347ee4
 Node * Mesh::createNode_(const RVector3 & pos, int marker){
     rangesKnown_ = false;
     Index id = nodeCount();
@@ -256,11 +248,7 @@
     //     }
     }
 
-<<<<<<< HEAD
-    Node * newNode = this->createNode_(pos);
-=======
-    Node * newNode = createNode_(pos, 0);
->>>>>>> 49347ee4
+    Node * newNode = this->createNode_(pos, 0);
     if (useTree) tree_->insert(newNode);
 
     if (edgeCheck){
