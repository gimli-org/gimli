/******************************************************************************
 *   Copyright (C) 2006-2019 by the GIMLi development team                    *
 *   Carsten Rücker carsten@resistivity.net                                   *
 *                                                                            *
 *   Licensed under the Apache License, Version 2.0 (the "License");          *
 *   you may not use this file except in compliance with the License.         *
 *   You may obtain a copy of the License at                                  *
 *                                                                            *
 *       http://www.apache.org/licenses/LICENSE-2.0                           *
 *                                                                            *
 *   Unless required by applicable law or agreed to in writing, software      *
 *   distributed under the License is distributed on an "AS IS" BASIS,        *
 *   WITHOUT WARRANTIES OR CONDITIONS OF ANY KIND, either express or implied. *
 *   See the License for the specific language governing permissions and      *
 *   limitations under the License.                                           *
 *                                                                            *
 ******************************************************************************/

#include "mesh.h"

#include "kdtreeWrapper.h"
#include "memwatch.h"
#include "meshentities.h"
#include "node.h"
#include "line.h"
#include "shape.h"

#include "sparsematrix.h"
#include "stopwatch.h"

#include <boost/bind.hpp>

#include <map>

namespace GIMLI{

std::ostream & operator << (std::ostream & str, const Mesh & mesh){
    str << "\tNodes: " << mesh.nodeCount() << "\tCells: " << mesh.cellCount() << "\tBoundaries: " << mesh.boundaryCount();
    return str;
}

Mesh::Mesh(Index dim, bool isGeometry)
    : dimension_(dim),
    rangesKnown_(false),
    neighboursKnown_(false),
    tree_(NULL),
    staticGeometry_(true),
    isGeometry_(isGeometry){

    oldTet10NumberingStyle_ = true;
    cellToBoundaryInterpolationCache_ = 0;
}

Mesh::Mesh(const std::string & filename, bool createNeighbourInfos)
    : rangesKnown_(false),
    neighboursKnown_(false),
    tree_(NULL),
    staticGeometry_(true),
    isGeometry_(false){
    dimension_ = 3;
    oldTet10NumberingStyle_ = true;
    cellToBoundaryInterpolationCache_ = 0;
    load(filename, createNeighbourInfos);
}

Mesh::Mesh(const Mesh & mesh)
    : rangesKnown_(false),
    neighboursKnown_(false),
    tree_(NULL),
    staticGeometry_(true),
    isGeometry_(false){

    oldTet10NumberingStyle_ = true;
    cellToBoundaryInterpolationCache_ = 0;
    copy_(mesh);
}

Mesh & Mesh::operator = (const Mesh & mesh){
    if (this != & mesh){
        copy_(mesh);
    } return *this;
}

void Mesh::copy_(const Mesh & mesh){
    clear();
    rangesKnown_ = false;
    setStaticGeometry(mesh.staticGeometry());
    setGeometry(mesh.isGeometry());
    dimension_ = mesh.dim();
    nodeVector_.reserve(mesh.nodeCount());
    secNodeVector_.reserve(mesh.secondaryNodeCount());

    for (Index i = 0; i < mesh.nodeCount(); i ++){
        this->createNode(mesh.node(i));
    }

    for (Index i = 0; i < mesh.secondaryNodeCount(); i ++){
        this->createSecondaryNode(mesh.secondaryNode(i).pos());
    }

    boundaryVector_.reserve(mesh.boundaryCount());
    for (Index i = 0; i < mesh.boundaryCount(); i ++){
        this->createBoundary(mesh.boundary(i));
    }

    cellVector_.reserve(mesh.cellCount());
    for (Index i = 0; i < mesh.cellCount(); i ++){
        this->createCell(mesh.cell(i));
    }

    for (Index i = 0; i < mesh.regionMarker().size(); i ++){
        this->addRegionMarker(mesh.regionMarker()[i]);
    }
    for (Index i = 0; i < mesh.holeMarker().size(); i ++){
        this->addHoleMarker(mesh.holeMarker()[i]);
    }

    setDataMap(mesh.dataMap());
    setCellAttributes(mesh.cellAttributes());

    if (mesh.neighboursKnown()){
        this->createNeighbourInfos(true);
    }
//     std::cout << "COPY mesh " << mesh.cell(0) << " " << cell(0) << std::endl;
}

Mesh::~Mesh(){
    clear();
}

void Mesh::setStaticGeometry(bool stat){
    staticGeometry_ = stat;
}

void Mesh::setGeometry(bool b) {
    isGeometry_ = b;
}

void Mesh::clear(){
    if (tree_) {
        deletePtr()(tree_);
        tree_ = NULL;
    }

    for_each(cellVector_.begin(), cellVector_.end(), deletePtr());
    cellVector_.clear();

    for_each(boundaryVector_.begin(), boundaryVector_.end(), deletePtr());
    boundaryVector_.clear();

    for_each(nodeVector_.begin(), nodeVector_.end(), deletePtr());
    nodeVector_.clear();

    for_each(secNodeVector_.begin(), secNodeVector_.end(), deletePtr());
    secNodeVector_.clear();

    if (cellToBoundaryInterpolationCache_){
        delete cellToBoundaryInterpolationCache_;
    }

    rangesKnown_ = false;
    neighboursKnown_ = false;
}

Node * Mesh::createNode_(const RVector3 & pos, int marker){
    rangesKnown_ = false;
    Index id = nodeCount();
    nodeVector_.push_back(new Node(pos));
    nodeVector_.back()->setMarker(marker);
    nodeVector_.back()->setId(id);
    return nodeVector_.back();
}

Node * Mesh::createNodeGC_(const RVector3 & pos, int marker){
    if (this->isGeometry_){
        Index oldCount = this->nodeCount();
        Node *n = this->createNodeWithCheck(pos);
        n->setMarker(marker);

        if ((this->dim() == 3) and (this->nodeCount() > oldCount)){

            for (Index i = 0; i < this->boundaryVector_.size(); i ++ ){
                Boundary *b = this->boundaryVector_[i];
                if (b->shape().touch(n->pos())){
                    if (b->rtti() == MESH_POLYGON_FACE_RTTI){
                        dynamic_cast< PolygonFace* >(b)->insertNode(n);
                    } else {
                        __MS(*b)
                        log(Error, "Adding a node in a non Polygon Face is not supported.");
                    }
                }
            }
        }
        return n;
    } else {
        return this->createNode_(pos, marker);
    }
}

Node * Mesh::createNode(const Node & node){
    return createNodeGC_(node.pos(), node.marker());
}

Node * Mesh::createNode(double x, double y, double z, int marker){
    return createNodeGC_(RVector3(x, y, z), marker);
}

Node * Mesh::createNode(const RVector3 & pos, int marker){
    return createNodeGC_(pos, marker);
}

Node & Mesh::secondaryNode(Index i) {
    ASSERT_RANGE(i, 0, this->secondaryNodeCount())
    return *secNodeVector_[i];
}

Node & Mesh::secondaryNode(Index i) const {
    ASSERT_RANGE(i, 0, this->secondaryNodeCount())
    return *secNodeVector_[i];
}

Node * Mesh::createSecondaryNode_(const RVector3 & pos){
    Index id = this->secondaryNodeCount();
    secNodeVector_.push_back(new Node(pos));
    secNodeVector_.back()->setId(this->nodeCount() + id);
    return secNodeVector_.back();
}

Node * Mesh::createSecondaryNode(const RVector3 & pos, double tol){
    bool useTree = false;
    if (tol > 0.0){
        fillKDTree_();
        useTree = true;

        Node * refNode = tree_->nearest(pos);
        if (refNode){
            if (pos.distance(refNode->pos()) < tol) {
                return refNode;
            }
        }
    }
    Node *newNode = createSecondaryNode_(pos);
    if (useTree) tree_->insert(newNode);
    return newNode;
}

Node * Mesh::createNodeWithCheck(const RVector3 & pos, double tol, bool warn, bool edgeCheck){
    bool useTree = false;
    if (tol > -1.0){
        fillKDTree_();
        useTree = true;

        Node * refNode = tree_->nearest(pos);
        if (refNode){
            if (pos.distance(refNode->pos()) < tol) {
                if (warn || debug()) log(LogType::Warning,
                                         "Duplicated node found for: " + str(pos));
                return refNode;
            }
        }

    //     for (Index i = 0, imax = nodeVector_.size(); i < imax; i++){
    //         if (pos.distance(nodeVector_[i]->pos()) < 1e-6) return nodeVector_[i];
    //     }
    }

    Node * newNode = this->createNode_(pos, 0);
    if (useTree) tree_->insert(newNode);

    if (edgeCheck){
        if (this->dim() != 2){
            if (warn || debug()) log(LogType::Warning,
                "edgeCheck is currently only supported for 2d meshes");
        } else {
            ///// TODO refaktor in extra function
            for (Index i = 0; i < this->boundaryVector_.size(); i ++ ){
                Boundary *b = this->boundaryVector_[i];
                if (b->rtti() == MESH_EDGE_RTTI){
                    int pIn;
                    Line(b->node(0).pos(), b->node(1).pos()).touch1(newNode->pos(), pIn);
                    if (pIn == 3){
                        Node *n1 = &b->node(0);
                        Node *n2 = &b->node(1);
                        // __MS(*n1)
                        // __MS(*n2)
                        // __MS(*newNode)
                        dynamic_cast< Edge * >(b)->setNodes(*n1, *newNode, true);
                        this->createEdge(*newNode, *n2, b->marker());
                        break;
                    }
                } else {
                    log(LogType::Error,
                        "edge split is currently only supported for 2d edges");
                }
            }
        }
    }

    return newNode;
}

Boundary * Mesh::createBoundary(const IndexArray & idx, int marker, bool check){
    std::vector < Node * > nodes(idx.size());
    for (Index i = 0; i < idx.size(); i ++ ) nodes[i] = &this->node(idx[i]);
    return createBoundary(nodes, marker, check);
}

Boundary * Mesh::createBoundary(std::vector < Node * > & nodes, int marker, bool check){
    switch (nodes.size()){
        case 1: return createBoundaryChecked_< NodeBoundary >(nodes, marker, check); break;
        case 2: return createBoundaryChecked_< Edge >(nodes, marker, check); break;
        case 3: {
            if (dimension_ == 2)
                return createBoundaryChecked_< Edge3 >(nodes, marker, check);
            return createBoundaryChecked_< TriangleFace >(nodes, marker, check); } break;
        case 4: return createBoundaryChecked_< QuadrangleFace >(nodes, marker, check); break;
        case 6: return createBoundaryChecked_< Triangle6Face >(nodes, marker, check); break;
        case 8: return createBoundaryChecked_< Quadrangle8Face >(nodes, marker, check); break;
        default:
            return createBoundaryChecked_< PolygonFace >(nodes, marker, check); break;
    }
    std::cout << WHERE_AM_I << "WHERE_AM_I << cannot determine boundary for nodes: " << nodes.size() << std::endl;
    return NULL;
}

Boundary * Mesh::createBoundary(const Boundary & bound, bool check){
    std::vector < Node * > nodes(bound.nodeCount());
    for (Index i = 0; i < bound.nodeCount(); i ++) nodes[i] = &node(bound.node(i).id());

    Boundary *b = createBoundary(nodes, bound.marker(), check);
    for (Index j = 0; j < bound.secondaryNodes().size(); j ++){
        b->addSecondaryNode(& this->node(bound.secondaryNodes()[j]->id()));
    }
    return b;
}

Boundary * Mesh::createBoundary(const Cell & cell, bool check){
    std::vector < Node * > nodes(cell.nodeCount());
    for (Index i = 0; i < cell.nodeCount(); i ++) nodes[i] = &node(cell.node(i).id());
    return createBoundary(nodes, cell.marker(), check);
}

Boundary * Mesh::createNodeBoundary(Node & n1, int marker, bool check){
    std::vector < Node * > nodes(1); nodes[0] = & n1;
    return createBoundaryChecked_< NodeBoundary >(nodes, marker, check);
}

Boundary * Mesh::createEdge(Node & n1, Node & n2, int marker, bool check){
    std::vector < Node * > nodes(2);  nodes[0] = & n1; nodes[1] = & n2;
    return createBoundaryChecked_< Edge >(nodes, marker, check);
}

Boundary * Mesh::createEdge3(Node & n1, Node & n2, Node & n3, int marker, bool check){
    std::vector < Node * > nodes(3); nodes[0] = & n1; nodes[1] = & n2; nodes[2] = & n3;
    return createBoundaryChecked_< Edge3 >(nodes, marker, check);
}

Boundary * Mesh::createTriangleFace(Node & n1, Node & n2, Node & n3, int marker, bool check){
    std::vector < Node * > nodes(3);  nodes[0] = & n1; nodes[1] = & n2; nodes[2] = & n3;
    return createBoundaryChecked_< TriangleFace >(nodes, marker, check);
}

Boundary * Mesh::createQuadrangleFace(Node & n1, Node & n2, Node & n3, Node & n4, int marker, bool check){
    std::vector < Node * > nodes(4);  nodes[0] = & n1; nodes[1] = & n2; nodes[2] = & n3, nodes[3] = & n4;
    return createBoundaryChecked_< QuadrangleFace >(nodes, marker, check);
}

Boundary * Mesh::createPolygonFace(std::vector < Node * > & nodes, int marker, bool check){
    return createBoundaryChecked_< PolygonFace >(nodes, marker, check);
}

Cell * Mesh::createCell(int marker){
    std::vector < Node * > nodes(0);
    return createCell_< Cell >(nodes, marker, cellCount());
}

Cell * Mesh::createCell(const IndexArray & idx, int marker){
    std::vector < Node * > nodes(idx.size());
    for (Index i = 0; i < idx.size(); i ++ ) nodes[i] = &this->node(idx[i]);
    return createCell(nodes, marker);
}

Cell * Mesh::createCell(std::vector < Node * > & nodes, int marker){
    switch (nodes.size()){
        case 0: return createCell_< Cell >(nodes, marker, cellCount()); break;
        case 2: return createCell_< EdgeCell >(nodes, marker, cellCount()); break;
        case 3:
            switch (dimension_){
                case 1: return createCell_< Edge3Cell >(nodes, marker, cellCount()); break;
                case 2: return createCell_< Triangle >(nodes, marker, cellCount()); break;
            }
            break;
        case 4:
            switch (dimension_){
                case 2: return createCell_< Quadrangle >(nodes, marker, cellCount()); break;
                case 3: return createCell_< Tetrahedron >(nodes, marker, cellCount()); break;
            }
            break;
        case 5: return createCell_< Pyramid >(nodes, marker, cellCount()); break;
        case 6:
            switch (dimension_){
                case 2: return createCell_< Triangle6 >(nodes, marker, cellCount()); break;
                case 3: return createCell_< TriPrism >(nodes, marker, cellCount()); break;
            }
            break;
        case 8:
            switch (dimension_){
                case 2: return createCell_< Quadrangle8 >(nodes, marker, cellCount()); break;
                case 3: return createCell_< Hexahedron >(nodes, marker, cellCount()); break;
            }
            break;
        case 10: return createCell_< Tetrahedron10 >(nodes, marker, cellCount()); break;
        case 13: return createCell_< Pyramid13 >(nodes, marker, cellCount()); break;
        case 15: return createCell_< TriPrism15 >(nodes, marker, cellCount()); break;
        case 20: return createCell_< Hexahedron20 >(nodes, marker, cellCount()); break;

    }
    std::cout << WHERE_AM_I << "WHERE_AM_I << cannot determine cell for nodes: " << nodes.size() << " for dim: " << dimension_ << std::endl;
    return NULL;
}

Cell * Mesh::createCell(const Cell & cell){
    std::vector < Node * > nodes(cell.nodeCount());
    for (Index i = 0; i < cell.nodeCount(); i ++) nodes[i] = &node(cell.node(i).id());

    Cell *c = createCell(nodes, cell.marker());
    for (Index j = 0; j < cell.secondaryNodes().size(); j ++){
        c->addSecondaryNode(& this->node(cell.secondaryNodes()[j]->id()));
    }
    return c;
}

Cell * Mesh::createTriangle(Node & n1, Node & n2, Node & n3, int marker){
    std::vector < Node * > nodes(3);  nodes[0] = & n1; nodes[1] = & n2; nodes[2] = & n3;
    return createCell_< Triangle >(nodes, marker, cellCount());
}

Cell * Mesh::createQuadrangle(Node & n1, Node & n2, Node & n3, Node & n4, int marker){
    std::vector < Node * > nodes(4);
    nodes[0] = & n1; nodes[1] = & n2; nodes[2] = & n3; nodes[3] = & n4;
    return createCell_< Quadrangle >(nodes, marker, cellCount());
}

Cell * Mesh::createTetrahedron(Node & n1, Node & n2, Node & n3, Node & n4, int marker){
    std::vector < Node * > nodes(4);
    nodes[0] = & n1; nodes[1] = & n2; nodes[2] = & n3; nodes[3] = & n4;
    return createCell_< Tetrahedron >(nodes, marker, cellCount());
}

Cell * Mesh::copyCell(const Cell & cell, double tol){
    std::vector < Node * > nodes(cell.nodeCount());
    for (Index i = 0; i < nodes.size(); i ++) {
        nodes[i] = createNodeWithCheck(cell.node(i).pos(), tol);
        nodes[i]->setMarker(cell.node(i).marker());
    }
    Cell * c = createCell(nodes);

    c->setMarker(cell.marker());
    c->setAttribute(cell.attribute());
    return c;
}

Boundary * Mesh::copyBoundary(const Boundary & bound, double tol, bool check){
    std::vector < Node * > nodes(bound.nodeCount());
    for (Index i = 0; i < nodes.size(); i ++) {
        nodes[i] = createNodeWithCheck(bound.node(i).pos(), tol);
        nodes[i]->setMarker(bound.node(i).marker());
    }

    Boundary * b = createBoundary(nodes, bound.marker(), check);
    return b;
}

void Mesh::deleteCells(const std::vector < Cell * > & cells){
    THROW_TO_IMPL
}

Node & Mesh::node(Index i) {
    if (i > nodeCount() - 1){
        if (i < nodeCount() + secondaryNodeCount())
            return this->secondaryNode(i - this->nodeCount());
        std::cerr << WHERE_AM_I << " requested node: " << i << " does not exist." << std::endl;
        exit(EXIT_MESH_NO_NODE);
    } return *nodeVector_[i];
}

Node & Mesh::node(Index i) const {
    if (i > nodeCount() - 1){
        if (i < nodeCount() + secondaryNodeCount())
            return this->secondaryNode(i - this->nodeCount());
        std::cerr << WHERE_AM_I << " requested node: " << i << " does not exist." << std::endl;
        exit(EXIT_MESH_NO_NODE);
    } return *nodeVector_[i];
}

Cell & Mesh::cell(Index i) const {
    if (i > cellCount() - 1){
      std::cerr << WHERE_AM_I << " requested cell: " << i << " does not exist." << std::endl;
      exit(EXIT_MESH_NO_CELL);
    } return *cellVector_[i];
}

Cell & Mesh::cell(Index i) {
    if (i > cellCount() - 1){
      std::cerr << WHERE_AM_I << " requested cell: " << i << " does not exist." << std::endl;
      exit(EXIT_MESH_NO_CELL);
    } return *cellVector_[i];
}

Boundary & Mesh::boundary(Index i) const {
    if (i > boundaryCount() - 1){
      std::cerr << WHERE_AM_I << " requested boundary: " << i << " does not exist." << std::endl;
      exit(EXIT_MESH_NO_BOUNDARY);
    } return *boundaryVector_[i];
}

Boundary & Mesh::boundary(Index i) {
    if (i > boundaryCount() - 1){
      std::cerr << WHERE_AM_I << " requested boundary: " << i << " does not exist." << std::endl;
      exit(EXIT_MESH_NO_BOUNDARY);
    } return *boundaryVector_[i];
}

void Mesh::findRange_() const{
    if (!rangesKnown_ || !staticGeometry_){
        minRange_ = RVector3(MAX_DOUBLE, MAX_DOUBLE, MAX_DOUBLE);
        maxRange_ = -minRange_;
        for (Index i=0; i < nodeVector_.size(); i ++){
            for (Index j=0; j < 3; j ++){
                minRange_[j] = min(nodeVector_[i]->pos()[j], minRange_[j]);
                maxRange_[j] = max(nodeVector_[i]->pos()[j], maxRange_[j]);
            }
        }
        rangesKnown_ = true;
    }
}

Mesh Mesh::createHull() const{
    Mesh out(3);
    out.createHull_(*this);
    return out;
}

void Mesh::createHull_(const Mesh & mesh){

    if (this->dim() == 3 && mesh.dim() == 2){
        clear();
        rangesKnown_ = false;
        nodeVector_.reserve(mesh.nodeCount());
        for (Index i = 0; i < mesh.nodeCount(); i ++) createNode(mesh.node(i));

        boundaryVector_.reserve(mesh.cellCount());
        for (Index i = 0; i < mesh.cellCount(); i ++) createBoundary(mesh.cell(i));
    } else {
        std::cerr << WHERE_AM_I << " increasing dimension fails, you should set the dimension for this mesh to 3" << std::endl;
    }
}

Index Mesh::findNearestNode(const RVector3 & pos){
    fillKDTree_();
    return tree_->nearest(pos)->id();
}

IndexArray cellIDX__;

Cell * Mesh::findCellBySlopeSearch_(const RVector3 & pos, Cell * start,
                                    size_t & count, bool useTagging) const {

    Cell * cell = start;

    Index cellCounter = 0; //** for avoiding infinite loop
    do {
        if (useTagging && cell->tagged()) {
            cell = NULL;
        } else {
            cell->tag();
            cellIDX__.push_back(cell->id());
            RVector sf;

//             std::cout << cellIDX__.size() << " testpos: " << pos << std::endl;
//             std::cout << "cell: " << *cell << " touch: " << cell->shape().isInside(pos, true) << std::endl;
//             for (Index i = 0; i < cell->nodeCount() ; i ++){
//                 std::cout << cell->node(i)<< std::endl;
//             }

            if (cell->shape().isInside(pos, sf, false)) {
                return cell;
            } else {

                if (!neighboursKnown_){
                    const_cast<Mesh*>(this)->createNeighbourInfosCell_(cell);
//                     for (Index j = 0; j < cell->neighbourCellCount(); j++){
//                          cell->findNeighbourCell(j);
//                     }
                }

//                 for (Index i = 0; i < cell->neighbourCellCount(); i ++ ){
//                     if (cell->neighbourCell(i)){
//                         std::cout << "\t " << i << " " << *cell->neighbourCell(i) << std::endl;
//                     } else {
//                         std::cout << "\t " << i << " " << 0 << std::endl;
//                     }
//                 }

                cell = cell->neighbourCell(sf);

//                 std::cout << "sf: " << sf << std::endl;
//                 std::cout << "neighCell " << cell << std::endl;
            }
            count++;
            if (count == 50){
//                 std::cout << "testpos: " << pos << std::endl;
//                 std::cout << "cell: " << this->cell(cellIDX__.back()) << std::endl;
//                 for (Index i = 0;
//                      i < this->cell(cellIDX__.back()).nodeCount(); i ++){
//                     std::cout << this->cell(cellIDX__.back()).node(i)<< std::endl;
//                 }
                if (debug()){
                    std::cout << WHERE_AM_I << " exit with submesh " << cellIDX__.size() << std::endl;
                    std::cout << "probably cant find a cell for " << pos << std::endl;

                    Mesh subMesh; subMesh.createMeshByCellIdx(*this, cellIDX__);

                    subMesh.exportVTK("submesh");
                    this->exportVTK("submeshParent");
                }
                return NULL;
            }
        }
    } while (++cellCounter < cellCount() && cell);

    return NULL;
}

Cell * Mesh::findCell(const RVector3 & pos, size_t & count,
                      bool extensive) const {
    bool bruteForce = false;
    Cell * cell = NULL;

    if (bruteForce){
        for (Index i = 0; i < this->cellCount(); i ++) {
            count++;
            if (cellVector_[i]->shape().isInside(pos)){
                cell = cellVector_[i];
//                 std::cout << "testpos: " << pos << std::endl;
//                 std::cout << "cell: " << *cell<< std::endl;
                break;
            }
        }
    } else {
        Stopwatch swatch(true);
        cellIDX__.clear();
        count = 0;
        fillKDTree_();
        Node * refNode = tree_->nearest(pos);

        if (!refNode){
            std::cout << "pos: " << pos << std::endl;
            throwError(1, WHERE_AM_I +
                       " no nearest node to pos. This is a empty mesh");
        }
        if (refNode->cellSet().empty()){
            std::cout << "Node: " << *refNode << std::endl;
            throwError(1, WHERE_AM_I +
                       " no cells for this node. This is a corrupt mesh");
        }
//         std::cout << "Node: " << *refNode << std::endl;

        // small fast precheck to avoid strange behaviour for symmetric SF.
        for (std::set< Cell * >::iterator it = refNode->cellSet().begin();
             it != refNode->cellSet().end(); it ++){
//             std::cout << (*it)->id() << std::endl;

           if ((*it)->shape().isInside(pos, false)) return *it;

        }

        cell = findCellBySlopeSearch_(pos, *refNode->cellSet().begin(),
                                      count, false);
        if (cell) return cell;

//         exportVTK("slopesearch");
//         exit(0);
        if (extensive || 0){
//             __M
//             std::cout << "More expensive test here" << std::endl;
            cellIDX__.clear();
            std::for_each(cellVector_.begin(), cellVector_.end(), std::mem_fun(&Cell::untag));
            //!** *sigh, no luck with simple kd-tree search, try more expensive full slope search
            count = 0;
            for (Index i = 0; i < this->cellCount(); i ++) {
                cell = cellVector_[i];
                cell = findCellBySlopeSearch_(pos, cell, count, true);
                if (cell) {

                    break;
                }
            }
        } else {
            return NULL;
        }
  //      std::cout << " n: " << count;
    }
    return cell;
}

std::vector < Cell * > Mesh::findCellsAlongRay(const RVector3 & start,
                                               const RVector3 & dir,
                                               PosVector & pos) const {
    pos.clean();
    Pos d(dir);
    d.normalize();
    std::vector < Cell * > cells;

    RVector3 inPos(start);

    if (!this->findCell(inPos, false)){
        inPos = tree_->nearest(inPos)->pos();
    }

    pos.push_back(inPos);

    double stepTol = 1e-5;

    while (1){
        Cell *c = this->findCell(inPos + dir*stepTol, false);
        if (!c) break;

        RVector3 outPos(false);
        for (Index i = 0; i < c->boundaryCount(); i++){
            Shape * s = c->boundary(i)->pShape();

            if (s->intersectRay(inPos, dir, outPos)){
                if (outPos != inPos){
                    outPos.setValid(true);
                    break;
                } else {
                    outPos.setValid(false);
                }
            }
        }

        if (outPos.valid()){
            pos.push_back(outPos);
            cells.push_back(c);
            inPos = outPos;
        }
    }
    return cells;
}

std::vector < Boundary * > Mesh::findBoundaryByMarker(int marker) const {
    return findBoundaryByMarker(marker, marker + 1);
}

std::vector < Boundary * > Mesh::findBoundaryByMarker(int from, int to) const {
//     __MS(from)
    std::vector < Boundary * > vBounds;
    vBounds.reserve(boundaryCount());

    for (std::vector< Boundary * >::const_iterator it = boundaryVector_.begin();
         it != boundaryVector_.end(); it++){

        if ((*it)->marker() >= from && (*it)->marker() < to) vBounds.push_back((*it));
    }

    return vBounds;
}

void Mesh::setBoundaryMarkers(const IVector & marker){
    ASSERT_EQUAL(boundaryCount(), marker.size())
    for (Index i = 0; i < boundaryVector_.size(); i ++){
        boundaryVector_[i]->setMarker(marker[i]);
    }
}

void Mesh::setBoundaryMarkers(const IndexArray & ids, int marker){
    for (IndexArray::iterator it = ids.begin(); it != ids.end(); it++){
        if (*it < boundaryCount()){
            boundaryVector_[*it]->setMarker(marker);
        }
    }
}

std::vector < Cell * > Mesh::findCellByMarker(int from, int to) const {
    if (to == -1) to = MAX_INT;
    else if (to == 0) to = from + 1;

    std::vector < Cell * > vCell;
    vCell.reserve(cellCount());
    for(std::vector< Cell * >::const_iterator it = cellVector_.begin();
                                               it != cellVector_.end(); it++){
        if ((*it)->marker() >= from && (*it)->marker() < to) vCell.push_back((*it));
    }
    return vCell;
}

std::vector < Cell * > Mesh::findCellByAttribute(double from, double to) const {
    std::vector < Cell * > vCell;
    vCell.reserve(cellCount());

    if (to < TOLERANCE){
        for (Index i = 0; i < cellCount(); i ++){
            if ((cell(i).attribute() - from) < TOLERANCE) vCell.push_back(cellVector_[i]);
        }
    } else {
        if (to == -1) to = MAX_DOUBLE;
        for (Index i = 0; i < cellCount(); i ++){
            if (cell(i).attribute() >= from && cell(i).attribute() < to)
                vCell.push_back(cellVector_[i]);
        }
    }
    return vCell;
}

Index Mesh::nodeCount(bool withSecNodes) const {
    if (withSecNodes) return nodeVector_.size() + secNodeVector_.size();
    return nodeVector_.size();
}

std::vector< Node * > Mesh::nodes(const IndexArray & ids) const{
    std::vector < Node * > v(ids.size());
    for (Index i = 0; i < ids.size(); i ++) v[i] = &node(ids[i]);
    return v;
}

std::vector < Node * > Mesh::nodes(const BVector & b) const{
    return nodes(find(b));
}

std::vector< Cell * > Mesh::cells(const IndexArray & ids) const {
    std::vector < Cell * > v(ids.size());
    for (Index i = 0; i < ids.size(); i ++) v[i] = cellVector_[ids[i]];
    return v;
}

std::vector < Cell * > Mesh::cells(const BVector & b) const{
    return cells(find(b));
}

std::vector< Boundary * > Mesh::boundaries(const IndexArray & ids) const{
    std::vector < Boundary * > v(ids.size());
    for (Index i = 0; i < ids.size(); i ++) v[i] = boundaryVector_[ids[i]];
    return v;
}

std::vector < Boundary * > Mesh::boundaries(const BVector & b) const{
    return boundaries(find(b));
}

void Mesh::setCellMarkers(const IndexArray & ids, int marker){
    for(IndexArray::iterator it = ids.begin(); it != ids.end(); it++){
        if (*it < cellCount()){
            cellVector_[*it]->setMarker(marker);
        }
    }
}

void Mesh::setCellMarkers(const IVector & markers){
    ASSERT_EQUAL(markers.size(), cellVector_.size())

    for (Index i = 0; i < cellVector_.size(); i ++){
        cellVector_[i]->setMarker(markers[i]);
    }
}

void Mesh::setCellMarkers(const RVector & attribute){
    if (attribute.size() >= cellVector_.size()){
        for (Index i = 0; i < cellVector_.size(); i ++){
            cellVector_[i]->setMarker(int(attribute[i]));
        }
    } else {
        throwError(1,"Mesh::setCellMarker: attribute size to small: " +
            str(attribute.size()) + " < " + str(cellCount()));
    }
}

IVector Mesh::cellMarkers() const{
    IVector tmp(cellCount());
    std::transform(cellVector_.begin(), cellVector_.end(), tmp.begin(),
                    std::mem_fun(&Cell::marker));
    return tmp;
}

IndexArray Mesh::findNodesIdxByMarker(int marker) const {
    return find(this->nodeMarkers() == marker);
}

// std::list < Index > Mesh::findListNodesIdxByMarker(int marker) const {
//     std::list < Index > idx;
//     for (Index i = 0; i < nodeCount(); i ++) {
//         if (node(i).marker() == marker) idx.push_back(i);
//     }
//     return idx;
// }

PosVector Mesh::positions(bool withSecNodes) const {
    IndexArray idx(this->nodeCount(withSecNodes));
    std::generate(idx.begin(), idx.end(), IncrementSequence< Index >(0));
    return this->positions(idx);
}

PosVector Mesh::positions(const IndexArray & idx) const {
    PosVector pos(idx.size());
    for (Index i = 0; i < idx.size(); i ++) { pos[i] = node(idx[i]).pos(); }
    return pos;
}

PosVector Mesh::cellCenters() const {
    PosVector pos(this->cellCount());
    std::transform(cellVector_.begin(), cellVector_.end(), pos.begin(),
                   std::mem_fun(&Cell::center));
    return pos;
}

PosVector Mesh::boundaryCenters() const {
    PosVector pos(this->boundaryCount());
    std::transform(boundaryVector_.begin(), boundaryVector_.end(), pos.begin(),
                   std::mem_fun(&Boundary::center));
    return pos;
}

RVector & Mesh::cellSizes() const{

    if (cellSizesCache_.size() != cellCount()){
        cellSizesCache_.resize(cellCount());

        std::transform(cellVector_.begin(), cellVector_.end(),
                       cellSizesCache_.begin(),
                       std::mem_fun(&Cell::size));
    } else {
        if (!staticGeometry_){
            cellSizesCache_.resize(0);
            return this->cellSizes();
        }
    }

    return cellSizesCache_;
}

RVector & Mesh::boundarySizes() const{
    if (boundarySizesCache_.size() != boundaryCount()){
        boundarySizesCache_.resize(boundaryCount());

        std::transform(boundaryVector_.begin(), boundaryVector_.end(),
                       boundarySizesCache_.begin(),
                       std::mem_fun(&MeshEntity::size));
    } else {
        if (!staticGeometry_){
            boundarySizesCache_.resize(0);
            return this->boundarySizes();
        }
    }

    return boundarySizesCache_;
}

PosVector & Mesh::boundarySizedNormals() const {
    if (boundarySizedNormCache_.size() != boundaryCount()){
        boundarySizedNormCache_.resize(boundaryCount());

        for (Index i = 0; i < boundaryCount(); i ++){
            if (dim()==1){
                Cell *c = boundaryVector_[i]->leftCell();
                if (!c) c = boundaryVector_[i]->rightCell();
                boundarySizedNormCache_[i] = boundaryVector_[i]->norm(*c);
            } else {
                boundarySizedNormCache_[i] = boundaryVector_[i]->norm() * boundaryVector_[i]->size();
            }
        }

    } else {
        if (!staticGeometry_){
            boundarySizedNormCache_.resize(0);
            return this->boundarySizedNormals();
        }
    }

    return boundarySizedNormCache_;
}

void Mesh::sortNodes(const IndexArray & perm){

    for (Index i = 0; i < nodeVector_.size(); i ++) nodeVector_[i]->setId(perm[i]);
  //    sort(nodeVector_.begin(), nodeVector_.end(), std::less< int >(mem_fun(&BaseEntity::id)));
    sort(nodeVector_.begin(), nodeVector_.end(), lesserId< Node >);
    recountNodes();
}

void Mesh::recountNodes(){
    for (Index i = 0; i < nodeVector_.size(); i ++) nodeVector_[i]->setId(i);
}

void Mesh::createClosedGeometry(const PosVector & vPos, int nSegments, double dxInner){
    THROW_TO_IMPL
    //this function should not be part of mesh
    //EAMeshWrapper eamesh(vPos, nSegments, dxInner, *this);
}

void Mesh::createClosedGeometryParaMesh(const PosVector & vPos, int nSegments, double dxInner){
    createClosedGeometry(vPos, nSegments, dxInner);
    createNeighbourInfos();
    for (Index i = 0; i < cellCount(); i ++) cell(i).setMarker(i);
}

void Mesh::createClosedGeometryParaMesh(const PosVector & vPos, int nSegments,
                                         double dxInner, const PosVector & addit){
    THROW_TO_IMPL
    //this function should not be part of meshEntities
//   EAMeshWrapper eamesh;
//   eamesh.createMesh(vPos, nSegments, dxInner, addit);
//   eamesh.mesh(*this);
//   createNeighbourInfos();
//   for (Index i = 0; i < cellCount(); i ++) cell(i).setMarker(i);
}

Mesh Mesh::createH2() const {
    Mesh ret(this->dimension());
    ret.createRefined_(*this, false, true);
    ret.setCellAttributes(ret.cellMarkers());
    return ret;
}

Mesh Mesh::createP2() const {
    Mesh ret(this->dimension());
    ret.createRefined_(*this, true, false);
    return ret;
}

int markerT(Node * n0, Node * n1){
    if (n0->marker() == -99 && n1->marker() == -99) return -1;
    if (n0->marker() == -99) return n1->marker();
    if (n1->marker() == -99) return n0->marker();
    if (n0->marker() == n1->marker()) return n1->marker();
    else return 0;
}

Node * Mesh::createRefinementNode_(Node * n0, Node * n1, std::map< std::pair < Index, Index >, Node * > & nodeMatrix){
    Node * n = nodeMatrix[std::make_pair(n0->id(), n1->id())];

    if (!n){
        if (n0 == n1){
            n = this->createNode(n0->pos(), n0->marker()) ;
            nodeMatrix[std::make_pair(n0->id(), n0->id())] = n;
        } else {
            n = this->createNode((n0->pos() + n1->pos()) / 2.0, markerT(n0, n1));
            nodeMatrix[std::make_pair(n0->id(), n1->id())] = n;
            nodeMatrix[std::make_pair(n1->id(), n0->id())] = n;
        }
    }
    return n;
}

void Mesh::createRefined_(const Mesh & mesh, bool p2, bool h2){
    if (this == &mesh) {
        log(Error, WHERE_AM_I, "This mesh and the given mesh need to be different instances.");
        return;
    }
    this->clear();

    std::map< std::pair < Index, Index >, Node * > nodeMatrix;

    for (Index i = 0, imax = mesh.nodeCount(); i < imax; i ++) {
        this->createRefinementNode_(&mesh.node(i), &mesh.node(i), nodeMatrix);
    }

    std::vector < Node * > n;
    for (Index i = 0, imax = mesh.cellCount(); i < imax; i ++){
        const Cell & c = mesh.cell(i);
        Index cID = i;

        switch (c.rtti()){
            case MESH_EDGE_CELL_RTTI:
                n.resize(3);
                n[0] = &node(mesh.cell(i).node(0).id());
                n[1] = &node(mesh.cell(i).node(1).id());
                n[2] = createRefinementNode_(n[0], n[1], nodeMatrix);

                if (h2){
                    std::vector < Node * > e1(2);
                    e1[0] = n[0]; e1[1] = n[2];
                    this->createCell(e1, cID);
                    e1[0] = n[2]; e1[1] = n[1];
                    this->createCell(e1, cID);
                }
                break;
            case MESH_TRIANGLE_RTTI:
                n.resize(6);
                n[0] = &node(mesh.cell(i).node(0).id());
                n[1] = &node(mesh.cell(i).node(1).id());
                n[2] = &node(mesh.cell(i).node(2).id());

                n[3] = createRefinementNode_(n[0], n[1], nodeMatrix);
                n[4] = createRefinementNode_(n[1], n[2], nodeMatrix);
                n[5] = createRefinementNode_(n[2], n[0], nodeMatrix);

                if (h2){
                    this->createTriangle(*n[0], *n[3], *n[5], cID);
                    this->createTriangle(*n[1], *n[4], *n[3], cID);
                    this->createTriangle(*n[2], *n[5], *n[4], cID);
                    this->createTriangle(*n[3], *n[4], *n[5], cID);
                }

                break;
            case MESH_QUADRANGLE_RTTI:
                n.resize(8);
                n[0] = &node(mesh.cell(i).node(0).id());
                n[1] = &node(mesh.cell(i).node(1).id());
                n[2] = &node(mesh.cell(i).node(2).id());
                n[3] = &node(mesh.cell(i).node(3).id());

                n[4] = createRefinementNode_(n[0], n[1], nodeMatrix);
                n[5] = createRefinementNode_(n[1], n[2], nodeMatrix);
                n[6] = createRefinementNode_(n[2], n[3], nodeMatrix);
                n[7] = createRefinementNode_(n[3], n[0], nodeMatrix);

                if (h2){
                    Node *n8 = this->createNode(c.shape().xyz(RVector3(0.5, 0.5)));
                    this->createQuadrangle(*n[0], *n[4], *n8, *n[7], cID);
                    this->createQuadrangle(*n[1], *n[5], *n8, *n[4], cID);
                    this->createQuadrangle(*n[2], *n[6], *n8, *n[5], cID);
                    this->createQuadrangle(*n[3], *n[7], *n8, *n[6], cID);
                }

                break;
            case MESH_TETRAHEDRON_RTTI:
                n.resize(10);
                if (oldTet10NumberingStyle_){

                    for (Index j = 0; j < n.size(); j ++) {

                        n[j] = createRefinementNode_(& this->node(c.node(Tet10NodeSplitZienk[j][0]).id()),
                                                        & this->node(c.node(Tet10NodeSplitZienk[j][1]).id()),
                                                        nodeMatrix);
                    }

                    if (h2){
                        this->createTetrahedron(*n[4], *n[6], *n[5], *n[0], cID);
                        this->createTetrahedron(*n[4], *n[5], *n[6], *n[9], cID);
                        this->createTetrahedron(*n[7], *n[9], *n[4], *n[1], cID);
                        this->createTetrahedron(*n[7], *n[4], *n[9], *n[5], cID);
                        this->createTetrahedron(*n[8], *n[7], *n[5], *n[2], cID);
                        this->createTetrahedron(*n[8], *n[5], *n[7], *n[9], cID);
                        this->createTetrahedron(*n[6], *n[9], *n[8], *n[3], cID);
                        this->createTetrahedron(*n[6], *n[8], *n[9], *n[5], cID);
                    }

                } else {
                    for (Index j = 0; j < n.size(); j ++) {
                        n[j] = createRefinementNode_(& this->node(c.node(Tet10NodeSplit[j][0]).id()),
                                                        & this->node(c.node(Tet10NodeSplit[j][1]).id()),
                                                        nodeMatrix);
                    }

                    if (h2){
                        THROW_TO_IMPL
                    }
                }

                break;
            case MESH_HEXAHEDRON_RTTI:
                n.resize(20);
                for (Index j = 0; j < n.size(); j ++) {
                    n[j] = createRefinementNode_(& this->node(c.node(Hex20NodeSplit[j][0]).id()),
                                                 & this->node(c.node(Hex20NodeSplit[j][1]).id()),
                                                 nodeMatrix);
                }
                if (h2){
/* 27 new nodes 3 x 9 = 8 nodes + 12 edges + 6 facets + 1 center
          7-----14------6  \n
         /|            /|  \n
        / |           / |  \n
      15 19  -21-    13 18 \n
      /   |     24  /   |  \n
     /    |        /    |  \n
    4-----12------5  23 |  \n
    | 25  3-----10|-----2  \n
    |    /        |    /   \n
   16   / -22-    17  /    \n
    | 11    -20-  |  9     \n
    | /           | /      \n
    |/            |/       \n
    0------8------1        \n

*/
                    Node *n20 = createRefinementNode_(n[8], n[10], nodeMatrix);
                    Node *n21 = createRefinementNode_(n[12], n[14], nodeMatrix);
                    Node *n22 = createRefinementNode_(n[8], n[12], nodeMatrix);
                    Node *n23 = createRefinementNode_(n[9], n[13], nodeMatrix);
                    Node *n24 = createRefinementNode_(n[10], n[14], nodeMatrix);
                    Node *n25 = createRefinementNode_(n[11], n[15], nodeMatrix);

                    Node *n26 = createRefinementNode_(n20, n21, nodeMatrix);

                    std::vector < Node* > ns(8);
                    Node *n1_[]={ n[0], n[8], n20, n[11], n[16], n22, n26, n25 }; std::copy(&n1_[0], &n1_[8], &ns[0]);
                    this->createCell(ns, cID);

                    Node *n2_[]= { n[8], n[1], n[9], n20, n22, n[17], n23, n26 };  std::copy(&n2_[0], &n2_[8], &ns[0]);
                    this->createCell(ns, cID);

                    Node *n3_[]= { n[11], n20, n[10], n[3], n25, n26, n24, n[19] };  std::copy(&n3_[0], &n3_[8], &ns[0]);
                    this->createCell(ns, cID);

                    Node *n4_[]= { n20, n[9], n[2], n[10], n26, n23, n[18], n24 };  std::copy(&n4_[0], &n4_[8], &ns[0]);
                    this->createCell(ns, cID);

                    Node *n5_[]= { n[16], n22, n26, n25, n[4], n[12], n21, n[15] };  std::copy(&n5_[0], &n5_[8], &ns[0]);
                    this->createCell(ns, cID);

                    Node *n6_[]= { n22, n[17], n23, n26, n[12], n[5], n[13], n21 };  std::copy(&n6_[0], &n6_[8], &ns[0]);
                    this->createCell(ns, cID);

                    Node *n7_[]= { n25, n26, n24, n[19], n[15], n21, n[14], n[7] };  std::copy(&n7_[0], &n7_[8], &ns[0]);
                    this->createCell(ns, cID);

                    Node *n8_[]= { n26, n23, n[18], n24, n21, n[13], n[6], n[14] };  std::copy(&n8_[0], &n8_[8], &ns[0]);
                    this->createCell(ns, cID);

                }

                break;
            case MESH_TRIPRISM_RTTI:
                n.resize(15);
                for (Index j = 0; j < n.size(); j ++) {
                    n[j] = createRefinementNode_(& this->node(c.node(Prism15NodeSplit[j][0]).id()),
                                                 & this->node(c.node(Prism15NodeSplit[j][1]).id()),
                                                 nodeMatrix);
                }
                if (h2){

                    Node *nf1 = createRefinementNode_(n[6], n[9], nodeMatrix);
                    Node *nf2 = createRefinementNode_(n[7], n[10], nodeMatrix);
                    Node *nf3 = createRefinementNode_(n[8], n[11], nodeMatrix);

                    std::vector < Node* > ns(6);
                    Node *n1_[]={ n[0], n[6], n[8], n[12], nf1, nf3 }; std::copy(&n1_[0], &n1_[6], &ns[0]);
                    this->createCell(ns, cID);
                    Node *n2_[]={ n[1], n[7], n[6], n[13], nf2, nf1 }; std::copy(&n2_[0], &n2_[6], &ns[0]);
                    this->createCell(ns, cID);
                    Node *n3_[]={ n[2], n[8], n[7], n[14], nf3, nf2 }; std::copy(&n3_[0], &n3_[6], &ns[0]);
                    this->createCell(ns, cID);
                    Node *n4_[]={ n[6], n[7], n[8], nf1, nf2, nf3 }; std::copy(&n4_[0], &n4_[6], &ns[0]);
                    this->createCell(ns, cID);

                    Node *n5_[]={ n[12], nf1, nf3, n[3], n[9], n[11] }; std::copy(&n5_[0], &n5_[6], &ns[0]);
                    this->createCell(ns, cID);
                    Node *n6_[]={ n[13], nf2, nf1, n[4], n[10], n[9] }; std::copy(&n6_[0], &n6_[6], &ns[0]);
                    this->createCell(ns, cID);
                    Node *n7_[]={ n[14], nf3, nf2, n[5], n[11], n[10] }; std::copy(&n7_[0], &n7_[6], &ns[0]);
                    this->createCell(ns, cID);
                    Node *n8_[]={ nf1, nf2, nf3, n[9], n[10], n[11] }; std::copy(&n8_[0], &n8_[6], &ns[0]);
                    this->createCell(ns, cID);

                }
                break;
            case MESH_PYRAMID_RTTI:
                n.resize(13);
                for (Index j = 0; j < n.size(); j ++) {
                    n[j] = createRefinementNode_(& this->node(c.node(Pyramid13NodeSplit[j][0]).id()),
                                                    & this->node(c.node(Pyramid13NodeSplit[j][1]).id()),
                                                    nodeMatrix);
                }
                if (h2){
                    log(Error, "Sorry, p2-refine for an already p2-refined mesh is not supported.");
                    THROW_TO_IMPL
                }
                break;
            default: std::cerr << c.rtti() <<" " << std::endl; THROW_TO_IMPL  break;
        }

        if (p2 && !h2){
            createCell(n, cID);
        }

    } // for_each cell

    for (Index i = 0; i < mesh.boundaryCount(); i++){

        const Boundary & b = mesh.boundary(i);

        switch (b.rtti()){
            case MESH_BOUNDARY_NODE_RTTI:
                n.resize(1);
                n[0] = &node(b.node(0).id());
                break;
            case MESH_EDGE_RTTI:
                n.resize(3);
                n[0] = &node(b.node(0).id());
                n[1] = &node(b.node(1).id());
                n[2] = createRefinementNode_(n[0], n[1], nodeMatrix);
                break;
            case MESH_TRIANGLEFACE_RTTI:
                n.resize(6);
                n[0] = &node(b.node(0).id());
                n[1] = &node(b.node(1).id());
                n[2] = &node(b.node(2).id());

                n[3] = createRefinementNode_(n[0], n[1], nodeMatrix);
                n[4] = createRefinementNode_(n[1], n[2], nodeMatrix);
                n[5] = createRefinementNode_(n[2], n[0], nodeMatrix);
                break;
            case MESH_QUADRANGLEFACE_RTTI:
                n.resize(8);
                n[0] = &node(b.node(0).id());
                n[1] = &node(b.node(1).id());
                n[2] = &node(b.node(2).id());
                n[3] = &node(b.node(3).id());

                n[4] = createRefinementNode_(n[0], n[1], nodeMatrix);
                n[5] = createRefinementNode_(n[1], n[2], nodeMatrix);
                n[6] = createRefinementNode_(n[2], n[3], nodeMatrix);
                n[7] = createRefinementNode_(n[3], n[0], nodeMatrix);
                break;
            default: std::cerr << b.rtti() <<" " << std::endl; THROW_TO_IMPL  break;
        }

        if (p2 && !h2){
            createBoundary(n, b.marker());
        } else {
            switch (b.rtti()){
                case MESH_BOUNDARY_NODE_RTTI:
                    this->createBoundary(n, b.marker());
                    break;
                case MESH_EDGE_RTTI:
                    this->createEdge(*n[0], *n[2], b.marker());
                    this->createEdge(*n[2], *n[1], b.marker());
                    break;
                case MESH_TRIANGLEFACE_RTTI:
                    this->createTriangleFace(*n[0], *n[3], *n[5], b.marker());
                    this->createTriangleFace(*n[1], *n[4], *n[3], b.marker());
                    this->createTriangleFace(*n[2], *n[5], *n[4], b.marker());
                    this->createTriangleFace(*n[3], *n[4], *n[5], b.marker());
                    break;
                case MESH_QUADRANGLEFACE_RTTI:
                    /*
                     * 3---6---2
                     * |   |   |
                     * 7---8---5
                     * |   |   |
                     * 0---4---1
                    */
                    Node *n8 = nodeMatrix[std::make_pair(n[4]->id(), n[6]->id())];
                    if (!n8) n8 = createRefinementNode_(n[5], n[7], nodeMatrix);

                    this->createQuadrangleFace(*n[0], *n[4], *n8, *n[7], b.marker());
                    this->createQuadrangleFace(*n[1], *n[5], *n8, *n[4], b.marker());
                    this->createQuadrangleFace(*n[2], *n[6], *n8, *n[5], b.marker());
                    this->createQuadrangleFace(*n[3], *n[7], *n8, *n[6], b.marker());

                    break;

            }
        } // if not p2
    } // for_each boundary

    //! Copy data if available
    for (std::map < std::string, RVector >::const_iterator
         it = mesh.dataMap().begin(); it != mesh.dataMap().end(); it ++){

        if (it->second.size() == mesh.cellCount()){
            addData(it->first, it->second(this->cellMarkers()));
        } else if (it->second.size() == mesh.nodeCount()){
            THROW_TO_IMPL
        } else if (it->second.size() == mesh.boundaryCount()){
            THROW_TO_IMPL
        }
    }
    //! copy original marker into the new mesh
    this->setCellMarkers(RVector(mesh.cellMarkers())(this->cellMarkers()));

}

void Mesh::cleanNeighbourInfos(){
    //std::cout << "Mesh::cleanNeighbourInfos()"<< std::endl;
    for (Index i = 0; i < cellCount(); i ++){
        cell(i).cleanNeighbourInfos();
    }
    for (Index i = 0; i < boundaryCount(); i ++){
        boundary(i).setLeftCell(NULL);
        boundary(i).setRightCell(NULL);
    }
}

void Mesh::createNeighbourInfos(bool force){
//     double med = 0.;
//     __MS(neighboursKnown_ << " " <<force)
    if (!neighboursKnown_ || force){
        this->cleanNeighbourInfos();

//         Stopwatch sw(true);

        for (Index i = 0; i < cellCount(); i ++){
//            if (i%10000 ==0) __MS(i);
            createNeighbourInfosCell_(&cell(i));
//             med+=sw.duration(true);
        }
        neighboursKnown_ = true;
    } else {
//         __M
    }

//     std::cout << med << " " << med/cellCount() << std::endl;
}

void Mesh::createNeighbourInfosCell_(Cell *c){

    for (Index j = 0; j < c->boundaryCount(); j++){
        if (c->neighbourCell(j)) continue;

        c->findNeighbourCell(j);
        std::vector < Node * > nodes(c->boundaryNodes(j));
//         __M
//         std::cout << *c << std::endl;
//
//         std::cout << findBoundary(nodes) << std::endl;
//         __M
        Boundary * bound = createBoundary(nodes, 0);

//         Boundary * bound = findBoundary(*nodes[0], *nodes[1], *nodes[2]);
//         Boundary * bound = findBoundary(nodes);
//         if (!bound) {
//             bound = createBoundary_< TriangleFace >(nodes, 0, boundaryCount());
//         }

        bool cellIsLeft = true;
        if (bound->shape().nodeCount() == 2) {
            cellIsLeft = (c->boundaryNodes(j)[0]->id() == bound->node(0).id());
        } else if (bound->shape().nodeCount() > 2) {
            // normal vector of boundary shows outside for left cell ... every boundary needs a left cell
            if (bound->normShowsOutside(*c)){
                cellIsLeft = true;
            } else {
                cellIsLeft = false;
            }
        }

        if (bound->leftCell() == NULL && cellIsLeft) {
            if (bound->rightCell() == c){
                //* we were already here .. no need to do it again
                continue;
            }
            bound->setLeftCell(c);
            if (c->neighbourCell(j) && bound->rightCell() == NULL) bound->setRightCell(c->neighbourCell(j));

        } else if (bound->rightCell() == NULL){
            if (bound->leftCell() == c){
                //* we were already here .. no need to do it again
                continue;
            } else {
                bound->setRightCell(c);
                if (c->neighbourCell(j) && bound->leftCell() == NULL ) bound->setLeftCell(c->neighbourCell(j));
            }
        }

//         if (!bound->leftCell()){
//             std::cout << *bound << " " << bound->leftCell() << " " << *bound->rightCell() << std::endl;
//             throwError(1, WHERE + " Ooops, crosscheck -- every boundary need left cell.");
//         }

//         std::cout << bound->id() << " " << bound->leftCell() << " " << bound->rightCell() << std::endl;

        //** cross check;
        if (((bound->leftCell() != c) && (bound->rightCell() != c)) ||
            (bound->leftCell() == bound->rightCell())){
//             std::cerr << *c << std::endl;
//             std::cerr << *bound << std::endl;
//             std::cerr << bound->leftCell() << " " << bound->rightCell() << std::endl;
//             if (bound->leftCell()){
//                 std::cerr << *bound->leftCell() << std::endl;
//             }
//             if (bound->rightCell()){
//                 std::cerr << *bound->rightCell() << std::endl;
//             }


            //throwError(1, WHERE + " Ooops, crosscheck --this should not happen.");
        } else {
//                     std::cout << nBounds << std::endl;
//                     std::cerr << bound->leftCell() << " " << bound->rightCell() << std::endl;
        }
    } // for_each boundary in cell
}

void Mesh::create1DGrid(const RVector & x){
    this->clear();
    this->setDimension(1);
    if (unique(sort(x)).size() != x.size()) {
        std::cerr << WHERE_AM_I << "Warning! there are non-unique values in pos" << std::endl;
    }

    if (x.size() > 1){
        this->createNode(x[0], 0.0, 0.0);
        for (Index i = 1; i < x.size(); i ++){
            this->createNode(x[i], 0.0, 0.0);
            std::vector < Node * > nodes(2);
            nodes[0] = & node(nodeCount() - 2);
            nodes[1] = & node(nodeCount() - 1);
            this->createCell(nodes);
        }
        this->createNeighbourInfos();

        for (Index i = 0; i < boundaryCount(); i ++){
            if (boundary(i).leftCell() == NULL || boundary(i).rightCell() == NULL){
                if (std::fabs(boundary(i).node(0).pos()[0] - x[0]) < TOLERANCE) {
                    boundary(i).setMarker(1);
                } else if (std::fabs(boundary(i).node(0).pos()[0] - x[x.size()-1]) < TOLERANCE){
                    boundary(i).setMarker(2);
                }
            }
        }

    } else {
        std::cerr << WHERE_AM_I << "Warning! there are too few positions given: "
                << x.size() << std::endl;
    }
}

void Mesh::create2DGrid(const RVector & x, const RVector & y, int markerType,
                        bool worldBoundaryMarker){

    this->clear();
    this->setDimension(2);
    if (unique(sort(x)).size() != x.size()) {
        std::cerr << WHERE_AM_I << "Warning! there are non-unique values in pos" << std::endl;
    }

    if (unique(sort(y)).size() != y.size()) {
        std::cerr << WHERE_AM_I << "Warning! there are non-unique values in pos" << std::endl;
    }

    int marker = 0;
    if (x.size() > 1 && y.size() > 1){
        for (Index i = 0; i < y.size(); i ++){
            if (i > 0 && markerType == 2) marker++;

            for (Index j = 0; j < x.size(); j ++){
                this->createNode(x[j], y[i], 0.0);

                if (i > 0 && j > 0){
                    if (markerType == 1 || markerType == 12) marker++;
                    std::vector < Node * > nodes(4);
                    nodes[3] = & node(this->nodeCount() - 2);
                    nodes[2] = & node(this->nodeCount() - 1);
                    nodes[1] = & node(this->nodeCount() - 1 - x.size());
                    nodes[0] = & node(this->nodeCount() - 2 - x.size());

                    this->createCell(nodes, marker);

//                     this->createTriangle(*nodes[1], *nodes[2], *nodes[3], marker);
//                     this->createTriangle(*nodes[0], *nodes[1], *nodes[3], marker);

                }
            }
            if (markerType == 1) marker = 0;
        }
        this->createNeighbourInfos();

        for (Index i = 0; i < boundaryCount(); i ++){
            if (boundary(i).leftCell() == NULL || boundary(i).rightCell() == NULL){
                // Left
                if (worldBoundaryMarker){
                    if (std::abs(boundary(i).norm()[0] + 1.0) < TOLERANCE)
                        boundary(i).setMarker(MARKER_BOUND_HOMOGEN_NEUMANN);
                    // Right
                    else if (std::abs(boundary(i).norm()[0] - 1.0) < TOLERANCE) boundary(i).setMarker(MARKER_BOUND_MIXED);
                    // Top
                    else if (std::abs(boundary(i).norm()[1] - 1.0) < TOLERANCE) boundary(i).setMarker(MARKER_BOUND_MIXED);
                    // Bottom
                    else if (std::abs(boundary(i).norm()[1] + 1.0) < TOLERANCE) boundary(i).setMarker(MARKER_BOUND_MIXED);
                } else {
                    if (std::abs(boundary(i).norm()[0] + 1.0) < TOLERANCE) boundary(i).setMarker(1);
                    // Right
                    else if (std::abs(boundary(i).norm()[0] - 1.0) < TOLERANCE) boundary(i).setMarker(2);
                    // Top
                    else if (std::abs(boundary(i).norm()[1] - 1.0) < TOLERANCE) boundary(i).setMarker(3);
                    // Bottom
                    else if (std::abs(boundary(i).norm()[1] + 1.0) < TOLERANCE) boundary(i).setMarker(4);
                }
            }
        }

    } else {
        std::cerr << WHERE_AM_I << "Warning! there are too few positions given: "
            << x.size() << " " << y.size() << std::endl;
    }
}

void Mesh::create3DGrid(const RVector & x, const RVector & y, const RVector & z,
                        int markerType, bool worldBoundaryMarker){

    this->clear();
    this->setDimension(3);
    if (unique(sort(x)).size() != x.size()) {
        std::cerr << WHERE_AM_I << "Warning! there are non-unique values in pos" << std::endl;
    }

    if (unique(sort(y)).size() != y.size()) {
        std::cerr << WHERE_AM_I << "Warning! there are non-unique values in pos" << std::endl;
    }

    if (unique(sort(z)).size() != z.size()) {
        std::cerr << WHERE_AM_I << "Warning! there are non-unique values in pos" << std::endl;
    }

    int marker = 0;
    if (x.size() > 1 && y.size() > 1 && z.size() > 1){
        for (Index k = 0; k < z.size(); k ++){

            if (k > 0 && markerType == 3) marker++; //** count only increasing z

            for (Index j = 0; j < y.size(); j ++){

                if (j > 0 && markerType == 2) marker++;  //** count increasing y or yz
                if (j > 0 && k > 0 && markerType == 23) marker++;  //** count increasing y or yz

                for (Index i = 0; i < x.size(); i ++){ //**  count increasing x, yz, xz or xyz

                    this->createNode(x[i], y[j], z[k]);

                    if (i > 0 && j > 0 && k > 0){
                        if (markerType == 1 || markerType == 12 || markerType == 13 || markerType == 123) marker++; //** increasing y

                        std::vector < Node * > nodes(8);

                        nodes[7] = & node(this->nodeCount() - 2);
                        nodes[6] = & node(this->nodeCount() - 1);
                        nodes[5] = & node(this->nodeCount() - 1 - x.size());
                        nodes[4] = & node(this->nodeCount() - 2 - x.size());

                        nodes[3] = & node(this->nodeCount() - 2 - x.size() * y.size());
                        nodes[2] = & node(this->nodeCount() - 1 - x.size() * y.size());
                        nodes[1] = & node(this->nodeCount() - 1 - x.size() - x.size() * y.size());
                        nodes[0] = & node(this->nodeCount() - 2 - x.size() - x.size() * y.size());
                        this->createCell(nodes, marker);
                    } //** first row/column/layer
                } //** x loop (i)
                if (markerType == 1) marker = 0;
                if (j > 0 && k > 0 && markerType == 13) marker -= (x.size() - 1);
            } //** y loop (j)
//            if (k > 0 && markerType == 13) marker -= (x.size() - 1) * (y.size() - 1);
            if (k > 0 && markerType == 13) marker += (x.size() - 1);
            if (markerType == 2 || markerType == 12) marker = 0;
        } //** z loop (k)
        this->createNeighbourInfos();

        for (Index i = 0; i < boundaryCount(); i ++){
            if (boundary(i).leftCell() == NULL || boundary(i).rightCell() == NULL){

                if (worldBoundaryMarker){
                    // Left
                    if (std::abs(boundary(i).norm()[0] + 1.0) < TOLERANCE)
                        boundary(i).setMarker(MARKER_BOUND_HOMOGEN_NEUMANN);
                    // Right
                    else if (std::abs(boundary(i).norm()[0] - 1.0) < TOLERANCE) boundary(i).setMarker(MARKER_BOUND_MIXED);
                    // Top
                    else if (std::abs(boundary(i).norm()[2] - 1.0) < TOLERANCE) boundary(i).setMarker(MARKER_BOUND_MIXED);
                    // Bottom
                    else if (std::abs(boundary(i).norm()[2] + 1.0) < TOLERANCE) boundary(i).setMarker(MARKER_BOUND_MIXED);
                    // Front
                    else if (std::abs(boundary(i).norm()[1] - 1.0) < TOLERANCE) boundary(i).setMarker(MARKER_BOUND_MIXED);
                    // Back
                    else if (std::abs(boundary(i).norm()[1] + 1.0) < TOLERANCE) boundary(i).setMarker(MARKER_BOUND_MIXED);

                } else {
                    // Left
                    if (std::abs(boundary(i).norm()[0] + 1.0) < TOLERANCE) boundary(i).setMarker(1);
                    // Right
                    else if (std::abs(boundary(i).norm()[0] - 1.0) < TOLERANCE) boundary(i).setMarker(2);
                    // Top
                    else if (std::abs(boundary(i).norm()[2] - 1.0) < TOLERANCE) boundary(i).setMarker(3);
                    // Bottom
                    else if (std::abs(boundary(i).norm()[2] + 1.0) < TOLERANCE) boundary(i).setMarker(4);
                    // Front
                    else if (std::abs(boundary(i).norm()[1] - 1.0) < TOLERANCE) boundary(i).setMarker(5);
                    // Back
                    else if (std::abs(boundary(i).norm()[1] + 1.0) < TOLERANCE) boundary(i).setMarker(6);
                }
            }
        }


    } else {
        std::cerr << WHERE_AM_I << "Warning! there are too few positions given: "
            << x.size() << " " << y.size() << " " << z.size() << std::endl;
    }
}

void Mesh::createMeshByBoundaries(const Mesh & mesh, const std::vector < Boundary * > & bounds){
    if (this == &mesh) {
        log(Error, WHERE_AM_I, "This mesh and the given mesh need to be different instances.");
        return;
    }
    this->clear();
    this->setDimension(mesh.dim());

    std::map < int, Node* > nodeMap;

    //** Create new nodes
    for (size_t i = 0; i < bounds.size(); i ++){
        MeshEntity * ent = bounds[i];
        for (Index j = 0; j < ent->nodeCount(); j ++){
             if (nodeMap.count(ent->node(j).id()) == 0){
                 nodeMap[ent->node(j).id()] = this->createNode(ent->node(j));
             }
        }
    }

    //! Create new boundaries
    for (size_t i = 0; i < bounds.size(); i ++){
        MeshEntity * ent = bounds[i];
        std::vector < Node * > nodes(ent->nodeCount());
        for (Index j = 0; j < nodes.size(); j ++){
            nodes[j] = nodeMap[ent->node(j).id()];
        }

        createBoundary(nodes, bounds[i]->marker());
    }

}

void Mesh::createMeshByCells(const Mesh & mesh, const std::vector < Cell * > & cells){
    if (this == &mesh) {
        log(Error, WHERE_AM_I, "This mesh and the given mesh need to be different instances.");
        return;
    }
    this->clear();
    this->setDimension(mesh.dim());

    std::map < int, Node* > nodeMap;
    IndexArray idxList;

    //** Create new nodes
    for (Index i = 0; i < cells.size(); i ++){

        Cell * cell = cells[i];

        for (Index j = 0; j < cell->nodeCount(); j ++){
            if (nodeMap.count(cell->node(j).id()) == 0){

                nodeMap[cell->node(j).id()] =
                        this->createNode(cell->node(j).pos(),
                                         cell->node(j).marker());
            }
        }
    }

    //! Create new cells
    for (Index i = 0; i < cells.size(); i ++){
        Cell * cell = cells[i];

        std::vector < Node * > nodes(cell->nodeCount());

        for (Index j = 0; j < nodes.size(); j ++){
            nodes[j] = nodeMap[cell->node(j).id()];
        }

        createCell(nodes, cell->marker());
        idxList.push_back(cell->id());
    }

    //! copy all boundary with marker != 0
    for (Index i = 0, imax = mesh.boundaryCount(); i < imax; i ++){
        Boundary * bound = &mesh.boundary(i);

        if (bound->marker() != 0){
            bool inside = true;
            std::vector < Node * > nodes(bound->nodeCount());

            for (Index j = 0, jmax = bound->nodeCount(); j < jmax; j ++){
                if (nodeMap.find(bound->node(j).id()) != nodeMap.end()) {
                    nodes[j] = nodeMap[bound->node(j).id()];
                } else {
                    inside = false;
                    break;
                }
            }
            if (inside){
                //! check that all nodes have a common cell
                if (findCommonCell(nodes, false)){
                    createBoundary(nodes, bound->marker());
                }
            }
        }
    }

    //! Copy data if available
    for (std::map < std::string, RVector >::const_iterator
         it = mesh.dataMap().begin(); it != mesh.dataMap().end(); it ++){

        if (it->second.size() == mesh.cellCount()){
            addData(it->first, it->second(idxList));
        } else if (it->second.size() == mesh.nodeCount()){
            THROW_TO_IMPL
        } else if (it->second.size() == mesh.boundaryCount()){
            THROW_TO_IMPL
        }
    }

    //! Create all remaining boundaries
    createNeighbourInfos();
}


void Mesh::createMeshByCellIdx(const Mesh & mesh, const IndexArray & idxListIn){
    if (this == &mesh) {
        log(Error, WHERE_AM_I, "This mesh and the given mesh need to be different instances.");
        return;
    }
    this->clear();
    this->setDimension(mesh.dim());

    IndexArray idxList = unique(sort(idxListIn));

    if (idxList.size() != idxListIn.size()){
        std::cerr << "This should not happen: double values in idxListIn: "
                  << str(idxListIn.size()) << " "
                  << str(idxList.size()) << std::endl;
    }

    return createMeshByCells(mesh, mesh.cells(idxList));
}

Mesh Mesh::createMeshByCellIdx(const IndexArray & idxList){
    Mesh mesh(dimension());
    mesh.createMeshByCellIdx(*this, idxList);
    return mesh;
}

void Mesh::createMeshByMarker(const Mesh & mesh, int from, int to){
    if (this == &mesh) {
        log(Error, WHERE_AM_I, "This mesh and the given mesh need to be different instances.");
        return;
    }
    if (to == -1) to = MAX_INT;
    else if (to == 0) to = from + 1;

    IndexArray cellIdx;

    for (Index i = 0; i < mesh.cellCount(); i ++){
        if (mesh.cell(i).marker() >= from && mesh.cell(i).marker() < to){
            cellIdx.push_back(i);
        }
    }
    createMeshByCellIdx(mesh, cellIdx);
}

Mesh Mesh::createSubMesh(const std::vector< Cell * > & cells) const {
    Mesh mesh(dimension());
    mesh.createMeshByCells(*this, cells);
    return mesh;
}

Mesh Mesh::createSubMesh(const std::vector< Boundary * > & bounds) const {
    Mesh mesh(dimension());
    mesh.createMeshByBoundaries(*this, bounds);
    return mesh;
}

Mesh Mesh::createSubMesh(const std::vector< Node * > & nodes) const {
    Mesh mesh(dimension());
    THROW_TO_IMPL
    return mesh;
}


void Mesh::addData(const std::string & name, const RVector & data) {
  //  std::cout << "add export Data: " << name << " " << min(data) << " "  << max(data) << std::endl;
    if (dataMap_.count(name)){
        dataMap_[name] = data;
    } else {
        dataMap_.insert(std::make_pair(name, data));
    }
}

RVector Mesh::data(const std::string & name) const {
    if (dataMap_.count(name)){
        return dataMap_.find(name)->second;
    } else {
        throwError(1, " Warning!! requested export 'data' vector " + name +
        " does not exist.");
    }
    return RVector(0);
}

void Mesh::clearData(){
    dataMap_.clear();
}

void Mesh::dataInfo() const{
    if (dataMap_.empty()){
        std::cout << "No data." << std::endl;
    } else {
        for (std::map < std::string, RVector >::const_iterator
            it = dataMap_.begin(); it != dataMap_.end(); it ++){
            std::cout << it->first << ": " << str(it->second.size()) << std::endl;
        }
    }
}

IVector Mesh::nodeMarkers() const {
    IVector tmp(nodeCount());
    std::transform(nodeVector_.begin(), nodeVector_.end(), tmp.begin(), std::mem_fun(& Node::marker));
    return tmp;
}

IVector Mesh::boundaryMarkers() const {
    IVector tmp(boundaryCount());
    std::transform(boundaryVector_.begin(), boundaryVector_.end(), tmp.begin(),
                   std::mem_fun(&Boundary::marker));
    return tmp;
}

RVector Mesh::cellAttributes() const{
    #ifdef _MSC_VER
	std::vector < double > tmp(cellCount());
    std::transform(cellVector_.begin(), cellVector_.end(), tmp.begin(),
                    std::mem_fun(&Cell::attribute));
	return tmp;
	#else
	RVector tmp(cellCount());
    std::transform(cellVector_.begin(), cellVector_.end(), tmp.begin(),
                    std::mem_fun(&Cell::attribute));
    return tmp;
	#endif
}

void Mesh::setCellAttributes(const RVector & attr){
    if (attr.size() != (uint)cellCount()){
        throwError(1, WHERE_AM_I + " std::vector attr.size() != cellCount()" + str(attr.size()) + " " + str(cellCount()));
    }
    for (Index i = 0; i < cellCount(); i ++) cell(i).setAttribute(attr[i]);
}

void Mesh::setCellAttributes(double attr){
    for (Index i = 0; i < cellCount(); i ++) cell(i).setAttribute(attr);
}

void Mesh::mapCellAttributes(const std::map < float, float > & aMap){
    std::map< float, float >::const_iterator itm;

    if (aMap.size() != 0){
        for (Index i = 0, imax = cellCount(); i < imax; i++){
            itm = aMap.find(float(cell(i).marker()));
            if (itm != aMap.end()) cell(i).setAttribute((*itm).second);
        }
    }
}

void Mesh::mapAttributeToParameter(const IndexArray & cellMapIndex,
                                    const RVector & attributeMap, double defaultVal){
    DEPRECATED
}

void Mesh::mapBoundaryMarker(const std::map < int, int > & aMap){
    std::map< int, int >::const_iterator itm;
    if (aMap.size() != 0){
        for (Index i = 0, imax = boundaryCount(); i < imax; i++){
            itm = aMap.find(boundary(i).marker());
            if (itm != aMap.end()){
	       boundary(i).setMarker((*itm).second);
            }
        }
    }
}
void Mesh::prolongateEmptyCellsValues(RVector & vals, double background) const {
    IndexArray emptyList(find(abs(vals) < TOLERANCE));
    if (emptyList.size() == 0) return;

    if (background > -9e99){
        vals[emptyList] = background;
        return;
    }
    bool smooth = false;
    bool horizontalWeight = true;
    Index prolongatedValues = 0;

    if (emptyList.size() > 0){
        if (deepDebug()) {
            std::cout << "Prolongate " << emptyList.size()
                      << " empty cells. (" << this->cellCount() << ")" << std::endl;
        }

        std::map< Cell*, double > prolongationMap;
        Cell * cell;
        RVector3 XY(1., 1., 0.);
        if (this->dim() == 2) XY[1] = 0.0;

        for (Index i = 0; i < emptyList.size(); i ++){
            cell = &this->cell(emptyList[i]);

            double weight = 0.0;
            double val = 0.0;
            for (Index j = 0; j < cell->neighbourCellCount(); j ++){
                Cell * nCell = cell->neighbourCell(j);
                if (nCell){
                    if (abs(vals[nCell->id()]) > TOLERANCE){
                        if (horizontalWeight){
                            Boundary * b=findCommonBoundary(*nCell, *cell);
                            if (b){
                                double zWeight = (b->norm()*XY).abs() + 1e-6;
                                val += vals[nCell->id()] * zWeight;
                                weight += zWeight;
                            }
                        } else {
                            val += vals[nCell->id()];
                            weight += 1.0;
                        }
                    }
                }
            }
            if (weight > 1e-8) {
                prolongatedValues ++;
                if (smooth){
                    vals[cell->id()] = val / weight;
                } else {
                    prolongationMap[cell] = val / weight;
                }
            }
        }

        if (!smooth){
            for (auto & x: prolongationMap){
                vals[x.first->id()] = x.second;
            }
        }
        if (!prolongatedValues){
            this->exportVTK("fillEmptyCellsFail");
            log(Warning, "cannot fill emptyList: see fillEmptyCellsFail.vtk. Fill up empty with.", emptyList.size(), mean(vals));
            vals[emptyList] = mean(vals);
            exit(1);
        }
        prolongateEmptyCellsValues(vals, background);
    }
}

Mesh & Mesh::scale(const RVector3 & s){
    std::for_each(nodeVector_.begin(), nodeVector_.end(),
                  boost::bind(& Node::scale, _1, boost::ref(s)));
    std::for_each(holeMarker_.begin(), holeMarker_.end(),
                  boost::bind(& RVector3::scale, _1, boost::ref(s)));
    std::for_each(regionMarker_.begin(), regionMarker_.end(),
                  boost::bind(& RVector3::scale, _1, boost::ref(s)));

    rangesKnown_ = false;
    return *this;
}

Mesh & Mesh::translate(const RVector3 & t){
    std::for_each(nodeVector_.begin(), nodeVector_.end(),
                   boost::bind(& Node::translate, _1, boost::ref(t)));
    std::for_each(holeMarker_.begin(), holeMarker_.end(),
                  boost::bind(& RVector3::translate, _1, boost::ref(t)));
    std::for_each(regionMarker_.begin(), regionMarker_.end(),
                  boost::bind(& RVector3::translate, _1, boost::ref(t)));

    rangesKnown_ = false;
    return *this;
}

Mesh & Mesh::rotate(const RVector3 & r){
    std::for_each(nodeVector_.begin(), nodeVector_.end(),
                   boost::bind(& Node::rotate, _1, boost::ref(r)));
    std::for_each(holeMarker_.begin(), holeMarker_.end(),
                  boost::bind(& RVector3::rotate, _1, boost::ref(r)));
    std::for_each(regionMarker_.begin(), regionMarker_.end(),
                  boost::bind(& RVector3::rotate, _1, boost::ref(r)));

    rangesKnown_ = false;
    return *this;
}

void Mesh::swapCoordinates(Index i, Index j){
    if (i != j){
        if (i < dimension_ && i < dimension_){
            for (Index n = 0; n < nodeVector_.size(); n++){
                double tmp = nodeVector_[n]->at(i);
                nodeVector_[n]->at(i) = nodeVector_[n]->at(j);
                nodeVector_[n]->at(j) = tmp;
            }
        }
    }
}

void Mesh::relax(){
   THROW_TO_IMPL
   //  int E = 0;

//     for (int T = 6; T >= 3; T--){
//       for (int s = 0; s < Ns; s++){
// 	if (side[s].mark == 0){
// 	  if ((node[side[s].a].mark == 0) &&
// 	       (node[side[s].b].mark == 0) &&
// 	       (node[side[s].c].mark == 0) &&
// 	       (node[side[s].d].mark == 0)) {
// 	    E = node[side[s].c].Nne + node[side[s].d].Nne - node[side[s].a].Nne - node[side[s].b].Nne;

// 	    if (E == T) {
// 	      node[side[s].a].Nne++; node[side[s].b].Nne++;
// 	      node[side[s].c].Nne--; node[side[s].d].Nne--;
// 	      swap_side(s);
// 	    }
// 	  }
// 	}
//       }
//     }
  }

void Mesh::smooth(bool nodeMoving, bool edgeSliding, uint smoothFunction, uint smoothIteration){
    createNeighbourInfos();

    for (Index j = 0; j < smoothIteration; j++){
//         if (edgeSwapping) {
//             for (Index i = 0; i < boundaryCount(); i++) dynamic_cast< Edge & >(boundary(i)).swap(1);
//         }
        if (nodeMoving) {
            for (Index i = 0; i < nodeCount(); i++) {
                bool forbidMove = (node(i).marker() != 0);

                std::pair < Boundary *, Boundary * > slide(0, 0);
                bool noSlide = false;
                for (std::set< Boundary * >::iterator it = node(i).boundSet().begin();
                     it != node(i).boundSet().end(); it ++){

                    if ((*it)->marker() != 0){
                        if (slide.first == 0){
                            slide.first = (*it);
                        } else {

                            if (slide.second == 0){
                                if (slide.first->norm() == (*it)->norm()){
                                    slide.second = (*it);
                                } else {
                                    // two marker bounds with different norm -> corner
                                    noSlide = true;
                                }
                            } else {
                                // more than two marker bounds -> corner
                                noSlide = true;
                            }
                        }
                    }

                    if (edgeSliding) {
                        forbidMove = forbidMove || noSlide;
                    }else {
                        forbidMove = forbidMove || (*it)->marker() != 0;
                    }

                    if (!edgeSliding){
                        forbidMove = forbidMove || ((*it)->leftCell() == NULL || (*it)->rightCell() == NULL);
                    }

                    if (forbidMove) break;
                }

                if (!forbidMove) {
                    if (slide.first && slide.second){
                    // move weighted with itself as double weight .. results in slight slide
                        node(i).setPos((
                                slide.first->node(0).pos() +
                                slide.first->node(1).pos() +
                                slide.second->node(0).pos() +
                                slide.second->node(1).pos()) / 4.0);
                    } else {
                        node(i).smooth(smoothFunction);
                    }
                }
            }
        }
    }
}

void Mesh::fillKDTree_() const {

    if (!tree_) tree_ = new KDTreeWrapper();

    if (tree_->size() != nodeCount(true)){
        if (tree_->size() == 0){

            for_each(nodeVector_.begin(), nodeVector_.end(), boost::bind(&KDTreeWrapper::insert, tree_, _1));
            for_each(secNodeVector_.begin(), secNodeVector_.end(), boost::bind(&KDTreeWrapper::insert, tree_, _1));

            tree_->tree()->optimize();
        } else {
            throwError(1, WHERE_AM_I + str(this) + " kd-tree is only partially filled: this should no happen: nodeCount = " + str(nodeCount())
                                      + " tree-size() " + str(tree_->size()));
        }
    }

}

void Mesh::addRegionMarker(const RegionMarker & reg){
    regionMarker_.push_back(reg);
}

void Mesh::addRegionMarker(const RVector3 & pos, int marker, double area){
    if (area < 0) {
        addHoleMarker(pos);
    } else {
        regionMarker_.push_back(RegionMarker(pos, marker, area));
    }
}

void Mesh::addHoleMarker(const RVector3 & pos){
    holeMarker_.push_back(pos);
}

void Mesh::interpolationMatrix(const PosVector & q, RSparseMapMatrix & I){
    I.resize(q.size(), this->nodeCount());

    Index count = 0;
    Cell * c = 0;
    RVector cI;

    for (Index i = 0; i < q.size(); i ++ ){
        c = this->findCell(q[i], count, false);
        if (c){
            cI.resize(c->nodeCount());
            c->N(c->shape().rst(q[i]), cI);

            for (Index j = 0; j < c->nodeCount(); j ++){
                I.addVal(i, c->ids()[j], cI[j]);
            }
        }
    }
}

RSparseMapMatrix Mesh::interpolationMatrix(const PosVector & q){
    RSparseMapMatrix I;
    interpolationMatrix(q, I);
    return I;
}

RSparseMapMatrix & Mesh::cellToBoundaryInterpolation() const {
    if (!cellToBoundaryInterpolationCache_){
        if (!neighboursKnown_){
            throwError(1, "Please call once createNeighbourInfos() for the given mesh.");
        }

        cellToBoundaryInterpolationCache_ = new RSparseMapMatrix(this->boundaryCount(),
                                                                 this->cellCount());
        for (Index i = 0; i < boundaryCount(); i ++){
            Boundary * b = boundaryVector_[i];
            Cell * lC = b->leftCell();
            Cell * rC = b->rightCell();

            double df1 = 0.0;
            double df2 = 0.0;

            bool harmonic = false;
            if (lC) df1 = b->center().distance(lC->center());
            if (rC) df2 = b->center().distance(rC->center());
            double d12 = (df1 + df2);

            if (lC && rC){
                if (harmonic){
                    THROW_TO_IMPL
                } else {
                    cellToBoundaryInterpolationCache_->addVal(b->id(), lC->id(), df2/d12);
                    cellToBoundaryInterpolationCache_->addVal(b->id(), rC->id(), -df2/d12 + 1.0);
                }
            } else if (lC){
                cellToBoundaryInterpolationCache_->addVal(b->id(), lC->id(), 1.0);
            } else {
                throwError(1, WHERE_AM_I + " this should not happen");
            }
        }
    } else {
        if (!staticGeometry_){
            delete cellToBoundaryInterpolationCache_;
            cellToBoundaryInterpolationCache_ = 0;
            return this->cellToBoundaryInterpolation();
        }
    }

    return *cellToBoundaryInterpolationCache_;
}

PosVector Mesh::cellDataToBoundaryGradient(const RVector & cellData) const {
    return cellDataToBoundaryGradient(cellData,
      boundaryDataToCellGradient(this->cellToBoundaryInterpolation()*cellData));
}

PosVector Mesh::cellDataToBoundaryGradient(const RVector & cellData,
                                          const PosVector & cellGrad) const{
    if (!neighboursKnown_){
        throwError(1, "Please call once createNeighbourInfos() for the given mesh.");
    }
    PosVector ret(boundaryCount());

    for (Index i = 0; i < boundaryCount(); i ++){
        Boundary * b = boundaryVector_[i];
        Cell * lC = b->leftCell();
        Cell * rC = b->rightCell();

        RVector3 grad(0.0, 0.0, 0.0);
        RVector3 tangent((b->node(1).pos() - b->node(0).pos()).norm());

        if (lC && rC){
            double df1 = b->center().distance(lC->center());
            double df2 = b->center().distance(rC->center());

            ret[b->id()] = b->norm()*(cellData[rC->id()] - cellData[lC->id()]) / (df1+df2);

            ret[b->id()] += tangent * (tangent.dot(cellGrad[lC->id()]) +
                                       tangent.dot(cellGrad[rC->id()])) * 0.5;
        } else if(lC){
            ret[b->id()] = tangent * tangent.dot(cellGrad[lC->id()]);
        }
    }
    return ret;
}

PosVector Mesh::boundaryDataToCellGradient(const RVector & v) const{
    if (!neighboursKnown_){
        throwError(1, "Please call once createNeighbourInfos() for the given mesh.");
    }
    PosVector ret(this->cellCount());

    const PosVector & flow = this->boundarySizedNormals();
    RVector3 vec(0.0, 0.0, 0.0);
    for (Index i = 0; i < this->boundaryCount(); i ++ ){
        Boundary * b = this->boundaryVector_[i];
        vec = flow[b->id()] * v[b->id()];

        if (b->leftCell()){
            ret[b->leftCell()->id()] += vec;
        }
        if (b->rightCell()){
            ret[b->rightCell()->id()] -= vec;
        }
    }
    for (Index i = 0; i < ret.size(); i ++ ){
        ret[i] /= cellVector_[i]->size();
    }
    return ret;
}

RVector Mesh::divergence(const PosVector & V) const{
    RVector ret(this->cellCount());

    if (!neighboursKnown_){
        throwError(1, "Please call once createNeighbourInfos() for the given mesh.");
    }

    ASSERT_EQUAL(V.size(), this->boundaryCount());

    const PosVector & normB = this->boundarySizedNormals();

    for (Index i = 0; i < this->boundaryCount(); i ++){
        Boundary * b = this->boundaryVector_[i];
//         __MS(normB[b->id()] << " " << V[b->id()])
        double vec = normB[b->id()].dot(V[b->id()]);

        if (b->leftCell()){
            ret[b->leftCell()->id()] += vec;
        }
        if (b->rightCell()){
            ret[b->rightCell()->id()] -= vec;
        }
    }
    return ret / this->cellSizes();
}

RegionMarker * Mesh::regionMarker(SIndex marker){
    for (Index i = 0; i < this->regionMarker_.size(); i++){
        if (this->regionMarker_[i].marker() == marker){
            return & this->regionMarker_[i];
        }
    }
    throwError(1, "There is no regionMarker with marker = " + str(marker));
    return 0;
}

Index Mesh::hash() const{
    log(Warning, "Mesh.hash() not complete. TODO");
    return GIMLI::hash(this->positions(true),
                       this->cellMarkers(),
                       this->boundaryMarkers(),
                       this->nodeMarkers(),
<<<<<<< HEAD
                       this->dataMap_);
=======
                       this->exportDataMap_);
>>>>>>> 62a4c91e
}

} // namespace GIMLI<|MERGE_RESOLUTION|>--- conflicted
+++ resolved
@@ -2379,11 +2379,7 @@
                        this->cellMarkers(),
                        this->boundaryMarkers(),
                        this->nodeMarkers(),
-<<<<<<< HEAD
                        this->dataMap_);
-=======
-                       this->exportDataMap_);
->>>>>>> 62a4c91e
 }
 
 } // namespace GIMLI