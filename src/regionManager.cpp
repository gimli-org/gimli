/******************************************************************************
 *   Copyright (C) 2008-2018 by the GIMLi development team                    *
 *   Carsten Rücker carsten@resistivity.net                                   *
 *                                                                            *
 *   Licensed under the Apache License, Version 2.0 (the "License");          *
 *   you may not use this file except in compliance with the License.         *
 *   You may obtain a copy of the License at                                  *
 *                                                                            *
 *       http://www.apache.org/licenses/LICENSE-2.0                           *
 *                                                                            *
 *   Unless required by applicable law or agreed to in writing, software      *
 *   distributed under the License is distributed on an "AS IS" BASIS,        *
 *   WITHOUT WARRANTIES OR CONDITIONS OF ANY KIND, either express or implied. *
 *   See the License for the specific language governing permissions and      *
 *   limitations under the License.                                           *
 *                                                                            *
 ******************************************************************************/

#include "regionManager.h"

#include "mesh.h"
#include "node.h"
#include "shape.h"
#include "sparsematrix.h"
#include "stopwatch.h"
#include "trans.h"
#include "vectortemplates.h"


namespace GIMLI{

Region::Region(SIndex marker, RegionManager * parent, bool single)
    : marker_(marker), parent_(parent),
    isBackground_(false), isSingle_(single), parameterCount_(0)
    , tM_(NULL) {
    init_();
    if (isSingle_) {
        parameterCount_ = 1;
        constraintType_ = 0;
    }
}

Region::Region(SIndex marker, const Mesh & mesh, RegionManager * parent)
    : marker_(marker), parent_(parent)
        , isBackground_(false), isSingle_(false)
        , parameterCount_(0), tM_(NULL) {
    init_();
    this->resize(mesh);
}

Region::Region(const Region & region){
    copy_(region);
}

Region::~Region(){
   if (tM_ && ownsTrans_) delete tM_;
}

Region & Region::operator = (const Region & region){
    if (this != & region){
        copy_(region);
    } return *this;
}

void Region::init_() {

    isPermuted_     = false;
    constraintType_ = 1;
    startParameter_ = 0;
    endParameter_   = 0;
    parameterCount_ = 0;
    zPower_         = 0.0;
    zWeight_        = 1.0;
    fixValue_       = 0.0;
    lowerBound_     = 0.0;
    upperBound_     = 0.0;
    mcDefault_      = 1.0;
    startDefault_   = 1.0;
    ownsTrans_ = true;

    transString_    = "Log";
    tM_ = new Trans < RVector >;
}

void Region::copy_(const Region & region){
    THROW_TO_IMPL
    marker_ = region.marker();
    isBackground_ = region.isBackground();
    isSingle_ = region.isSingle();
    isPermuted_  = region.isPermuted();
}

void Region::setBackground(bool background){
    if (background != isBackground_) {
        markBackground(background);
        parent_->recountParaMarker_();
        parent_->createParaDomain_();
        bounds_.clear();
    }
}

void Region::setFixValue(double val){
    fixValue_ = val;
    markBackground(false);
    setBackground(true);
}

void Region::setSingle(bool single){
    if (single != isSingle_) {
        markSingle(single);
        parent_->recountParaMarker_();
        parent_->createParaDomain_();
        bounds_.clear();
    }
}

void Region::resize(const Mesh & mesh){
    cells_ = mesh.findCellByMarker(marker_);
    bounds_.clear();

    if (!isBackground_ && !isSingle_){

        Index nBounds = mesh.boundaryCount();
        if (nBounds == 0) {
            std::cerr << "WARNING! no boundaries defined! run mesh.createNeighbourInfos()" << std::endl;
        }
        bool leftParaId = false;
        bool rightParaId = false;

        for (Index i = 0; i < nBounds; i ++){
            leftParaId = false;
            rightParaId = false;

            if (mesh.boundary(i).marker() == 0){
                if (mesh.boundary(i).leftCell() != NULL) {
                    leftParaId = (mesh.boundary(i).leftCell()->marker() == marker_);
                }
                if (mesh.boundary(i).rightCell() != NULL){
                    rightParaId = (mesh.boundary(i).rightCell()->marker() == marker_);
                }

                if (leftParaId && rightParaId) bounds_.push_back(&mesh.boundary(i));
            }
        }
    }
//    std::cout <<WHERE_AM_I << " " << marker_ << " " << bounds_.size() << std::endl;
    if (zWeight_ != 1.0){
        fillConstraintsWeightWithFlatWeight();
    } else {
//         std::cout << "Region::resize(const Mesh & mesh)" <<  parameterCount_ << " " << constraintType_ << " " << this->constraintCount() << std::endl;
        constraintsWeight_.resize(constraintCount(), 1.0);
    }
}

void Region::resize(const std::vector < Cell * > & cells){
    cells_ = cells;
    bounds_.clear();
    if (zWeight_ != 1.0){
        fillConstraintsWeightWithFlatWeight();
    } else {
        constraintsWeight_.resize(constraintCount(), 1.0);
    }
}

void Region::countParameter(Index start){
//     __MS(marker()<< " " << fixValue())
    startParameter_ = start;
    if (isBackground_) {
        for (Index i = 0, imax = cells_.size(); i < imax; i ++) {
//             __MS(cells_[i]->marker() << " " << fixValue_)
            if (abs(fixValue_) > TOLERANCE) {
                if (cells_[i]->marker() >= -1) {
                    // set only for positive marker that not already fixed regions
                    cells_[i]->setMarker(MARKER_FIXEDVALUE_REGION - marker());
                }
            } else {
                cells_[i]->setMarker(-1);
            }
        }
        bounds_.clear();
        parameterCount_ = 0;
    } else if (isSingle_) {
        for (Index i = 0, imax = cells_.size(); i < imax; i ++) {
            cells_[i]->setMarker(start);
        }
        bounds_.clear();
        parameterCount_ = 1;
    } else {
        for (Index i = 0, imax = cells_.size(); i < imax; i ++) {
            cells_[i]->setMarker(start + i);
        }
        parameterCount_ = cells_.size();
    }

    // reset attributes to allow for clean mapping
    for (Index i = 0, imax = cells_.size(); i < imax; i ++) cells_[i]->setAttribute(0.0);

    endParameter_ = start + parameterCount_;
    modelControl_.resize(parameterCount_, mcDefault_);
    startModel_.resize(parameterCount_, startDefault_);
    paraIDs_ = IndexArray(parameterCount_);
    for (Index i = 0; i < paraIDs_.size(); i ++) paraIDs_[i] = start + i;
//     std::cout << WHERE_AM_I << " " << marker_ << " " << parameterCount_ << " " << startParameter_ << " " << endParameter_ <<  std::endl;
}

void Region::permuteParameterMarker(const IndexArray & p){
    for (Index i = 0, imax = cells_.size(); i < imax; i ++) {
        SIndex m = cells_[i]->marker();
        if (m >= 0) {
            ASSERT_RANGE((Index)m, 0, p.size())
//             __MS(cells_[i]->id() << ": " << m << " - "<< p[m] )
            cells_[i]->setMarker(p[m]);
        }
    }
    isPermuted_ = true;
    for (Index i = 0; i < paraIDs_.size(); i ++) paraIDs_[i] = p[paraIDs_[i]];
}

//################ Start values
void Region::setStartModel(const RVector & start){
    setBackground(false);
    if (start.size() == parameterCount_){
       startModel_ = start;
    } else {
        throwLengthError(1, WHERE_AM_I + " sizes missmatch for region " +
        toStr(this->marker_) + " " +toStr(start.size()) + " != " + toStr(parameterCount_));
    }
}

void Region::setStartModel(double start){
    startDefault_ = start;
    this->setStartModel(RVector(parameterCount_, start));
}

void Region::fillStartModel(RVector & vec){
    if (isBackground_) return;
    if (startModel_.size() != parameterCount_){
        std::cerr << "WARNING! starting value for region " << marker_ << " not set. "<< std::endl;
    } else {
        if (isSingle_){
            vec[startParameter_] = startModel_[0];
        } else {
            for (Index i = 0, imax = cells_.size(); i < imax; i ++) {
                vec[cells_[i]->marker()] = startModel_[i];
            }
        }
    }
}

//################ Model behaviour
void Region::setModelControl(double val){
    if (val < TOLERANCE) val = 1.0;
    mcDefault_ = val;
    setBackground(false);
    modelControl_.resize(parameterCount_);
    modelControl_.fill(val);
}

void Region::setModelControl(const RVector & mc){
    setBackground(false);
    if (mc.size() == parameterCount_){
       modelControl_ = mc;
    } else {
        throwLengthError(1, WHERE_AM_I + " " + toStr(mc.size()) + " != " + toStr(parameterCount_));
    }
}

void Region::setModelControl(PosFunctor * mcF){
    setBackground(false);
    modelControl_.resize(parameterCount_);
    if (isSingle_){
        THROW_TO_IMPL
    }
    for (size_t i = 0; i < parameterCount_; i ++) {
        modelControl_[i] = (*mcF)(cells_[i]->center());
    }
}

void Region::fillModelControl(RVector & vec){
    if (isBackground_) return;
    if (isSingle_){
        vec[startParameter_] = modelControl_[0];
    } else{
        for (Index i = 0, imax = cells_.size(); i < imax; i ++) {
            vec[cells_[i]->marker()] = modelControl_[i];
        }
    }
}

//################ constraints behaviour
Index Region::constraintCount() const {
    if (isSingle_ && constraintType_ == 1) return 0;

    if (constraintType_ == 0 || constraintType_ == 2 || constraintType_ == 20) return parameterCount();
    if (constraintType_ == 10) return bounds_.size() + parameterCount();
    return bounds_.size();
}

void Region::fillConstraints(RSparseMapMatrix & C, Index startConstraintsID){
    if (isBackground_) return;

    if (isSingle_ && constraintType_ == 1) return;

    double cMixRatio = 1.0; // for mixing 1st or 2nd order with 0th order (constraintTypes 10 and 20)
    if (constraintType_ == 10 || constraintType_ == 20) cMixRatio = 1.0; //**retrieve from properties!!!

    if (constraintType_ == 0 || constraintType_ == 20){ //purely 0th or mixed 2nd+0th
        if (isPermuted_){
            std::set < SIndex > para;
            for (Index i = 0, imax = cells_.size(); i < imax; i ++) {
                para.insert(cells_[i]->marker());
            }
            Index i = 0;
            for (std::set< SIndex >::iterator it = para.begin(); it!= para.end(); it++, i ++){
                C[startConstraintsID + i][(*it)] = cMixRatio;
            }
        } else {
            for (Index i = 0; i < parameterCount_; i++) {
                // this fails after parameter permution
                C[startConstraintsID + i][startParameter_ + i] = cMixRatio;
            }
        }
        if (constraintType_ == 0) return;
    }

    SIndex leftParaId = -1, rightParaId = -1;
    if (constraintType_ == 2 || constraintType_ == 20) { //** 2nd order constraints (opt. mixed with 0th)
        for (std::vector < Boundary * >::iterator it = bounds_.begin(), itmax = bounds_.end();
            it != itmax; it ++){
            leftParaId = -1;
            rightParaId = -1;
            if ((*it)->leftCell() ) leftParaId  = (*it)->leftCell()->marker();
            if ((*it)->rightCell()) rightParaId = (*it)->rightCell()->marker();

            if (isPermuted_){
            // better check if cell is part of this region or not ..  mesh.data(regionMarker)
                if (leftParaId != rightParaId){
                    C[leftParaId][rightParaId] = -1;
                    C[rightParaId][leftParaId] = -1;
                    C[leftParaId][leftParaId] += 1;
                    C[rightParaId][rightParaId] += 1;
                }
            } else {
                // unsure if necessary ..bounds_ should be valid
                if (leftParaId  >= (int)startParameter_ && leftParaId  < (int)endParameter_ &&
                    rightParaId >= (int)startParameter_ && rightParaId < (int)endParameter_ &&
                        leftParaId != rightParaId){
                    C[leftParaId][rightParaId] = -1;
                    C[rightParaId][leftParaId] = -1;
                    C[leftParaId][leftParaId] += 1;
                    C[rightParaId][rightParaId] += 1;
                }
            }
        }
        return;
    }
    //** 1st order constraints (opt. combined with 0th order)
    Index cID = startConstraintsID;
    for (std::vector < Boundary * >::iterator it = bounds_.begin(), itmax = bounds_.end();
        it != itmax; it ++){

        leftParaId = -1;
        rightParaId = -1;
        if ((*it)->leftCell()) leftParaId  = (*it)->leftCell()->marker();
        if ((*it)->rightCell()) rightParaId = (*it)->rightCell()->marker();

<<<<<<< HEAD
        if (isPermuted_){
            // unsure if necessary ..bounds_ should be valid
            // better check if cell is part of this region or not ..  mesh.data(regionMarker)
            if (leftParaId != rightParaId){
                C[cID][leftParaId] = 1;
                C[cID][rightParaId] = -1;
            }
        } else{
            //if (leftParaId > -1 && rightParaId > -1 && leftParaId != rightParaId) {
            if (leftParaId  >= (int)startParameter_ && leftParaId  < (int)endParameter_ &&
                rightParaId >= (int)startParameter_ && rightParaId < (int)endParameter_ &&
                    leftParaId != rightParaId){
                C[cID][leftParaId] = 1;
                C[cID][rightParaId] = -1;
            }
=======
        //if ( leftParaId > -1 && rightParaId > -1 && leftParaId != rightParaId) {
        if (leftParaId >= (int)startParameter_ && leftParaId < (int)endParameter_ &&
            rightParaId >= (int)startParameter_ && rightParaId < (int)endParameter_ &&
                leftParaId != rightParaId){
            C[cID][leftParaId] = 1;
            C[cID][rightParaId] = -1;
>>>>>>> cac0b54a
        }
        cID ++;
    }
    if (constraintType_ == 10) { //** combination with 0th order
        for (Index i = 0; i < parameterCount_; i++) {
            // this fails after parameter permution ..
            //CR: dont know what C==10 is supposed to be to fix it
            if (isPermuted_){
                __MS("Ctype 10 are untested for permuted region.")
            }
            C[cID][startParameter_ + i] = cMixRatio;
            cID++;
        }

    }
}

void Region::setConstraintType(Index type) {
    constraintType_ = type;
}

void Region::setConstraintsWeight(double val){
    setBackground(false);
    zWeight_ = 1.0;
    //std::cout << "Region::setConstraintsWeight(double val) " << val << " " <<  this->constraintCount() << std::endl;
    constraintsWeight_.resize(this->constraintCount());
    constraintsWeight_.fill(val);
}

void Region::setConstraintsWeight(const RVector & sw){
    //std::cout << "Region::setConstraintsWeight(const RVector & sw) " << sw.size() << " " <<  this->constraintCount() << std::endl;
    setBackground(false);
    if (sw.size() == this->constraintCount()){
        constraintsWeight_ = sw;
        zWeight_ = 1.0;
    } else {
        throwLengthError(1, WHERE_AM_I + " " + toStr(sw.size()) + " != " + toStr(constraintCount()));
    }
}

void Region::createConstraintsWeight_(){
    if (constraintsWeight_.size() != this->constraintCount()){
        constraintsWeight_.resize(this->constraintCount(), 1);
    }
    if (zWeight_ != 1.0) this->fillConstraintsWeightWithFlatWeight();
}

void Region::fillConstraintsWeight(RVector & vec, Index constraintStart){
    if (isBackground_) return;
    this->createConstraintsWeight_();

    for (Index i = 0, imax = constraintCount(); i < imax; i ++) {
        //std::cout << i << " " << constraintsWeight_[i] << std::endl;
        vec[constraintStart + i] = constraintsWeight_[i];
    }
}

void Region::fillConstraintsWeightWithFlatWeight(){
    if (isBackground_ ||
        isSingle_ ||
        (constraintType() == 0) ||
        (constraintType() == 2)) return;

    constraintsWeight_.resize(constraintCount(), 1.0);

    for (Index i = 0, imax = bounds_.size(); i < imax; i ++) {

        double zDir = std::fabs(bounds_[i]->norm()[parent_->mesh().dim() -1]); //! z-component
//        double horizDir = std::sqrt(1.0 - zDir * zDir); //! horizontal component

        if (zPower_ != 0.0){ //! zPower controls and zweight is minimum zweight
            __MS("DEPRECATED")
            constraintsWeight_[i] = max(zWeight_, std::pow(1.0 - zDir, zPower_));
        } else { //! zweight controls and is power factor, includes
            //** for a temporary back conversion hack: this was the old zWeight function:
            //constraintsWeight_[i] = 1.0 + zWeight_ - zDir; //! rather linear for bigger angles

//            constraintsWeight_[i] = std::pow(zWeight_, std::fabs(zDir / 3.0)); //! rather logarithmically
            //** this is the new and better one:
            constraintsWeight_[i] = 1.0 + zDir * (zWeight_ - 1.0); //! rather linear for bigger angles
        }
    }
}

void Region::fillBoundaryNorm(std::vector< RVector3 > & vnorm, Index boundStart){
    if (isBackground_ || isSingle_ || (constraintType() == 0)) return;

    for (Index i = 0, imax = bounds_.size(); i < imax; i ++) {
        vnorm[i + boundStart] = bounds_[i]->norm();
    }
}

void Region::fillBoundarySize(RVector & vec, Index boundStart){
    if (isBackground_ || isSingle_ || (constraintType() == 0)) return;

    for (Index i = 0, imax = bounds_.size(); i < imax; i ++) {
        vec[i + boundStart] = bounds_[i]->shape().domainSize();
    }
}

void Region::setModelTransformation(const Trans< RVector > & tM){
THROW_TO_IMPL

}

void Region::setTransModel(Trans< RVector > & tM){
    if (tM_ && ownsTrans_) delete tM_;
    tM_ = & tM;
    parent_->setLocalTransFlag(true);
    ownsTrans_ = false;
}

void Region::setModelTransStr_(const std::string & val){
    transString_ = val;
    delete tM_; tM_ = NULL;

    if (val == "lin" || val == "Lin"){
        tM_ = new Trans< RVector >();
    } else if (val == "log" || val == "Log"){
        tM_ = new TransLogLU< RVector >(lowerBound_, upperBound_);
    } else if (val == "cot" || val == "Cot" || val == "tan" || val == "Tan"){
        tM_ = new TransCotLU< RVector >(lowerBound_, upperBound_);
    } else  {
        throwLengthError(1, WHERE_AM_I + " : " + val + ". Available are: lin, log, cot/tan.");
    }
    parent_->setLocalTransFlag(true);

    ownsTrans_ = true;
}

void Region::setLowerBound(double lb){
    lowerBound_ = lb;
    setModelTransStr_(transString_);
}

void Region::setUpperBound(double ub){
    upperBound_ = ub;
    setModelTransStr_(transString_);
}

void Region::setParameters(double start, double lb, double ub, std::string transString){
    if (lb < ub) {
        if ((start <= lb) | (start >= ub)) {
            std::cout << "WARNING! starting model not within bounds! readjusting" << std::endl;
            setStartModel(std::sqrt(lb * ub));
        } else {
            setStartModel(start);
        }
        lowerBound_ = lb;
        upperBound_ = ub;
        if (transString.size() > 0) { // any given
            setModelTransStr_(transString);
        } else { // use preset otherwise
            setModelTransStr_(transString_);
        }
    } else {
        throwError(EXIT_FAILURE, WHERE_AM_I + " bounds not matching: " + toStr(lb) + ">=" + toStr(ub));
    }
}

//******************************************************************************
RegionManager::RegionManager(bool verbose) : verbose_(verbose), mesh_(NULL){
    paraDomain_ = new Mesh();
    parameterCount_ = 0;
    haveLocalTrans_ = false;
    isPermuted_ = false;
    localTransHaveChanges_ = true;
    interRegionConstraintsZWeight_ = 1.0;
}

RegionManager & RegionManager::operator = (const RegionManager & rm){
    if (this != &rm){
        copy_(rm);
    } return *this;
}

void RegionManager::copy_(const RegionManager & rm){
    CERR_TO_IMPL
}

RegionManager::~RegionManager(){
    clear();
    if (paraDomain_) delete paraDomain_;
}

const Mesh & RegionManager::mesh() const {
    if (mesh_== 0){
        throwError(1, "RegionManager knows no mesh.");
    }
    return *mesh_;
}

Region * RegionManager::region(SIndex marker){
    if (regionMap_.count(marker) == 0){
        throwError(EXIT_DEFAULT, WHERE_AM_I + " no region with marker " + toStr(marker));
    } else {
        return regionMap_[marker];
    }
    return NULL;
}

void RegionManager::clear(){
    for (std::map< SIndex, Region* >::const_iterator it = regionMap_.begin(), end = regionMap_.end();
          it != end; it ++){
        delete it->second;
    }
    regionMap_.clear();
    interRegionInterfaceMap_.clear();
    interRegionConstraints_.clear();
    interfaceConstraint_.clear();
    isPermuted_ = false;

    if (paraDomain_) { paraDomain_->clear(); }
    if (mesh_) { delete mesh_; mesh_ = NULL; }
}

void RegionManager::setMesh(const Mesh & mesh, bool holdRegionInfos){

    if (!holdRegionInfos){
        if (verbose_) std::cout << "Reset region parameter" << std::endl;
        this->clear();
    }

    Stopwatch swatch(true);
    if (verbose_) std::cout << "RegionManager copying mesh ...";

    if (mesh_) delete mesh_;
    mesh_ = new Mesh(mesh);

    if (verbose_){
        std::cout << swatch.duration(true) << " s " << std::endl;
        std::cout << "create NeighbourInfos ... ";
    }
    mesh_->createNeighbourInfos();
    if (verbose_) {
        std::cout << swatch.duration(true) << " s " << std::endl;
        std::cout << "analysing mesh ... ";
    }

    //** looking for and create regions
    IVector regions(unique(sort(mesh_->cellMarkers())));

    if (verbose_) std::cout << regions.size() << " regions." << std::endl;

    bool singleOnly = false;
    if (regions.size() > 50){
        singleOnly = true;
        if (verbose_) std::cout << " guessing singles only regions." << std::endl;
    }

    std::map < int, std::vector< Cell * > > markerCellVectorMap;
    if (singleOnly){
        for(std::vector< Cell * >::const_iterator it = mesh_->cells().begin();
                                               it != mesh_->cells().end(); it++){
            if (! markerCellVectorMap.count((*it)->marker())){
                markerCellVectorMap[(*it)->marker()] = std::vector< Cell * >();
            }
            markerCellVectorMap[(*it)->marker()].push_back((*it));
        }
    }

    for (Index i = 0; i < regions.size(); i ++){
        if (singleOnly){
            createSingleRegion_(regions[i], markerCellVectorMap[regions[i]]);
        } else {
            createRegion_(regions[i], *mesh_);
        }
    }
    //** looking for and create region interfaces

    //** looking for and create inter-region interfaces
    this->findInterRegionInterfaces_();

    this->recountParaMarker_();
    this->createParaDomain_();
}

Region * RegionManager::createSingleRegion_(SIndex marker, const std::vector < Cell * > & cells){
    Stopwatch swatch(true);
    Region * region = NULL;
    if (regionMap_.count(marker) == 0){
        region = new Region(marker, this, true);
        regionMap_.insert(std::make_pair(marker, region));
    } else {
        THROW_TO_IMPL
        region = regionMap_[marker];
    }

    region->resize(cells);
    return region;
}

Region * RegionManager::createRegion_(SIndex marker, const Mesh & mesh){
    Region * region = NULL;

    if (regionMap_.count(marker) == 0){
        region = new Region(marker, mesh, this);
        regionMap_.insert(std::make_pair(marker, region));
    } else {
        region = regionMap_[marker];
        region->resize(mesh);
        //std::cerr << WHERE_AM_I << " Region with marker " << marker << " already exists." << std::endl;
    }
    return region;
}

Region * RegionManager::addRegion(SIndex marker, const Mesh & mesh){
    Region * region = createRegion_(marker, mesh);
    recountParaMarker_(); //** make sure the counter is right
    return region;
}

IVector RegionManager::regionIdxs() const{
    IVector ret;
    for (std::map< SIndex, Region* >::const_iterator
         it = regionMap_.begin(), end = regionMap_.end(); it != end; it ++){
        ret.push_back(it->first);
    }
    return ret;
}

void RegionManager::createParaDomain_(){
    if (verbose_) std::cout << "creating para domain ... ";
    Stopwatch swatch(true);
    IndexArray cellIdx;
    cellIdx.reserve(mesh_->cellCount());

    for (std::map< SIndex, Region* >::const_iterator
         it = regionMap_.begin(), end = regionMap_.end(); it != end; it ++){

        if (!it->second->isBackground()){
            for (std::vector < Cell * >::const_iterator itc = it->second->cells().begin();
                 itc != it->second->cells().end(); itc++){
                cellIdx.push_back((*itc)->id());
            }
//             std::transform(it->second->cells().begin(), it->second->cells().end(),
//                             std::back_inserter(cellIdx), std::mem_fun(&Cell::id));
        }
    }

    paraDomain_->createMeshByCellIdx(*mesh_, cellIdx);
    if (verbose_) std::cout << swatch.duration(true) << " s" << std::endl;
}

void RegionManager::permuteParameterMarker(const IVector & p){
    isPermuted_ = true;
    for (std::map< SIndex, Region* >::const_iterator it = regionMap_.begin(),
         end = regionMap_.end(); it != end; it ++){
        it->second->permuteParameterMarker(p);
    }
    this->createParaDomain_();
}

void RegionManager::recountParaMarker_(){
    Index count = 0;

    for (std::map< SIndex, Region* >::const_iterator it = regionMap_.begin(),
        end = regionMap_.end();
          it != end; it ++){
//         __MS(it->second->marker() << "  " << it->second->fixValue())
        it->second->countParameter(count);
        count += it->second->parameterCount();
    }
    if (verbose_) std::cout << "Recounted parameter: " << count << std::endl;
}

void RegionManager::findInterRegionInterfaces_(){
    interRegionInterfaceMap_.clear();
    Boundary * bound;
    //** having fun with stl
    std::map< std::pair< SIndex, SIndex >, std::list < Boundary * > > ::iterator iRMapIter;

    for (std::vector < Boundary * >::const_iterator
            iBound  = mesh_->boundaries().begin();
            iBound != mesh_->boundaries().end(); iBound ++){
        bound = (*iBound);
        if (bound->leftCell() && bound->rightCell()){
            if (bound->leftCell()->marker() != bound->rightCell()->marker()){
                SIndex minMarker = min(bound->leftCell()->marker(), bound->rightCell()->marker());
                SIndex maxMarker = max(bound->leftCell()->marker(), bound->rightCell()->marker());

                iRMapIter = interRegionInterfaceMap_.find(std::pair< SIndex, SIndex >(minMarker, maxMarker));
                if (iRMapIter == interRegionInterfaceMap_.end()){
                    interRegionInterfaceMap_.insert(std::pair< std::pair< SIndex, SIndex >,
                                      std::list < Boundary * > > (std::pair< SIndex, SIndex>(minMarker, maxMarker),
                                                                  std::list< Boundary* >()));
                }
                interRegionInterfaceMap_[std::pair< SIndex, SIndex > (minMarker, maxMarker)].push_back(bound);
            }
        }
    }
//     if (verbose_ && interRegionInterfaceMap_.size()){
//         for (std::map< std::pair< SIndex, SIndex >, std::list < Boundary * > >::iterator
//                 it  = interRegionInterfaceMap_.begin();
//                 it != interRegionInterfaceMap_.end(); it ++){
//             std::cout << "(" << it->first.first << "," << it->first.second << ") "
//                              << it->second.size() << " boundaries. " << std::endl;
//         }
//     }
}

void RegionManager::fillStartModel(RVector & vec){
    if (vec.size() != parameterCount()) vec.resize(parameterCount());
    for (std::map< SIndex, Region* >::const_iterator it = regionMap_.begin(), end = regionMap_.end();
          it != end; it ++){
        it->second->fillStartModel(vec);
    }
}

RVector RegionManager::createStartModel(){
    RVector vec(parameterCount());
    fillStartModel(vec);
    return vec;
}

void RegionManager::fillModelControl(RVector & vec){
    //!** no regions: fill 0th-order constraints
    if (regionMap_.empty()){
        vec.resize(this->parameterCount(), 1.0);
        return;
    }

    if (vec.size() != parameterCount()) vec.resize(parameterCount(), 1.0);

    for (std::map< SIndex, Region* >::const_iterator it = regionMap_.begin(), end = regionMap_.end();
          it != end; it ++){
        it->second->fillModelControl(vec);
    }
}

RVector RegionManager::createModelControl(){
    RVector vec(parameterCount(), 1.0);
    fillModelControl(vec);
    return vec;
}

RVector RegionManager::createConstraintsWeight(){
    RVector vec(constraintCount(), 1.0);
    fillConstraintsWeight(vec);
    return vec;
}

void RegionManager::fillConstraintsWeight(RVector & vec){

    //!** no regions: fill 0th-order constraints
    if (regionMap_.empty()){
        vec.resize(this->parameterCount(), 1.0);
        return;
    }

    if (vec.size() != constraintCount()) vec.resize(constraintCount(), 1.0);

    //!** fill constraints weights from individual regions
    Index cID = 0;
    for (std::map< SIndex, Region* >::const_iterator
            it  = regionMap_.begin(); it != regionMap_.end(); it ++){
        it->second->fillConstraintsWeight(vec, cID);
        cID += it->second->constraintCount();
    }

    //!** fill constraints weights from inter regions constrains
    if (interRegionConstraints_.size() > 0){
        if (verbose_) std::cout << "apply inter region constraints weights " << std::endl;

        for (std::map< std::pair< SIndex, SIndex >, double >::iterator
                        it = interRegionConstraints_.begin();
                        it != interRegionConstraints_.end(); it ++){

            std::map< std::pair< SIndex, SIndex >, std::list < Boundary * > >::const_iterator iRMapIter = interRegionInterfaceMap_.find(it->first);

//             if (verbose_) {
//                 std::cout << "regions: " << it->first.first << " " << it->first.second;
//                 if (iRMapIter != interRegionInterfaceMap_.end()){
//                     std::cout << " (" << iRMapIter->second.size() << ") " ;
//                 }
//                 std::cout << " = " << it->second << std::endl;
//             }

            if (iRMapIter != interRegionInterfaceMap_.end()){
                for (std::list < Boundary * >::const_iterator  bIter  = iRMapIter->second.begin();
                                                                bIter != iRMapIter->second.end(); bIter++){

                    //** interfaceConstraint_ overwrite interRegionConstraints_
                    if (interfaceConstraint_.count((*bIter)->marker())) {
                        vec[cID] = interfaceConstraint_[(*bIter)->marker()];
                    } else {
                        if (std::fabs(interRegionConstraintsZWeight_ - 1.0) < TOLERANCE){
                            vec[cID] = it->second;
                        } else {
                            RVector3 meanNorm(0.0, 0.0, 0.0);
//                             for (std::list < Boundary * >::const_iterator
//                                 boundIter  = iRMapIter->second.begin();
//                                 boundIter != iRMapIter->second.end(); boundIter++){
//                                 meanNorm += (*boundIter)->norm();
//                             }

                            RVector3 left(0.0, 0.0, 0.0);
                            for (std::vector < Cell * >::iterator
                                cIt = regionMap_.find(it->first.first)->second->cells().begin();
                                cIt != regionMap_.find(it->first.first)->second->cells().end();
                                    cIt ++){
                                left += (*cIt)->center();
                            }
                            left /= regionMap_.find(it->first.first)->second->cells().size();

                            RVector3 right(0.0, 0.0, 0.0);
                            for (std::vector < Cell * >::iterator
                                cIt = regionMap_.find(it->first.second)->second->cells().begin();
                                cIt != regionMap_.find(it->first.second)->second->cells().end();
                                cIt ++){
                                right += (*cIt)->center();
                            }
                            right /= regionMap_.find(it->first.second)->second->cells().size();
                            meanNorm = left-right;

                            meanNorm.normalise();
                            //std::cout << meanNorm.abs() << std::endl;
                            double zDir = std::fabs(meanNorm[mesh_->dim() -1]); //! z-component

                            //! rather linear for bigger angles
                            vec[cID] = (1.0 + (interRegionConstraintsZWeight_ - 1.0) * zDir)
                                            * it->second;

                        }

                    }
                    cID ++;

                    if (regionMap_.find(it->first.first )->second->isSingle() &&
                         regionMap_.find(it->first.second)->second->isSingle()){
                        break;
                    }
                }
            }
        }
    } // if (interRegionConstraints_.size() > 0)

//     if (interfaceConstraintMap_
//     interfaceConstraintMap_[it->second->boundaries()[i]->marker()] = toDouble(row[1]);
}

void RegionManager::fillBoundarySize(RVector & vec){
    if (vec.size() != constraintCount()) vec.resize(constraintCount(), 1.0);
    Index boundCount = 0;
    for (std::map< SIndex, Region* >::const_iterator it = regionMap_.begin(), end = regionMap_.end();
          it != end; it ++){
        it->second->fillBoundarySize(vec, boundCount);
        boundCount += it->second->constraintCount();
    }
}

Index RegionManager::parameterCount() const {
    if (regionMap_.empty()) {
        if (parameterCount_ == 0){
            return parameterCount_;

            // zero should be possible
            throwLengthError(1, WHERE_AM_I + " neither region defined nor parameterCount set.");
        }
        return parameterCount_;
    }

    Index count = 0;
    for (std::map< SIndex, Region* >::const_iterator
        it = regionMap_.begin(), end = regionMap_.end(); it != end; it ++){
        count += it->second->parameterCount();
    }
    return count;
// template <class Pair> struct select2nd {
// typename Pair::second_type operator () (const Pair &x) const
// { return x.second;}
// };
//std::plus<int>
//     return std::accumulate(regions_.begin(), regions_.end(), 0,
//                             std::mem_fun(&Region::modelCount));
}

Index RegionManager::constraintCount() const {
    if (regionMap_.empty()) {
        return parameterCount_;
    }

    Index count = 0;
    for (std::map< SIndex, Region* >::const_iterator it = regionMap_.begin(), end = regionMap_.end();
          it != end; it ++){
        count += it->second->constraintCount();
//         std::cout << count << std::endl;
    }
//     std::cout << count << " " <<  interRegionConstraintsCount() << std::endl;

    return count + interRegionConstraintsCount();
}

Index RegionManager::interRegionConstraintsCount() const {
    Index count = 0;

    for (std::map< std::pair< SIndex, SIndex >, double >::const_iterator
            it = interRegionConstraints_.begin();
            it != interRegionConstraints_.end(); it ++){

        if (regionMap_.find(it->first.first )->second->isSingle() &&
             regionMap_.find(it->first.second)->second->isSingle()){
             count += 1;
        } else {
            if (interRegionInterfaceMap_.find(it->first) != interRegionInterfaceMap_.end()){
                count += interRegionInterfaceMap_.find(it->first)->second.size();
            }
        }
    }

    return count;
}

void RegionManager::fillConstraints(RSparseMapMatrix & C){
//     __MS(&C)
//     __MS(C.rtti())

    Index nModel  = parameterCount();
    Index nConstr = constraintCount();

    C.clear();

    //!** no regions: fill 0th-order constraints
    if (regionMap_.empty() || nConstr == 0){
        C.setCols(nModel);
        C.setRows(nModel);

        for (size_t i = 0; i < parameterCount(); i++) C[i][i] = 1;
        return;
    }

    C.setRows(nConstr);
    C.setCols(nModel);

    Index consCount = 0;

    for (std::map< SIndex, Region* >::const_iterator it = regionMap_.begin(), end = regionMap_.end();
          it != end; it ++){
        it->second->fillConstraints(C, consCount);
        consCount += it->second->constraintCount();
    }

    if (interRegionConstraints_.size() > 0){
        if (verbose_) std::cout << "apply inter region constraints " << std::endl;

        for (std::map< std::pair< SIndex, SIndex >, double >::iterator
                it  = interRegionConstraints_.begin();
                it != interRegionConstraints_.end(); it ++){
//             if (verbose_) std::cout << "regions: " << it->first.first << " "
//                                       << it->first.second << std::endl;
            std::map< std::pair< SIndex, SIndex >, std::list < Boundary * > >::const_iterator iRMapIter;
            iRMapIter = interRegionInterfaceMap_.find(it->first);

            Region * lR = region(it->first.first);
            Region * rR = region(it->first.second);
            size_t lStart = lR->startParameter();
            size_t rStart = rR->startParameter();
            RVector *lMC = lR->modelControl();
            RVector *rMC = rR->modelControl();
            if (lMC->size() == 0 || rMC->size() == 0){
                throwLengthError(1, WHERE_AM_I + " left | right  MC size == 0 " + toStr(lMC->size())
                + " "+ toStr(rMC->size()));
            }
//             if (verbose_){
//                 std::cout << "left : " << lMC->size() << " min " << min(*lMC) << " max " << max(*lMC) << " start " << lStart << std::endl;
//                 std::cout << "right: " << rMC->size() << " min " << min(*rMC) << " max " << max(*rMC) << " start " << rStart << std::endl;
//             }

            if (iRMapIter != interRegionInterfaceMap_.end()){
                for (std::list < Boundary * >::const_iterator bIter  = iRMapIter->second.begin();
                                                               bIter != iRMapIter->second.end(); bIter++){

                    size_t lMarker = (*bIter)->leftCell()->marker();
                    size_t rMarker = (*bIter)->rightCell()->marker();
                    if (lMarker < lStart || rMarker < rStart){ //** interchange left/right
                        size_t dummy = lMarker;
                        lMarker = rMarker;
                        rMarker = dummy;
                    }
//                    std::cout << lMarker << " " << rMarker << " " << lMarker - lStart << " " << rMarker - rStart << std::endl;

                    C[consCount][lMarker] = +1.0 / (*lMC)[size_t(lMarker - lStart)];
                    C[consCount][rMarker] = -1.0 / (*rMC)[size_t(rMarker - rStart)];
                    consCount ++;

                    if (regionMap_.find(it->first.first )->second->isSingle() &&
                         regionMap_.find(it->first.second)->second->isSingle()){
                        break;
                    }
                }
            }
        }
    }
//     __MS(C.rtti())
}

std::vector < RVector3 > RegionManager::boundaryNorm() const {
    std::vector < RVector3 > vnorm(constraintCount(), RVector3(0.0, 0.0, 0.0));
    Index consCount = 0;

    for (std::map< SIndex, Region* >::const_iterator it = regionMap_.begin(), end = regionMap_.end();
          it != end; it ++){
        it->second->fillBoundaryNorm(vnorm, consCount);
        consCount += it->second->constraintCount();
    }
    return vnorm;
}

// RVector RegionManager::createFlatWeight(double zPower, double zWeight) const {
//     DEPRECATED
//     RVector tmp(constraintCount());
//     RVector normDir;
//     if (mesh_->dim() == 2){
//         normDir = y(boundaryNorm());
//     } else {
//         normDir = z(boundaryNorm());
//     }
//     for (size_t i = 0, imax = normDir.size(); i < imax; i++) {
//         if (zPower != 0) { //! zpower controls, zweight is minimal zweight
//             tmp[i] = std::pow(1.0 - std::fabs(normDir[i]), zPower);
//             if (tmp[i] < zWeight) tmp[i] = zWeight;
//         } else if (zWeight != 1.0) { //! zweight controls and is power factor, includes
//             tmp[i] = std::pow(std::fabs(normDir[i]), zWeight);
//         }
//     }
//     return tmp;
// }

void RegionManager::loadMap(const std::string & fname){

    std::map< std::string, void (Region::*)(const std::string & val) > regionAttributeMap;
    regionAttributeMap[lower("MC")]       = &Region::setModelControlStr_;
    regionAttributeMap[lower("start")]    = &Region::setStartModelStr_;
    regionAttributeMap[lower("zPower")]   = &Region::setZPowerStr_;
    regionAttributeMap[lower("zWeight")]  = &Region::setZWeightStr_;
    regionAttributeMap[lower("fix")]      = &Region::setFixValueStr_;
    regionAttributeMap[lower("Ctype")]    = &Region::setConstraintTypeStr_;
    regionAttributeMap[lower("Trans")]    = &Region::setModelTransStr_;
    regionAttributeMap[lower("lBound")]   = &Region::setLowerBoundStr_;
    regionAttributeMap[lower("uBound")]   = &Region::setUpperBoundStr_;
    regionAttributeMap[lower("single")]   = &Region::setSingleStr_;
    regionAttributeMap[lower("background")] = &Region::setBackgroundStr_;

    if (verbose_) std::cout << "Reading region control file" << std::endl;

    std::fstream file; openInFile(fname, &file);
    std::vector < std::string > token;
    std::vector < std::string > row;

    while (!file.eof()){

        row = getNonEmptyRow(file, '@');
        if (row.empty()){
            continue;
//             file.close();
//             return;
        }

        if (row[0][0] == '#'){

            token.clear();

            if (row[0].size() > 1) {
                // tokenline starts with '#XYZ'
                token.push_back(row[0].substr(1, row[0].size()));
            }

            for (Index i = 1; i < row.size(); i ++) {
                token.push_back(row[i]);
            }

            // read next row line to parse them
            continue;
        }

        if (token.size() == 0) {
             std::cerr << WHERE_AM_I << " not a valid region file. looking for leading '#' in " << fname << std::endl;
             file.close();
             return;
        }

        // interpret row as region informations
        if (lower(token[0]) == "no"){

            if (verbose_){
                if (verbose_) std::cout << "Get region property tokens: " << std::endl;
                for (Index i = 0; i < token.size(); i ++) {
                    if (verbose_) std::cout << token[i] << ", ";
                }
                if (verbose_) std::cout << std::endl;
            }

            if (token.size() >= row.size()){
                std::vector < SIndex > regionMarker;

                if (row[0] != "*"){
                    //std::cout << row[0] << std::endl;
                    if (this->regionExists(toInt(row[0]))) {
                        regionMarker.push_back(toInt(row[0]));
                    } else {
                        std::cerr << "Region number " << toInt(row[0]) << " " << row[0] << " does not exist!" << std::endl;
                    }
                } else {
                    regionMarker = allRegionMarker_();
                }

                for (Index j = 0; j < regionMarker.size(); j ++){
                    for (Index i = 1; i < row.size(); i ++){
                        if (regionAttributeMap.count(lower(token[i]))){
                            if (verbose_) std::cout << regionMarker[j] << " : " << token[i]
                                                      << " " << row[i] << std::endl;
                            (region(regionMarker[j])->*regionAttributeMap[lower(token[i])])(row[i]);
                        } else {
                            std::cerr << WHERE_AM_I << " no region attribute associated with key:"
                                    << token[i] << std::endl;
                            std::cerr << "valid keys are: " << std::endl;
                            for (std::map< std::string, void (Region::*)(const std::string &) >::iterator it =
                                regionAttributeMap.begin(); it != regionAttributeMap.end(); it ++){
                                std::cerr << "\t" << it->first << std::endl;
                            }
                        }
                    }
                }
            } else {
                std::cerr << WHERE_AM_I << " too few tokens defined in region control file: " << fname << std::endl;
            }
        } else if (lower(token[0]) == "inter-region" || lower(token[0]) == "interregion") {
            if (verbose_){
                if (verbose_) std::cout << "Get inter-region properties" << std::endl;
                for (Index i = 0; i < token.size(); i ++) {
                    if (verbose_) std::cout << token[i] << " ";
                }
                if (verbose_) std::cout << std::endl;
            }

            if (row.size() == 3){
                std::vector < SIndex > minRegion;
                std::vector < SIndex > maxRegion;
                if (row[0] != "*"){
                    minRegion.push_back(toInt(row[0]));
                } else {
                    minRegion = allRegionMarker_(true);
                }
                if (row[1] != "*"){
                    maxRegion.push_back(toInt(row[1]));
                } else {
                    maxRegion = allRegionMarker_(true);
                }

                for (Index i = 0; i < minRegion.size(); i ++){
                    for (Index j = 0; j < maxRegion.size(); j ++){
                        if (minRegion[i] != maxRegion[j]){
                            setInterRegionConstraint(minRegion[i], maxRegion[j],
                                                     toDouble(row[2]));
                            // if (verbose_) std::cout << minRegion[i] << " <-> "
                            //                         << maxRegion[j] << " weight:"
                            //                         << toDouble(row[2]) << std::endl;
                        }
                    }
                }
            } else {
                std::cerr << WHERE_AM_I << " too few tokens defined for inter-region constraints 3 != " << row.size() << std::endl;
            }

        } else if (lower(token[0]) == "interface"){
            if (verbose_){
                std::cout << "Apply interface properties" << std::endl;
                std::cout << "WARNING! no inner interfaces yet" << std::endl;
            }

            if (row.size() == 2){ // interface constraint
                if (row[0] == "*"){
                    THROW_TO_IMPL
                    for (std::map < SIndex, Region * > ::const_iterator it  = regionMap_.begin();
                                                          it != regionMap_.end(); it++){
                        for (Index i = 0; i < it->second->boundaries().size(); i ++){
                            if (verbose_) std::cout << it->second->boundaries()[i]->marker() << std::endl;
                            if (it->second->boundaries()[i]->marker() != 0){
                                interfaceConstraint_[it->second->boundaries()[i]->marker()] = toDouble(row[1]);
                            }
                        }
                    }
                } else {
                    interfaceConstraint_[toInt(row[0])] = toDouble(row[1]);
                }
            } else {
                for (Index i = 0; i < row.size(); i ++){
                    if (verbose_) std::cout << row[i] << " ";
                }
                if (verbose_) std::cout << std::endl;
                std::cerr << "Format unknown: (interfaceNo constraint) " << std::endl;
            }

        } else {
            std::cerr << WHERE_AM_I << " cannot interpret 1.st token: " << token[0] << std::endl;
            std::cerr << "Available are: " << std::endl
            << "#no" << std::endl
            << "#interface" << std::endl
            << "#inter-region" << std::endl;
            row = getRow(file); if (row.empty()) continue;
        }
    }
    file.close();

    this->recountParaMarker_();
    this->createParaDomain_();
}

void RegionManager::setInterRegionConstraint(SIndex aIn, SIndex bIn, double c){
    SIndex a = min(aIn, bIn);
    SIndex b = max(aIn, bIn);

    if (a == b){
        std::cerr << WHERE_AM_I << " ignoring inter-region constraints "
                << a << " == " << b << std::endl;
    } else {

        if (interRegionInterfaceMap_.find(std::pair< SIndex, SIndex >(a, b))
             != interRegionInterfaceMap_.end()){
            interRegionConstraints_[std::pair< SIndex, SIndex >(a, b)] = c;
            if (debug()){
               std::cout << "regions: " << a << "<->" << b << " " << c << std::endl;
           }
        }
    }
}

void RegionManager::saveMap(const std::string & fname){
    THROW_TO_IMPL
}

void RegionManager::setLocalTransFlag(bool flag) {
    haveLocalTrans_ = flag;
    localTransHaveChanges_ = true;
}

TransCumulative < RVector > * RegionManager::transModel(){
    if (regionMap_.empty()){
        return NULL;
    }

    if (localTransHaveChanges_) localTrans_.clear();

    if (localTrans_.size() != allRegionMarker_(true).size()){

        for (std::map< SIndex, Region* >::const_iterator
             it = regionMap_.begin(); it != regionMap_.end(); it ++){

            if (!it->second->isBackground()){
                if (isPermuted_){
//                     __MS(localTrans_.size() << " " << it->second->paraIds())
                    localTrans_.add(*it->second->transModel(),
                                    it->second->paraIds());
                } else {
                    localTrans_.add(*it->second->transModel(),
                                    it->second->startParameter(),
                                    it->second->endParameter());
                }
            }
        }
    }
    return & localTrans_;
}


void RegionManager::setZWeight(double z){
    for (std::map< SIndex, Region * >::const_iterator it  = regionMap_.begin();
         it != regionMap_.end(); it ++){
        it->second->setZWeight(z);
    }
    interRegionConstraintsZWeight_ = z;
}

void RegionManager::setConstraintType(Index type){
    for (std::map< SIndex, Region * >::const_iterator it  = regionMap_.begin();
                                                   it != regionMap_.end(); it ++){
        it->second->setConstraintType(type);
    }
}

} // namespace GIMLI<|MERGE_RESOLUTION|>--- conflicted
+++ resolved
@@ -364,7 +364,6 @@
         if ((*it)->leftCell()) leftParaId  = (*it)->leftCell()->marker();
         if ((*it)->rightCell()) rightParaId = (*it)->rightCell()->marker();
 
-<<<<<<< HEAD
         if (isPermuted_){
             // unsure if necessary ..bounds_ should be valid
             // better check if cell is part of this region or not ..  mesh.data(regionMarker)
@@ -380,14 +379,6 @@
                 C[cID][leftParaId] = 1;
                 C[cID][rightParaId] = -1;
             }
-=======
-        //if ( leftParaId > -1 && rightParaId > -1 && leftParaId != rightParaId) {
-        if (leftParaId >= (int)startParameter_ && leftParaId < (int)endParameter_ &&
-            rightParaId >= (int)startParameter_ && rightParaId < (int)endParameter_ &&
-                leftParaId != rightParaId){
-            C[cID][leftParaId] = 1;
-            C[cID][rightParaId] = -1;
->>>>>>> cac0b54a
         }
         cID ++;
     }
