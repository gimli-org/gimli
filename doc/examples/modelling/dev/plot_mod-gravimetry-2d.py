#!/usr/bin/env python

"""
Simple gravimetry field solution
<<<<<<< HEAD
=======

# calculate dgdz at a profile for a cylindrical heterogeneity with different approaches

"""
>>>>>>> 1952f648

# calculate dgdz at a profile for a cylindrical heterogeneity with different approaches

"""

import numpy as np

import pygimli as pg
from pygimli.viewer import *
from pygimli.solver import *
from pygimli.meshtools import *

from pygimli.physics.gravimetry import gradUCylinderHoriz, solveGravimetry

radius = 2 # [m]
depth = 5 # [m]
x = np.arange(-20, 20.1, 1)
pnts = np.array([x, np.zeros(len(x))]).T
pos = [0, -depth]
dRho = 1000

ax1 = pg.plt.subplot(2,1,1)
ax2 = pg.plt.subplot(2,1,2)
<<<<<<< HEAD

# analytical first 
ax1.plot(x, gradUCylinderHoriz(pnts, radius, dRho, pos)[:,1], label='Analytical')

# polygon 
circ = createCircle([0, -depth], radius=radius, marker=2, segments=16)
ax1.plot(x, solveGravimetry(circ, dRho, pnts, complete=False), label='Poly')

=======

# analytical first 
ax1.plot(x, gradUCylinderHoriz(pnts, radius, dRho, pos)[:,1], label='Analytical')

# polygon 
circ = createCircle([0, -depth], radius=radius, marker=2, segments=16)
ax1.plot(x, solveGravimetry(circ, dRho, pnts, complete=False), label='Poly')

>>>>>>> 1952f648
# complete cell based mesh
world = createWorld(start=[-20, 0], end=[20, -10], marker=1)
mesh = createMesh([world, circ])
dRhoC = pg.solver.parseMapToCellArray([[1, 0.0], [2, dRho]], mesh)
ax1.plot(x, solveGravimetry(mesh, dRhoC, pnts), label='Mesh')

pg.show([world, circ], axes=ax2)

# Finite Element way
world = createWorld(start=[-200, 200], end=[200, -100], marker=1)
circ = createCircle([0, -depth], radius=radius, area=0.1, marker=2, segments=16)
mesh = createMesh([world, circ], quality=34)
mesh = mesh.createP2()
print(mesh)
density=solver.parseMapToCellArray([[1, 0.0], [2, 1000.0]], mesh)

u = solve(mesh, a=1, f=density, uB=[[-2,0], [-1,0]]) * pg.physics.constants.G

pg.show(mesh,u)
#print(min(dgz), max(dgz))

duz = np.zeros(len(pnts))

for i, p in enumerate(pnts):
    c = mesh.findCell(p)
    g = c.grad(p, u)
    
    duz[i] = -g[1] * 4.0 * np.pi # wo kommen die 4 pi her?
    print(p, duz[i])
#uI = pg.interpolate(mesh, u, pnts)

ax1.plot(x, duz, label='duz-fem')

ax1.legend()

pg.wait()<|MERGE_RESOLUTION|>--- conflicted
+++ resolved
@@ -2,15 +2,8 @@
 
 """
 Simple gravimetry field solution
-<<<<<<< HEAD
-=======
 
-# calculate dgdz at a profile for a cylindrical heterogeneity with different approaches
-
-"""
->>>>>>> 1952f648
-
-# calculate dgdz at a profile for a cylindrical heterogeneity with different approaches
+Calculate dgdz at a profile for a cylindrical heterogeneity with different approaches
 
 """
 
@@ -28,11 +21,10 @@
 x = np.arange(-20, 20.1, 1)
 pnts = np.array([x, np.zeros(len(x))]).T
 pos = [0, -depth]
-dRho = 1000
+dRho = 10
 
 ax1 = pg.plt.subplot(2,1,1)
 ax2 = pg.plt.subplot(2,1,2)
-<<<<<<< HEAD
 
 # analytical first 
 ax1.plot(x, gradUCylinderHoriz(pnts, radius, dRho, pos)[:,1], label='Analytical')
@@ -41,49 +33,41 @@
 circ = createCircle([0, -depth], radius=radius, marker=2, segments=16)
 ax1.plot(x, solveGravimetry(circ, dRho, pnts, complete=False), label='Poly')
 
-=======
-
-# analytical first 
-ax1.plot(x, gradUCylinderHoriz(pnts, radius, dRho, pos)[:,1], label='Analytical')
-
-# polygon 
-circ = createCircle([0, -depth], radius=radius, marker=2, segments=16)
-ax1.plot(x, solveGravimetry(circ, dRho, pnts, complete=False), label='Poly')
-
->>>>>>> 1952f648
 # complete cell based mesh
 world = createWorld(start=[-20, 0], end=[20, -10], marker=1)
 mesh = createMesh([world, circ])
 dRhoC = pg.solver.parseMapToCellArray([[1, 0.0], [2, dRho]], mesh)
 ax1.plot(x, solveGravimetry(mesh, dRhoC, pnts), label='Mesh')
 
-pg.show([world, circ], axes=ax2)
+pg.show([world,  circ], axes=ax2)
 
 # Finite Element way
-world = createWorld(start=[-200, 200], end=[200, -100], marker=1)
+world = createWorld(start=[-200, 200], end=[200, -200], marker=1)
+# add some nodes to the measurement points to increase accuracy a bit
+[world.createNode(x_,0.0,  1) for x_ in x]
+
 circ = createCircle([0, -depth], radius=radius, area=0.1, marker=2, segments=16)
 mesh = createMesh([world, circ], quality=34)
 mesh = mesh.createP2()
 print(mesh)
-density=solver.parseMapToCellArray([[1, 0.0], [2, 1000.0]], mesh)
 
-u = solve(mesh, a=1, f=density, uB=[[-2,0], [-1,0]]) * pg.physics.constants.G
+#pg.show(mesh,  axes=ax2)
 
-pg.show(mesh,u)
-#print(min(dgz), max(dgz))
+density=solver.parseMapToCellArray([[1, 0.0], [2, dRho]], mesh)
 
+# Calculate gravimetry potential u
+u = solve(mesh, a=1, f=density, uB=[[-2,0], [-1,0]])
+
+# Calculate gradient of gravimetry potential du/d(x,z)
 duz = np.zeros(len(pnts))
 
 for i, p in enumerate(pnts):
     c = mesh.findCell(p)
     g = c.grad(p, u)
     
-    duz[i] = -g[1] * 4.0 * np.pi # wo kommen die 4 pi her?
-    print(p, duz[i])
-#uI = pg.interpolate(mesh, u, pnts)
+    duz[i] = -g[1] * 4 * np.pi * pg.physics.constants.GmGal# wo kommen die 4 pi her?
 
-ax1.plot(x, duz, label='duz-fem')
-
+ax1.plot(x, duz, label='duz-FEM')
 ax1.legend()
 
 pg.wait()