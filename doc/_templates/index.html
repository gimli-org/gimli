{%- set title = "Home" %} {%- extends "layout.html" %} {% block body %}
        <div class="card text-white bg-light">
          <div class="card-body">
            <h3>pyGIMLi is an open-source multi-method library for modelling and inversion in
              geophysics.</h3>
            <a class="btn btn-primary btn-large" href="about.html">
              Learn more
            </a>
            <!-- <a class="btn btn-success btn-large" href="http://try.pygimli.org">
          <i class="far fa-play-circle"></i> Try it now!
        </a> -->
          </div>
        </div>
        <h1>Showcase
        <small><font color="gray">
          pyGIMLi-based research papers
        </font></small>
        </h1>
        <div id="paper-carousel" class="carousel slide" data-ride="carousel">
          <div class="carousel-inner">
            <!-- Carousel items -->
            {%- for paper in showcase %}
<<<<<<< HEAD
            {%- if loop.index == 1 %}
            <div class="carousel-item">
            {%- else %}
=======
>>>>>>> 8f299942
            <div class="carousel-item">
                <div class="card-block">
                  <div class="row">
                    <div class="col-8">
                      <a href="{{ paper['link'] }}" target="_blank">
                      <img src="_static/usecases/{{ paper['img'] }}" align="center" width="100%">
                      </a>
                        <a class="carousel-control-prev" href="#paper-carousel" role="button" data-slide="prev">
                          <span class="carousel-control-prev-icon" aria-hidden="true"></span>
                          <span class="sr-only">Previous</span>
                        </a>
                        <a class="carousel-control-next" href="#paper-carousel" role="button" data-slide="next">
                          <span class="carousel-control-next-icon" aria-hidden="true"></span>
                          <span class="sr-only">Next</span>
                        </a>
                    </div>
                    <div class="col-4">
                      <div class="h-25 d-inline-block">
                      <br>
                      <h3>{{ paper["title"] }}</h3>
                      <p>{{ paper["subtitle"] }}</p>
                      </div>
                      <div class="h-75 d-inline-block">
                      <br>
                      <a href="{{ paper['link'] }}" target="_blank">
                      <button class="btn btn-outline-success">Go to {{ paper["subtitle"].split(',')[0] }}</button>
                      </a>
                      <br>
                      <br>
                      <a href="{{ pathto('publist') }}">
                      <button class="btn btn-outline-secondary btn-sm">Complete list of pyGIMLi-based publications</button>
                      </a>
                      </div>
                    </div>
                  </div>
                </div>
            </div>
            {%- endfor %}
            <!-- Carousel nav -->
          </div>
          <script>
            ! function($) {
              $(function() {
                // carousel demo
                const items = document.querySelectorAll('#paper-carousel .carousel-item');
                const randomItemNumber = Math.floor(Math.random() * items.length); //random number in range of items
                items[randomItemNumber].classList.add('active');
                $('#paper-carousel').carousel({
                  interval: 4500 // 4.5 sec
                })
              })
            }(window.jQuery)
          </script>
        </div>

        <h1>Get pyGIMLi.
        <small><font color="gray">
          Available for different platforms.
          <i class="fab fa-windows"></i>
          <i class="fab fa-linux"></i>
          <i class="fab fa-apple"></i>
        </font></small>
        </h1>
        pyGIMLi has been successfully compiled on Windows, various Linux distributions and Mac OS X. See the <a href="installation.html">installation section</a> for more details on how to install or build pyGIMLi.
        <h1>Get started.
        <small><font color="gray">
          Check out the tutorials.
        </font></small>
        </h1>
        To get started, have a look at the
        <a href="{{pathto("_tutorials_auto/index")}}">pyGIMLi tutorials</a>. Applications and user stories can be found in the
        <a href="{{pathto("_examples_auto/index")}}">Example section</a>. 
        <h1>Get involved.
        <small><font color="gray">
          We want your help.
        </font></small></h1>
        You found a bug or desperately miss a certain functionality? Fill out a
        <a href="https://github.com/gimli-org/gimli/issues">bug report or a feature
        request</a>. If you have used pyGIMLi for an interesting application, consider
        <a href="mailto:mail@pygimli.org">sending us</a> your example. Please <a href="https://www.pygimli.org/citation.html">cite the pyGIMLi paper</a> or derived ones when using it for scientific purposes. {% endblock %}<|MERGE_RESOLUTION|>--- conflicted
+++ resolved
@@ -20,12 +20,6 @@
           <div class="carousel-inner">
             <!-- Carousel items -->
             {%- for paper in showcase %}
-<<<<<<< HEAD
-            {%- if loop.index == 1 %}
-            <div class="carousel-item">
-            {%- else %}
-=======
->>>>>>> 8f299942
             <div class="carousel-item">
                 <div class="card-block">
                   <div class="row">
